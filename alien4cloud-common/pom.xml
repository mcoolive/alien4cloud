--- conflicted
+++ resolved
@@ -1,15 +1,4 @@
 <project xmlns="http://maven.apache.org/POM/4.0.0" xmlns:xsi="http://www.w3.org/2001/XMLSchema-instance" xsi:schemaLocation="http://maven.apache.org/POM/4.0.0 http://maven.apache.org/xsd/maven-4.0.0.xsd">
-<<<<<<< HEAD
-	<modelVersion>4.0.0</modelVersion>
-	<parent>
-		<groupId>alien4cloud</groupId>
-		<artifactId>alien4cloud-parent</artifactId>
-		<version>1.0.0-M3</version>
-	</parent>
-	<artifactId>alien4cloud-common</artifactId>
-	<name>Alien 4 Cloud Common</name>
-	<description>Contains classes common to all alien's subprojects.</description>
-=======
   <modelVersion>4.0.0</modelVersion>
   <parent>
     <groupId>alien4cloud</groupId>
@@ -19,7 +8,6 @@
   <artifactId>alien4cloud-common</artifactId>
   <name>Alien 4 Cloud Common</name>
   <description>Contains classes common to all alien's subprojects.</description>
->>>>>>> c3be1ef2
 
   <properties>
     <sonar.java.coveragePlugin>jacoco</sonar.java.coveragePlugin>
@@ -29,112 +17,6 @@
     <sonar.jacoco.itReportPath>${project.basedir}/../target/jacoco-it.exec</sonar.jacoco.itReportPath>
   </properties>
 
-<<<<<<< HEAD
-	<dependencies>
-		<dependency>
-			<groupId>com.google.guava</groupId>
-			<artifactId>guava</artifactId>
-		</dependency>
-		<dependency>
-			<groupId>org.apache.commons</groupId>
-			<artifactId>commons-lang3</artifactId>
-		</dependency>
-		<dependency>
-			<groupId>org.apache.commons</groupId>
-			<artifactId>commons-collections4</artifactId>
-		</dependency>
-		<dependency>
-			<groupId>fr.lucboutier.elasticsearch</groupId>
-			<artifactId>elasticsearch-mapping</artifactId>
-		</dependency>
-		<dependency>
-			<groupId>org.yaml</groupId>
-			<artifactId>snakeyaml</artifactId>
-		</dependency>
-		<dependency>
-			<groupId>org.springframework</groupId>
-			<artifactId>spring-beans</artifactId>
-		</dependency>
-		<dependency>
-			<groupId>org.springframework</groupId>
-			<artifactId>spring-aop</artifactId>
-		</dependency>
-		<dependency>
-			<groupId>org.springframework</groupId>
-			<artifactId>spring-aspects</artifactId>
-		</dependency>
-		<dependency>
-			<groupId>org.aspectj</groupId>
-			<artifactId>aspectjrt</artifactId>
-		</dependency>
-		<dependency>
-			<groupId>org.aspectj</groupId>
-			<artifactId>aspectjweaver</artifactId>
-		</dependency>
-		<!-- Not every alien project need http client (rest utilities), the one
-			who uses must add it by it-self in order to not to have to embark http-client
-			in server web archive -->
-		<dependency>
-			<groupId>org.apache.httpcomponents</groupId>
-			<artifactId>httpclient</artifactId>
-			<scope>provided</scope>
-		</dependency>
-		<dependency>
-			<groupId>org.apache.httpcomponents</groupId>
-			<artifactId>httpmime</artifactId>
-			<scope>provided</scope>
-		</dependency>
-        <!-- Bean validations -->
-        <dependency>
-            <groupId>javax.validation</groupId>
-            <artifactId>validation-api</artifactId>
-        </dependency>
-		<!-- logging -->
-		<dependency>
-			<groupId>org.slf4j</groupId>
-			<artifactId>slf4j-api</artifactId>
-		</dependency>
-		<dependency>
-			<groupId>org.slf4j</groupId>
-			<artifactId>slf4j-log4j12</artifactId>
-		</dependency>
-
-		<dependency>
-			<groupId>junit</groupId>
-			<artifactId>junit</artifactId>
-			<scope>test</scope>
-		</dependency>
-	</dependencies>
-
-	<build>
-		<resources>
-			<resource>
-				<directory>src/main/resources/</directory>
-				<filtering>true</filtering>
-			</resource>
-		</resources>
-		<plugins>
-			<plugin>
-				<groupId>org.codehaus.mojo</groupId>
-				<artifactId>build-helper-maven-plugin</artifactId>
-				<executions>
-					<execution>
-						<id>add-source</id>
-						<phase>generate-sources</phase>
-						<goals>
-							<goal>add-source</goal>
-						</goals>
-						<configuration>
-							<sources>
-								<source>src/main/external-sources</source>
-							</sources>
-						</configuration>
-					</execution>
-				</executions>
-			</plugin>
-		</plugins>
-	</build>
-=======
   <dependencies>
     <dependency>
       <groupId>org.eclipse.jgit</groupId>
@@ -189,7 +71,7 @@
       <groupId>org.aspectj</groupId>
       <artifactId>aspectjweaver</artifactId>
     </dependency>
-    <!-- Not every alien project need http client (rest utilities), the one who uses must add it by it-self in order to not to have to embark http-client in server 
+    <!-- Not every alien project need http client (rest utilities), the one who uses must add it by it-self in order to not to have to embark http-client in server
       web archive -->
     <dependency>
       <groupId>org.apache.httpcomponents</groupId>
@@ -234,5 +116,4 @@
       </resource>
     </resources>
   </build>
->>>>>>> c3be1ef2
 </project>