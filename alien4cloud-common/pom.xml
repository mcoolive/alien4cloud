--- conflicted
+++ resolved
@@ -3,11 +3,7 @@
 	<parent>
 		<groupId>alien4cloud</groupId>
 		<artifactId>alien4cloud-parent</artifactId>
-<<<<<<< HEAD
-		<version>0.0.16</version>
-=======
 		<version>1.0.0-M3</version>
->>>>>>> edaa1c0d
 	</parent>
 	<artifactId>alien4cloud-common</artifactId>
 	<name>Alien 4 Cloud Common</name>
@@ -22,11 +18,6 @@
 	</properties>
 
 	<dependencies>
-		<dependency>
-			<groupId>org.eclipse.jgit</groupId>
-			<artifactId>org.eclipse.jgit</artifactId>
-			<version>3.4.1.201406201815-r</version>
-		</dependency>
 		<dependency>
 			<groupId>com.google.guava</groupId>
 			<artifactId>guava</artifactId>
@@ -60,10 +51,6 @@
 			<artifactId>spring-aspects</artifactId>
 		</dependency>
 		<dependency>
-			<groupId>org.springframework.boot</groupId>
-			<artifactId>spring-boot-actuator</artifactId>
-		</dependency>
-		<dependency>
 			<groupId>org.aspectj</groupId>
 			<artifactId>aspectjrt</artifactId>
 		</dependency>
@@ -71,8 +58,8 @@
 			<groupId>org.aspectj</groupId>
 			<artifactId>aspectjweaver</artifactId>
 		</dependency>
-		<!-- Not every alien project need http client (rest utilities), the one 
-			who uses must add it by it-self in order to not to have to embark http-client 
+		<!-- Not every alien project need http client (rest utilities), the one
+			who uses must add it by it-self in order to not to have to embark http-client
 			in server web archive -->
 		<dependency>
 			<groupId>org.apache.httpcomponents</groupId>
@@ -84,11 +71,11 @@
 			<artifactId>httpmime</artifactId>
 			<scope>provided</scope>
 		</dependency>
-		<!-- Bean validations -->
-		<dependency>
-			<groupId>javax.validation</groupId>
-			<artifactId>validation-api</artifactId>
-		</dependency>
+        <!-- Bean validations -->
+        <dependency>
+            <groupId>javax.validation</groupId>
+            <artifactId>validation-api</artifactId>
+        </dependency>
 		<!-- logging -->
 		<dependency>
 			<groupId>org.slf4j</groupId>
@@ -113,5 +100,25 @@
 				<filtering>true</filtering>
 			</resource>
 		</resources>
+		<plugins>
+			<plugin>
+				<groupId>org.codehaus.mojo</groupId>
+				<artifactId>build-helper-maven-plugin</artifactId>
+				<executions>
+					<execution>
+						<id>add-source</id>
+						<phase>generate-sources</phase>
+						<goals>
+							<goal>add-source</goal>
+						</goals>
+						<configuration>
+							<sources>
+								<source>src/main/external-sources</source>
+							</sources>
+						</configuration>
+					</execution>
+				</executions>
+			</plugin>
+		</plugins>
 	</build>
 </project>