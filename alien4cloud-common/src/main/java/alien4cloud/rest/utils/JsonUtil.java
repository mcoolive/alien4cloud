--- conflicted
+++ resolved
@@ -30,17 +30,16 @@
         return mapper;
     }
 
-<<<<<<< HEAD
     private static ObjectMapper createRestMapper() {
         ObjectMapper mapper = new RestMapper();
         mapper.enable(SerializationFeature.INDENT_OUTPUT);
         mapper.setSerializationInclusion(JsonInclude.Include.NON_NULL);
         mapper.configure(SerializationFeature.WRITE_NULL_MAP_VALUES, false);
         return mapper;
-=======
+    }
+    
     private static ObjectMapper getOneObjectMapper() {
         return getOneObjectMapper(false);
->>>>>>> 828df978
     }
 
     private JsonUtil() {
