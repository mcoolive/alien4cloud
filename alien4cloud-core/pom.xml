<project xmlns="http://maven.apache.org/POM/4.0.0" xmlns:xsi="http://www.w3.org/2001/XMLSchema-instance" xsi:schemaLocation="http://maven.apache.org/POM/4.0.0 http://maven.apache.org/xsd/maven-4.0.0.xsd">
	<modelVersion>4.0.0</modelVersion>
	<parent>
		<groupId>alien4cloud</groupId>
		<artifactId>alien4cloud-parent</artifactId>
<<<<<<< HEAD
		<version>1.0.0-SM27-SNAPSHOT</version>
=======
		<version>1.0.0-SM26</version>
>>>>>>> f9b4caba
	</parent>
	<artifactId>alien4cloud-core</artifactId>
	<name>Alien 4 Cloud Core</name>
	<description>Core of Alien's features. This contains the TOSCA container features: model, parser and index and the CSAR repository as well as Alien's deployer and plan builder.</description>

	<properties>
		<sonar.language>java</sonar.language>
		<sonar.jacoco.reportPath>${project.basedir}/../target/jacoco.exec</sonar.jacoco.reportPath>
		<sonar.jacoco.itReportPath>${project.basedir}/../target/jacoco-it.exec</sonar.jacoco.itReportPath>
	</properties>

	<dependencies>
		<dependency>
			<groupId>alien4cloud</groupId>
			<artifactId>alien4cloud-security</artifactId>
			<version>${project.version}</version>
		</dependency>
		<dependency>
			<groupId>org.springframework</groupId>
			<artifactId>spring-beans</artifactId>
		</dependency>
		<dependency>
			<groupId>org.springframework</groupId>
			<artifactId>spring-context</artifactId>
		</dependency>
		<dependency>
			<groupId>org.springframework</groupId>
			<artifactId>spring-context-support</artifactId>
		</dependency>
		<dependency>
			<groupId>org.springframework</groupId>
			<artifactId>spring-messaging</artifactId>
		</dependency>
		<dependency>
			<groupId>com.google.guava</groupId>
			<artifactId>guava</artifactId>
		</dependency>
		<dependency>
			<groupId>com.fasterxml.jackson.dataformat</groupId>
			<artifactId>jackson-dataformat-yaml</artifactId>
		</dependency>
		<dependency>
			<groupId>com.fasterxml.jackson.core</groupId>
			<artifactId>jackson-databind</artifactId>
		</dependency>
		<dependency>
			<groupId>com.fasterxml.jackson.core</groupId>
			<artifactId>jackson-core</artifactId>
		</dependency>
		<dependency>
			<groupId>com.fasterxml.jackson.core</groupId>
			<artifactId>jackson-annotations</artifactId>
		</dependency>
		<dependency>
			<groupId>org.codehaus.groovy</groupId>
			<artifactId>groovy-all</artifactId>
		</dependency>

		<!-- logging -->
		<dependency>
			<groupId>org.slf4j</groupId>
			<artifactId>slf4j-api</artifactId>
		</dependency>
		<dependency>
			<groupId>org.slf4j</groupId>
			<artifactId>slf4j-log4j12</artifactId>
		</dependency>

		<!-- XML parsing -->
		<dependency>
			<groupId>javax.xml.bind</groupId>
			<artifactId>jaxb-api</artifactId>
		</dependency>
		<dependency>
			<groupId>com.sun.xml.bind</groupId>
			<artifactId>jaxb</artifactId>
		</dependency>
		<dependency>
			<groupId>org.hibernate</groupId>
			<artifactId>hibernate-validator</artifactId>
		</dependency>
		<dependency>
			<groupId>javax.el</groupId>
			<artifactId>javax.el-api</artifactId>
		</dependency>
		<dependency>
			<groupId>org.glassfish.web</groupId>
			<artifactId>javax.el</artifactId>
		</dependency>
		<!-- Templating -->
		<dependency>
			<groupId>org.apache.velocity</groupId>
			<artifactId>velocity</artifactId>
		</dependency>		
		<!-- tests -->
		<dependency>
			<groupId>junit</groupId>
			<artifactId>junit</artifactId>
		</dependency>
		<dependency>
			<groupId>org.mockito</groupId>
			<artifactId>mockito-all</artifactId>
		</dependency>
		<dependency>
			<groupId>org.kubek2k</groupId>
			<artifactId>springockito</artifactId>
		</dependency>
		<dependency>
			<groupId>org.springframework</groupId>
			<artifactId>spring-test</artifactId>
		</dependency>
	</dependencies>

	<build>
		<plugins>
			<plugin>
				<groupId>org.codehaus.mojo</groupId>
				<artifactId>build-helper-maven-plugin</artifactId>
				<executions>
					<execution>
						<id>add-source</id>
						<phase>generate-sources</phase>
						<goals>
							<goal>add-source</goal>
						</goals>
						<configuration>
							<sources>
								<source>src/main/external-sources</source>
							</sources>
						</configuration>
					</execution>
				</executions>
			</plugin>
		</plugins>
		<pluginManagement>
			<plugins>
				<!--This plugin's configuration is used to store Eclipse m2e settings only. It has no influence on the Maven build itself. -->
				<plugin>
					<groupId>org.eclipse.m2e</groupId>
					<artifactId>lifecycle-mapping</artifactId>
					<version>1.0.0</version>
					<configuration>
						<lifecycleMappingMetadata>
							<pluginExecutions>
								<pluginExecution>
									<pluginExecutionFilter>
										<groupId>
											fr.fastconnect
										</groupId>
										<artifactId>
											plantuml-maven-plugin
										</artifactId>
										<versionRange>
											[1.0.0,)
										</versionRange>
										<goals>
											<goal>plant</goal>
										</goals>
									</pluginExecutionFilter>
									<action>
										<ignore />
									</action>
								</pluginExecution>
							</pluginExecutions>
						</lifecycleMappingMetadata>
					</configuration>
				</plugin>
			</plugins>
		</pluginManagement>
	</build>
</project><|MERGE_RESOLUTION|>--- conflicted
+++ resolved
@@ -3,11 +3,7 @@
 	<parent>
 		<groupId>alien4cloud</groupId>
 		<artifactId>alien4cloud-parent</artifactId>
-<<<<<<< HEAD
 		<version>1.0.0-SM27-SNAPSHOT</version>
-=======
-		<version>1.0.0-SM26</version>
->>>>>>> f9b4caba
 	</parent>
 	<artifactId>alien4cloud-core</artifactId>
 	<name>Alien 4 Cloud Core</name>
@@ -101,7 +97,7 @@
 		<dependency>
 			<groupId>org.apache.velocity</groupId>
 			<artifactId>velocity</artifactId>
-		</dependency>		
+		</dependency>
 		<!-- tests -->
 		<dependency>
 			<groupId>junit</groupId>
