package alien4cloud.application;

import static alien4cloud.dao.FilterUtil.fromKeyValueCouples;

import java.util.List;
import java.util.Map;
import java.util.Set;
import java.util.UUID;
import java.util.concurrent.ExecutionException;

import javax.annotation.Resource;
import javax.inject.Inject;

import org.alien4cloud.alm.events.AfterApplicationEnvironmentDeleted;
import org.alien4cloud.alm.events.AfterApplicationTopologyVersionDeleted;
import org.alien4cloud.alm.events.BeforeApplicationEnvironmentDeleted;
import org.alien4cloud.tosca.model.Csar;
import org.springframework.context.ApplicationEventPublisher;
import org.springframework.context.event.EventListener;
import org.springframework.stereotype.Service;

import com.google.common.collect.Lists;
import com.google.common.collect.Maps;
import com.google.common.collect.Sets;
import com.google.common.util.concurrent.SettableFuture;

import alien4cloud.dao.IGenericSearchDAO;
import alien4cloud.dao.model.GetMultipleDataResult;
import alien4cloud.deployment.DeploymentLockService;
import alien4cloud.deployment.DeploymentRuntimeStateService;
import alien4cloud.deployment.DeploymentService;
import alien4cloud.deployment.DeploymentTopologyService;
import alien4cloud.exception.AlreadyExistException;
import alien4cloud.exception.DeleteDeployedException;
import alien4cloud.exception.DeleteReferencedObjectException;
import alien4cloud.exception.NotFoundException;
import alien4cloud.model.application.ApplicationEnvironment;
import alien4cloud.model.application.ApplicationTopologyVersion;
import alien4cloud.model.application.ApplicationVersion;
import alien4cloud.model.application.EnvironmentType;
import alien4cloud.model.deployment.Deployment;
import alien4cloud.model.service.ServiceResource;
import alien4cloud.paas.IPaaSCallback;
import alien4cloud.paas.exception.PaaSTechnicalException;
import alien4cloud.paas.model.DeploymentStatus;
import alien4cloud.security.model.ApplicationEnvironmentRole;
import alien4cloud.security.model.ApplicationRole;
import alien4cloud.utils.MapUtil;
import lombok.extern.slf4j.Slf4j;

@Slf4j
@Service
public class ApplicationEnvironmentService {
    private final static String DEFAULT_ENVIRONMENT_NAME = "Environment";

    @Resource(name = "alien-es-dao")
    private IGenericSearchDAO alienDAO;
    @Inject
    private ApplicationService applicationService;
    @Inject
    private ApplicationVersionService applicationVersionService;
    @Inject
    private DeploymentRuntimeStateService deploymentRuntimeStateService;
    @Inject
    private DeploymentTopologyService deploymentTopologyService;
    @Inject
    private ApplicationEventPublisher publisher;
    @Inject
    private DeploymentService deploymentService;
    @Inject
    private DeploymentLockService deploymentLockService;

    /**
     * Method used to create a default environment
     *
     * @param applicationId The id of the application for which to create the environment.
     * @return The id of the newly created environment.
     */
    public ApplicationEnvironment createApplicationEnvironment(String user, String applicationId, String topologyVersion) {
        return createApplicationEnvironment(user, applicationId, DEFAULT_ENVIRONMENT_NAME, null, EnvironmentType.OTHER, topologyVersion);
    }

    /**
     * Create a new environment for a given application
     *
     * @param applicationId The id of the application.
     * @param name The environment name.
     * @param description The environment description.
     * @param environmentType The type of environment.
     * @return The newly created environment.
     */
    public ApplicationEnvironment createApplicationEnvironment(String user, String applicationId, String name, String description,
            EnvironmentType environmentType, String topologyVersion) {
        ApplicationVersion applicationVersion = applicationVersionService.getOrFailByArchiveId(Csar.createId(applicationId, topologyVersion));
        if (!applicationVersion.getApplicationId().equals(applicationId)) {
            throw new IllegalArgumentException(
                    "The topology version with id <" + topologyVersion + "> is not a topology of a version of the application with id <" + applicationId + ">");
        }
        // unique app env name for a given app
        ensureNameUnicity(applicationId, name);
        ApplicationEnvironment applicationEnvironment = new ApplicationEnvironment();
        applicationEnvironment.setId(UUID.randomUUID().toString());
        applicationEnvironment.setName(name);
        applicationEnvironment.setDescription(description);
        applicationEnvironment.setEnvironmentType(environmentType);
        applicationEnvironment.setApplicationId(applicationId);
        applicationEnvironment.setVersion(applicationVersion.getVersion());
        applicationEnvironment.setTopologyVersion(topologyVersion);
        Map<String, Set<String>> userRoles = Maps.newHashMap();
        userRoles.put(user, Sets.newHashSet(ApplicationEnvironmentRole.DEPLOYMENT_MANAGER.toString()));
        applicationEnvironment.setUserRoles(userRoles);
        alienDAO.save(applicationEnvironment);
        return applicationEnvironment;
    }

    /**
     * Get all environments for a given application
     *
     * @param applicationId The id of the application for which to get environments.
     * @return An array of the environments for the requested application id.
     */
    public ApplicationEnvironment[] getByApplicationId(String applicationId) {
        GetMultipleDataResult<ApplicationEnvironment> result = alienDAO.find(ApplicationEnvironment.class,
                MapUtil.newHashMap(new String[] { "applicationId" }, new String[][] { new String[] { applicationId } }), Integer.MAX_VALUE);
        return result.getData();
    }

    @EventListener
    public void handleDeleteVersion(AfterApplicationTopologyVersionDeleted event) {
        GetMultipleDataResult<ApplicationEnvironment> result = alienDAO.buildQuery(ApplicationEnvironment.class)
                .setFilters(fromKeyValueCouples("applicationId", event.getApplicationId(), "topologyVersion", event.getTopologyVersion())).prepareSearch()
                .search(0, Integer.MAX_VALUE);
        if (result.getData() == null || result.getData().length == 0) {
            return;
        }
        ApplicationVersion version = applicationVersionService.getLatest(event.getApplicationId());
        if (version == null) {
            return;
        }
        // assign the latest version and save
        for (ApplicationEnvironment environment : result.getData()) {
            environment.setVersion(version.getVersion());
            environment.setTopologyVersion(version.getTopologyVersions().keySet().iterator().next());
            alienDAO.save(environment);
        }
    }

    /**
     * Get all environments for a given application
     *
     * @param versionId The id of the application for which to get environments.
     * @return An array of the environments for the requested application id.
     */
    public ApplicationEnvironment[] getByVersionId(String versionId) {
        GetMultipleDataResult<ApplicationEnvironment> result = alienDAO.find(ApplicationEnvironment.class,
                MapUtil.newHashMap(new String[] { "currentVersionId" }, new String[][] { new String[] { versionId } }), Integer.MAX_VALUE);
        return result.getData();
    }

    /**
     * Delete a version and the related topologies.
     *
     * @param id The id of the version to delete.
     */
    public boolean delete(String id) {
        ApplicationEnvironment applicationEnvironment = getOrFail(id);
        boolean isDeployed = isDeployed(id);

        if (isDeployed) {
            throw new DeleteDeployedException("Application environment with id <" + id + "> cannot be deleted since it is deployed");
        }

        failIfExposedAsService(applicationEnvironment);

        publisher.publishEvent(new BeforeApplicationEnvironmentDeleted(this, applicationEnvironment.getApplicationId(), applicationEnvironment.getId()));
        alienDAO.delete(ApplicationEnvironment.class, id);
        publisher.publishEvent(new AfterApplicationEnvironmentDeleted(this, applicationEnvironment.getApplicationId(), applicationEnvironment.getId()));
        return true;
    }

    /**
     * Delete all environments related to an application
     *
     * @param applicationId The application id
     */
    public void deleteByApplication(String applicationId) {
        List<String> deployedEnvironments = Lists.newArrayList();
        List<String> exposedServiceEnvironments = Lists.newArrayList();
        ApplicationEnvironment[] environments = getByApplicationId(applicationId);
        for (ApplicationEnvironment environment : environments) {
            try {
                delete(environment.getId());
            } catch (DeleteDeployedException e) {
                // collect all deployed environment
                deployedEnvironments.add(environment.getId());
            } catch (DeleteReferencedObjectException e) {
                // collect all exposed as service environment
                exposedServiceEnvironments.add(environment.getId());
            }
        }
        // couln't delete deployed environment
        if (!deployedEnvironments.isEmpty()) {
            // error could not deployed all app environment for this applcation
            log.error("Cannot delete these deployed environments : {}", deployedEnvironments.toString());
        }

        // couln't delete exposed as service environment
        if (!exposedServiceEnvironments.isEmpty()) {
            // error could not deployed all app environment for this applcation
            log.error("Cannot delete these environments exposed as service: {}", exposedServiceEnvironments.toString());
        }
    }

    /**
     * Get an active deployment associated with an environment.
     *
     * @param environmentId The id of the environment for which to get an active deployment.
     * @return The deployment associated with the environment.
     */
    public Deployment getActiveDeployment(String environmentId) {
        return alienDAO.buildQuery(Deployment.class).setFilters(fromKeyValueCouples("environmentId", environmentId, "endDate", null)).prepareSearch().find();
    }

    /**
     * True when an application environment is deployed
     * 
     * @return true if the environment is currently deployed
     */
    public boolean isDeployed(String appEnvironmentId) {
        return getActiveDeployment(appEnvironmentId) != null;
    }

    /**
     * Get an application environment from it's id and throw a {@link NotFoundException} in case no application environment matches the requested id
     * 
     * @param applicationEnvironmentId
     * @return The requested application environment
     */
    public ApplicationEnvironment getOrFail(String applicationEnvironmentId) {
        ApplicationEnvironment applicationEnvironment = alienDAO.findById(ApplicationEnvironment.class, applicationEnvironmentId);
        if (applicationEnvironment == null) {
            throw new NotFoundException("Application environment [" + applicationEnvironmentId + "] cannot be found");
        }
        return applicationEnvironment;
    }

    /**
     * Check the the name of the application environment is already used
     *
     * @param name The name of the application environment
     * @return true if an application environment already use this name, false if not
     */
    public void ensureNameUnicity(String applicationId, String name) {
        long result = alienDAO.count(ApplicationEnvironment.class, null,
                MapUtil.newHashMap(new String[] { "applicationId", "name" }, new String[][] { new String[] { applicationId }, new String[] { name } }));
        if (result > 0) {
            log.debug("Application environment with name <{}> already exists for application id <{}>", name, applicationId);
            throw new AlreadyExistException("An application environment with the given name already exists");
        }
    }

    /**
     * Check rights on the related application and get the application environment
     * If no roles mentioned, all {@link ApplicationRole} values will be used
     * 
     * @param applicationEnvironmentId
     * @param roles {@link ApplicationRole} to check right on the underlying application
     * @return the corresponding application environment
     */
    public ApplicationEnvironment checkAndGetApplicationEnvironment(String applicationEnvironmentId, ApplicationRole... roles) {
        ApplicationEnvironment applicationEnvironment = getOrFail(applicationEnvironmentId);
        applicationService.checkAndGetApplication(applicationEnvironment.getApplicationId(), roles);
        return applicationEnvironment;
    }

    /**
     * Get the deployment status of the given environment.
     *
     * @param environment The environment for which to get deployment status.
     * @return The deployment status of the environment. {@link DeploymentStatus}.
     * @throws ExecutionException In case there is a failure while communicating with the orchestrator.
     * @throws InterruptedException In case there is a failure while communicating with the orchestrator.
     */
    public DeploymentStatus getStatus(ApplicationEnvironment environment) {
        final Deployment deployment = getActiveDeployment(environment.getId());
        return getStatus(deployment);
    }

    /**
     * Get the deployment status of the given deployment.
     *
     * @param deployment The deployment for which to get deployment status.
     * @return The deployment status of the environment. {@link DeploymentStatus}.
     * @throws ExecutionException In case there is a failure while communicating with the orchestrator.
     * @throws InterruptedException In case there is a failure while communicating with the orchestrator.
     */
    public DeploymentStatus getStatus(final Deployment deployment) {
        if (deployment == null) {
            return DeploymentStatus.UNDEPLOYED;
        }
<<<<<<< HEAD
        DeploymentStatus currentStatus = deploymentRuntimeStateService.getDeploymentStatus(deployment);
        if (DeploymentStatus.UNDEPLOYED.equals(currentStatus)) {
            deploymentService.markUndeployed(deployment);
        }
        return currentStatus;
=======
        return deploymentLockService.doWithDeploymentReadLock(deployment.getOrchestratorDeploymentId(), () -> {
            final SettableFuture<DeploymentStatus> statusSettableFuture = SettableFuture.create();
            // update the deployment status from PaaS if it cannot be found.
            deploymentRuntimeStateService.getDeploymentStatus(deployment, new IPaaSCallback<DeploymentStatus>() {
                @Override
                public void onSuccess(DeploymentStatus data) {
                    statusSettableFuture.set(data);
                }

                @Override
                public void onFailure(Throwable throwable) {
                    statusSettableFuture.setException(throwable);
                }
            });
            try {
                DeploymentStatus currentStatus = statusSettableFuture.get();
                if (DeploymentStatus.UNDEPLOYED.equals(currentStatus)) {
                    deploymentService.markUndeployed(deployment);
                }
                return currentStatus;
            } catch (Exception e) {
                throw new PaaSTechnicalException("Could not retrieve status from PaaS", e);
            }
        });
>>>>>>> 25a748a3
    }

    /**
     * Get the topology id linked to the environment
     * 
     * @param applicationEnvironmentId The id of the environment.
     * @return a topology id or null
     */
    @Deprecated
    public String getTopologyId(String applicationEnvironmentId) {
        ApplicationEnvironment applicationEnvironment = getOrFail(applicationEnvironmentId);
        ApplicationVersion applicationVersion = applicationVersionService
                .getOrFailByArchiveId(Csar.createId(applicationEnvironment.getApplicationId(), applicationEnvironment.getTopologyVersion()));
        ApplicationTopologyVersion topologyVersion = applicationVersion == null ? null
                : applicationVersion.getTopologyVersions().get(applicationEnvironment.getTopologyVersion());
        return topologyVersion == null ? null : topologyVersion.getArchiveId();
    }

    /**
     * Get a environment for and application
     * 
     * @param applicationId
     * @param applicationEnvironmentId
     * @return
     */
    public ApplicationEnvironment getEnvironmentByIdOrDefault(String applicationId, String applicationEnvironmentId) {
        ApplicationEnvironment environment = null;
        if (applicationEnvironmentId == null) {
            ApplicationEnvironment[] applicationEnvironments = getByApplicationId(applicationId);
            environment = applicationEnvironments[0];
        } else {
            environment = getOrFail(applicationEnvironmentId);
        }
        return environment;
    }

    private void failIfExposedAsService(ApplicationEnvironment environment) {
        if (alienDAO.buildQuery(ServiceResource.class).setFilters(fromKeyValueCouples("environmentId", environment.getId())).prepareSearch().count() > 0) {
            throw new DeleteReferencedObjectException("Environment " + environment.getApplicationId() + "/" + environment.getName() + "(" + environment.getId()
                    + ") could not be deleted since it is exposed as a service.");
        }
    }
}<|MERGE_RESOLUTION|>--- conflicted
+++ resolved
@@ -22,7 +22,6 @@
 import com.google.common.collect.Lists;
 import com.google.common.collect.Maps;
 import com.google.common.collect.Sets;
-import com.google.common.util.concurrent.SettableFuture;
 
 import alien4cloud.dao.IGenericSearchDAO;
 import alien4cloud.dao.model.GetMultipleDataResult;
@@ -40,8 +39,6 @@
 import alien4cloud.model.application.EnvironmentType;
 import alien4cloud.model.deployment.Deployment;
 import alien4cloud.model.service.ServiceResource;
-import alien4cloud.paas.IPaaSCallback;
-import alien4cloud.paas.exception.PaaSTechnicalException;
 import alien4cloud.paas.model.DeploymentStatus;
 import alien4cloud.security.model.ApplicationEnvironmentRole;
 import alien4cloud.security.model.ApplicationRole;
@@ -298,38 +295,13 @@
         if (deployment == null) {
             return DeploymentStatus.UNDEPLOYED;
         }
-<<<<<<< HEAD
-        DeploymentStatus currentStatus = deploymentRuntimeStateService.getDeploymentStatus(deployment);
-        if (DeploymentStatus.UNDEPLOYED.equals(currentStatus)) {
-            deploymentService.markUndeployed(deployment);
-        }
-        return currentStatus;
-=======
         return deploymentLockService.doWithDeploymentReadLock(deployment.getOrchestratorDeploymentId(), () -> {
-            final SettableFuture<DeploymentStatus> statusSettableFuture = SettableFuture.create();
-            // update the deployment status from PaaS if it cannot be found.
-            deploymentRuntimeStateService.getDeploymentStatus(deployment, new IPaaSCallback<DeploymentStatus>() {
-                @Override
-                public void onSuccess(DeploymentStatus data) {
-                    statusSettableFuture.set(data);
-                }
-
-                @Override
-                public void onFailure(Throwable throwable) {
-                    statusSettableFuture.setException(throwable);
-                }
-            });
-            try {
-                DeploymentStatus currentStatus = statusSettableFuture.get();
-                if (DeploymentStatus.UNDEPLOYED.equals(currentStatus)) {
-                    deploymentService.markUndeployed(deployment);
-                }
-                return currentStatus;
-            } catch (Exception e) {
-                throw new PaaSTechnicalException("Could not retrieve status from PaaS", e);
+            DeploymentStatus currentStatus = deploymentRuntimeStateService.getDeploymentStatus(deployment);
+            if (DeploymentStatus.UNDEPLOYED.equals(currentStatus)) {
+                deploymentService.markUndeployed(deployment);
             }
+            return currentStatus;
         });
->>>>>>> 25a748a3
     }
 
     /**
