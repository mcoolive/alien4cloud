package alien4cloud.application;

import java.util.*;
import java.util.regex.Pattern;

import javax.annotation.Resource;

import lombok.extern.slf4j.Slf4j;

import org.elasticsearch.index.query.QueryBuilders;
import org.elasticsearch.mapping.QueryHelper;
import org.elasticsearch.mapping.QueryHelper.SearchQueryHelperBuilder;
import org.springframework.stereotype.Service;

import alien4cloud.dao.IGenericSearchDAO;
import alien4cloud.dao.model.GetMultipleDataResult;
import alien4cloud.exception.AlreadyExistException;
import alien4cloud.exception.InvalidApplicationNameException;
import alien4cloud.exception.NotFoundException;
import alien4cloud.model.application.Application;
import alien4cloud.model.common.Tag;
import alien4cloud.model.deployment.Deployment;
import alien4cloud.paas.exception.OrchestratorDisabledException;
import alien4cloud.security.AuthorizationUtil;
import alien4cloud.security.model.ApplicationRole;
import alien4cloud.utils.MapUtil;

import com.google.common.collect.Lists;
import com.google.common.collect.Maps;
import com.google.common.collect.Sets;

/**
 * Service to manage applications.
 *
 * @author luc boutier
 */
@Slf4j
@Service
public class ApplicationService {
    @Resource
    private QueryHelper queryHelper;
    @Resource(name = "alien-es-dao")
    private IGenericSearchDAO alienDAO;
    @Resource
    private ApplicationEnvironmentService applicationEnvironmentService;
    @Resource
    private ApplicationVersionService applicationVersionService;

    private static final String APPLICATION_NAME_REGEX = "[^/\\\\\\\\]+";


    /**
     * Create a new application and return it's id
     *
     * @param user The user that is creating the application (will be APPLICATION_MANAGER)
     * @param name The name of the new application.
     * @param description The description of the new application.
     * @return The id of the newly created application.
     */
<<<<<<< HEAD
    public String create(String user, String name, String description, String workspaceId) {
=======
    public String create(String user, String name, String description) {
>>>>>>> 9a7364ee
        ensureNameIsValid(name);
        ensureNameUnicity(name);

        String id = UUID.randomUUID().toString();

        Application application = new Application();
        application.setId(id);

        Map<String, Set<String>> userRoles = Maps.newHashMap();
        userRoles.put(user, Sets.newHashSet(ApplicationRole.APPLICATION_MANAGER.toString()));
        application.setUserRoles(userRoles);

        application.setName(name);
        application.setDescription(description);
        application.setCreationDate(new Date());
        application.setLastUpdateDate(new Date());

        application.setTags(Lists.<Tag> newArrayList());
        application.setMetaProperties(Maps.<String, String> newHashMap());

        alienDAO.save(application);
        return id;
    }

    /**
     * Check the the name of the application is already used.
     *
     * @param name The name of the application.
     * @return true if an application already use this name, false if not.
     */
    public void ensureNameUnicity(String name) {
        if (alienDAO.count(Application.class, QueryBuilders.termQuery("name", name)) > 0) {
            log.debug("Application name <{}> already exists.", name);
            throw new AlreadyExistException("An application with the given name already exists.");
        }
    }

    /**
     * Check the the name of the application is valid.
     *
     * @param name The name of the application.
     * @return throw an error if invalid.
     */
    public void ensureNameIsValid(String name) {
        if (!isValidNodeName(name)) {
            log.debug("Application name <{}> contains forbidden character.", name);
            throw new InvalidApplicationNameException("An application name should not contains slash or backslash.");
        }
    }

    public static boolean isValidNodeName(String name) {
        return Pattern.matches(APPLICATION_NAME_REGEX, name);
    }

    /**
     * Get an application from it's id and throw a {@link NotFoundException} in case no application matches the requested id.
     *
     * @param applicationId The id of the application to retrieve.
     * @return The requested application.
     */
    public Application getOrFail(String applicationId) {
        Application application = alienDAO.findById(Application.class, applicationId);
        if (application == null) {
            throw new NotFoundException("Application [" + applicationId + "] cannot be found");
        }
        return application;
    }

    /**
     * Retrieve applications given a list of ids, and a specific context
     * Only retrieves the authorized ones.
     *
     * @param fetchContext The fetch context to recover only the required field (Note that this should be simplified to directly use the given field...).
     * @param ids array of id of the applications to find
     * @return Map of Applications that has the given ids and for which the user is authorized (key is application Id), or null if no application matching the
     *         request is found.
     */
    public Map<String, Application> findByIdsIfAuthorized(String fetchContext, String... ids) {
        List<Application> apps = alienDAO.findByIdsWithContext(Application.class, fetchContext, ids);
        if (apps == null) {
            return null;
        }
        Map<String, Application> applications = Maps.newHashMap();
        Iterator<Application> iterator = apps.iterator();
        while (iterator.hasNext()) {
            Application app = iterator.next();
            if (!AuthorizationUtil.hasAuthorizationForApplication(app, ApplicationRole.values())) {
                iterator.remove();
                continue;
            }
            applications.put(app.getId(), app);
        }
        return applications.isEmpty() ? null : applications;
    }

    /**
     * Delete an existing application from it's id. This method ensures first that there is no running deployment of the application.
     *
     * @param applicationId The id of the application to remove.
     * @return True if the application has been removed, false if not.
     * @throws alien4cloud.paas.exception.OrchestratorDisabledException
     */
    public boolean delete(String applicationId) throws OrchestratorDisabledException {
        // ensure that there is no active deployment(s).
        String index = alienDAO.getIndexForType(Deployment.class);
        SearchQueryHelperBuilder searchQueryHelperBuilder = queryHelper.buildSearchQuery(index).types(Deployment.class)
                .filters(MapUtil.newHashMap(new String[] { "sourceId", "endDate" }, new String[][] { new String[] { applicationId }, new String[] { null } }))
                .fieldSort("_timestamp", true);

        GetMultipleDataResult<Object> result = alienDAO.search(searchQueryHelperBuilder, 0, 1);
        if (result.getData().length > 0) {
            return false;
        }

        // delete the application
        applicationVersionService.deleteByApplication(applicationId);
        applicationEnvironmentService.deleteByApplication(applicationId);
        alienDAO.delete(Application.class, applicationId);
        return true;
    }

    /**
     * Check if the connected user has at least one application role on the related application with a fail when applicationId is not valid
     * If no roles mentioned, all {@link ApplicationRole} values will be used (one at least required)
     * 
     * @param applicationId
     * @return the related application
     */
    public Application checkAndGetApplication(String applicationId, ApplicationRole... roles) {
        Application application = getOrFail(applicationId);
        roles = (roles == null || roles.length == 0) ? ApplicationRole.values() : roles;
        AuthorizationUtil.checkAuthorizationForApplication(application, roles);
        return application;
    }
}<|MERGE_RESOLUTION|>--- conflicted
+++ resolved
@@ -57,11 +57,7 @@
      * @param description The description of the new application.
      * @return The id of the newly created application.
      */
-<<<<<<< HEAD
-    public String create(String user, String name, String description, String workspaceId) {
-=======
     public String create(String user, String name, String description) {
->>>>>>> 9a7364ee
         ensureNameIsValid(name);
         ensureNameUnicity(name);
 
@@ -186,7 +182,7 @@
     /**
      * Check if the connected user has at least one application role on the related application with a fail when applicationId is not valid
      * If no roles mentioned, all {@link ApplicationRole} values will be used (one at least required)
-     * 
+     *
      * @param applicationId
      * @return the related application
      */
