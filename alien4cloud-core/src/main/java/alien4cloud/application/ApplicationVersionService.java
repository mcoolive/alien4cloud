package alien4cloud.application;

import java.util.UUID;

import javax.annotation.Resource;

import org.springframework.stereotype.Service;

import alien4cloud.dao.IGenericSearchDAO;
import alien4cloud.dao.model.GetMultipleDataResult;
<<<<<<< HEAD
import alien4cloud.exception.AlreadyExistException;
=======
>>>>>>> a0e31eb6
import alien4cloud.exception.NotFoundException;
import alien4cloud.model.application.Application;
import alien4cloud.model.application.ApplicationVersion;
import alien4cloud.model.deployment.Deployment;
import alien4cloud.tosca.container.model.topology.Topology;
import alien4cloud.utils.MapUtil;
<<<<<<< HEAD
import alien4cloud.utils.VersionUtil;
import alien4cloud.utils.version.ApplicationVersionException;
=======
import alien4cloud.utils.version.Version;
>>>>>>> a0e31eb6

import com.google.common.collect.Maps;

@Service
public class ApplicationVersionService {

    private static final Version DEFAULT_VERSION_NAME = new Version("0.0.1-SNAPSHOT");

    @Resource(name = "alien-es-dao")
    private IGenericSearchDAO alienDAO;

    /**
     * Create a new version for an application based on an existing topology with the default version name.
     *
     * @param applicationId The id of the application for which to create the version.
     * @param topologyId The id of the topology to clone for the version's topology.
     */
    public ApplicationVersion createApplicationVersion(String applicationId, String topologyId) {
<<<<<<< HEAD
        return createApplicationVersion(applicationId, topologyId, DEFAULT_VERSION_NAME);
    }

    /**
     * Create a new version for an application based on an existing topology.
     *
     * @param applicationId The id of the application for which to create the version.
     * @param topologyId The id of the topology to clone for the version's topology.
     * @param version The number version of the new application version.
     */
    public ApplicationVersion createApplicationVersion(String applicationId, String topologyId, String version) {
        if (isApplicationVersionNameExist(applicationId, version)) {
            throw new AlreadyExistException("An application version already exist for this application with the version :" + version);
        }

        VersionUtil.parseVersion(version);
        ApplicationVersion appVersion = new ApplicationVersion();
        appVersion.setId(UUID.randomUUID().toString());
        appVersion.setApplicationId(applicationId);
        appVersion.setVersion(version);
        appVersion.setReleased(false);
        appVersion.setLatest(true);
        appVersion.setSnapshot(true);
        appVersion.setProperties(Maps.<String, String> newHashMap());

=======
        ApplicationVersion version = new ApplicationVersion();
        version.setId(UUID.randomUUID().toString());
        version.setApplicationId(applicationId);
        version.setVersion(DEFAULT_VERSION_NAME.toString());
        version.setReleased(false);
        version.setLatest(true);
        version.setProperties(Maps.<String, String> newHashMap());
>>>>>>> a0e31eb6
        Topology topology;
        if (topologyId != null) { // "cloning" the topology
            topology = alienDAO.findById(Topology.class, topologyId);
        } else {
            topology = new Topology();
        }
        topology.setId(UUID.randomUUID().toString());
        topology.setDelegateId(applicationId);
        topology.setDelegateType(Application.class.getSimpleName().toLowerCase());
        alienDAO.save(topology);
<<<<<<< HEAD

        appVersion.setTopologyId(topology.getId());
        alienDAO.save(appVersion);
        return appVersion;
    }

    /**
     * Get all application version for a given application.
=======
        version.setTopologyId(topology.getId());
        alienDAO.save(version);
        return version;
    }

    /**
     * Get all application versions for a given application
>>>>>>> a0e31eb6
     *
     * @param applicationId The id of the application for which to get environments.
     * @return An array of the applications versions for the requested application id.
     */
    public ApplicationVersion[] getByApplicationId(String applicationId) {
        GetMultipleDataResult<ApplicationVersion> result = alienDAO.find(ApplicationVersion.class,
                MapUtil.newHashMap(new String[] { "applicationId" }, new String[][] { new String[] { applicationId } }), Integer.MAX_VALUE);
        return result.getData();
    }

    private void deleteVersion(ApplicationVersion version) {
        if (version != null) {
            alienDAO.delete(Topology.class, version.getTopologyId());
            alienDAO.delete(ApplicationVersion.class, version.getId());
        }
    }

    /**
     * Delete a version and the related topologies.
     *
     * @param id The id of the version to delete.
     */
    public void delete(String id) {
        ApplicationVersion version = alienDAO.findById(ApplicationVersion.class, id);
        if (version == null) {
            throw new ApplicationVersionException("No application version find with the id :" + id);
        }
        deleteVersion(version);
    }

    /**
     * Delete all versions related to an application.
     *
     * @param applicationId The application id.
     */
    public void deleteByApplication(String applicationId) {
        ApplicationVersion[] versions = getByApplicationId(applicationId);
        for (ApplicationVersion version : versions) {
            deleteVersion(version);
        }
    }

    /**
<<<<<<< HEAD
     * Check if an application version is deployed.
     * 
     * @param applicationVersionId
     * @return isDeployed A boolean.
     */
    public boolean isApplicationVersionDeployed(String applicationVersionId) {
        GetMultipleDataResult<Deployment> dataResult = alienDAO.search(
                Deployment.class,
                null,
                MapUtil.newHashMap(new String[] { "deploymentSetup.versionId", "endDate" }, new String[][] { new String[] { applicationVersionId },
                        new String[] { null } }), 1);
        if (dataResult.getData() != null && dataResult.getData().length > 0) {
            return true;
        }
        return false;
    }

    /**
     * Check if a name version is already use by an other application version is a specific application.
     * 
     * @param applicationId
     * @param applicationVersionName
     * @return isUsed A boolean.
     */
    public boolean isApplicationVersionNameExist(String applicationId, String applicationVersionName) {
        GetMultipleDataResult<ApplicationVersion> dataResult = alienDAO.search(
                ApplicationVersion.class,
                null,
                MapUtil.newHashMap(new String[] { "applicationId", "version" }, new String[][] { new String[] { applicationId },
                        new String[] { applicationVersionName } }), 1);
        if (dataResult.getData() != null && dataResult.getData().length > 0) {
            return true;
        }
        return false;
    }

    /**
     * Get an application version by id or fail if not found.
     * 
     * @param id
     * @return The application version of id or throw an exception
     */
    public ApplicationVersion getOrFail(String id) {
        ApplicationVersion appVersion = alienDAO.findById(ApplicationVersion.class, id);
        if (appVersion == null) {
            throw new NotFoundException("Application version with id <" + id + "> does not exist");
        }
        return appVersion;
    }
=======
     * Get an application version from it's id and throw a {@link NotFoundException} in case no application version matches the requested id
     * 
     * @param applicationVersionId
     * @return The requested application version
     */
    public ApplicationVersion getOrFail(String applicationVersionId) {
        ApplicationVersion applicationVersion = alienDAO.findById(ApplicationVersion.class, applicationVersionId);
        if (applicationVersion == null) {
            throw new NotFoundException("Application version [" + applicationVersionId + "] cannot be found");
        }
        return applicationVersion;
    }

>>>>>>> a0e31eb6
}<|MERGE_RESOLUTION|>--- conflicted
+++ resolved
@@ -8,29 +8,21 @@
 
 import alien4cloud.dao.IGenericSearchDAO;
 import alien4cloud.dao.model.GetMultipleDataResult;
-<<<<<<< HEAD
 import alien4cloud.exception.AlreadyExistException;
-=======
->>>>>>> a0e31eb6
 import alien4cloud.exception.NotFoundException;
 import alien4cloud.model.application.Application;
 import alien4cloud.model.application.ApplicationVersion;
 import alien4cloud.model.deployment.Deployment;
 import alien4cloud.tosca.container.model.topology.Topology;
 import alien4cloud.utils.MapUtil;
-<<<<<<< HEAD
 import alien4cloud.utils.VersionUtil;
 import alien4cloud.utils.version.ApplicationVersionException;
-=======
-import alien4cloud.utils.version.Version;
->>>>>>> a0e31eb6
 
 import com.google.common.collect.Maps;
 
 @Service
 public class ApplicationVersionService {
-
-    private static final Version DEFAULT_VERSION_NAME = new Version("0.0.1-SNAPSHOT");
+    private static final String DEFAULT_VERSION_NAME = "0.1.0-SNAPSHOT";
 
     @Resource(name = "alien-es-dao")
     private IGenericSearchDAO alienDAO;
@@ -42,7 +34,6 @@
      * @param topologyId The id of the topology to clone for the version's topology.
      */
     public ApplicationVersion createApplicationVersion(String applicationId, String topologyId) {
-<<<<<<< HEAD
         return createApplicationVersion(applicationId, topologyId, DEFAULT_VERSION_NAME);
     }
 
@@ -68,15 +59,6 @@
         appVersion.setSnapshot(true);
         appVersion.setProperties(Maps.<String, String> newHashMap());
 
-=======
-        ApplicationVersion version = new ApplicationVersion();
-        version.setId(UUID.randomUUID().toString());
-        version.setApplicationId(applicationId);
-        version.setVersion(DEFAULT_VERSION_NAME.toString());
-        version.setReleased(false);
-        version.setLatest(true);
-        version.setProperties(Maps.<String, String> newHashMap());
->>>>>>> a0e31eb6
         Topology topology;
         if (topologyId != null) { // "cloning" the topology
             topology = alienDAO.findById(Topology.class, topologyId);
@@ -87,7 +69,6 @@
         topology.setDelegateId(applicationId);
         topology.setDelegateType(Application.class.getSimpleName().toLowerCase());
         alienDAO.save(topology);
-<<<<<<< HEAD
 
         appVersion.setTopologyId(topology.getId());
         alienDAO.save(appVersion);
@@ -95,16 +76,7 @@
     }
 
     /**
-     * Get all application version for a given application.
-=======
-        version.setTopologyId(topology.getId());
-        alienDAO.save(version);
-        return version;
-    }
-
-    /**
      * Get all application versions for a given application
->>>>>>> a0e31eb6
      *
      * @param applicationId The id of the application for which to get environments.
      * @return An array of the applications versions for the requested application id.
@@ -148,7 +120,6 @@
     }
 
     /**
-<<<<<<< HEAD
      * Check if an application version is deployed.
      * 
      * @param applicationVersionId
@@ -198,19 +169,4 @@
         }
         return appVersion;
     }
-=======
-     * Get an application version from it's id and throw a {@link NotFoundException} in case no application version matches the requested id
-     * 
-     * @param applicationVersionId
-     * @return The requested application version
-     */
-    public ApplicationVersion getOrFail(String applicationVersionId) {
-        ApplicationVersion applicationVersion = alienDAO.findById(ApplicationVersion.class, applicationVersionId);
-        if (applicationVersion == null) {
-            throw new NotFoundException("Application version [" + applicationVersionId + "] cannot be found");
-        }
-        return applicationVersion;
-    }
-
->>>>>>> a0e31eb6
 }