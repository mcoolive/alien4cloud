package alien4cloud.cloud;

import java.util.Date;
import java.util.List;
import java.util.Map;
import java.util.UUID;

import javax.annotation.Resource;

import lombok.extern.slf4j.Slf4j;

import org.elasticsearch.mapping.QueryHelper;
import org.elasticsearch.mapping.QueryHelper.SearchQueryHelperBuilder;
import org.springframework.stereotype.Component;

import alien4cloud.application.ApplicationEnvironmentService;
import alien4cloud.application.ApplicationVersionService;
import alien4cloud.application.DeploymentSetupService;
import alien4cloud.dao.IGenericSearchDAO;
import alien4cloud.dao.model.GetMultipleDataResult;
import alien4cloud.exception.NotFoundException;
import alien4cloud.model.application.ApplicationEnvironment;
import alien4cloud.model.application.DeploymentSetup;
import alien4cloud.model.deployment.Deployment;
import alien4cloud.model.deployment.DeploymentSourceType;
import alien4cloud.model.deployment.IDeploymentSource;
import alien4cloud.model.topology.Topology;
import alien4cloud.paas.IPaaSCallback;
import alien4cloud.paas.IPaaSProvider;
import alien4cloud.paas.exception.CloudDisabledException;
import alien4cloud.paas.exception.OperationExecutionException;
import alien4cloud.paas.model.*;
import alien4cloud.paas.plan.TopologyTreeBuilderService;
import alien4cloud.utils.MapUtil;

import com.google.common.collect.Lists;
import com.google.common.collect.Maps;

/**
 * Manage deployment operations on a cloud.
 */
@Component
@Slf4j
public class DeploymentService {
    @Resource
    private QueryHelper queryHelper;
    @Resource(name = "alien-es-dao")
    private IGenericSearchDAO alienDao;
    @Resource(name = "alien-monitor-es-dao")
    private IGenericSearchDAO alienMonitorDao;
    @Resource
    private CloudService cloudService;
    @Resource
    private ApplicationVersionService applicationVersionService;
    @Resource
    private ApplicationEnvironmentService applicationEnvironmentService;
    @Resource
    private DeploymentSetupService deploymentSetupService;
    @Resource
    private TopologyTreeBuilderService topologyTreeBuilderService;

    /**
     * Get deployments for a given cloud
     *
     * @param cloudId Id of the cloud for which to get deployments (can be null to get deployments for all clouds).
     * @param sourceId Id of the application for which to get deployments (can be null to get deployments for all applications).
     * @param from The start index of the query.
     * @param size The maximum number of elements to return.
     * @return A {@link GetMultipleDataResult} that contains deployments.
     */
    public GetMultipleDataResult<Deployment> getDeployments(String cloudId, String sourceId, int from, int size) {
        return alienDao.search(Deployment.class, null, getDeploymentFilters(cloudId, sourceId, null), from, size);
    }

    /**
     * Get events for a specific deployment from an environment
     * 
     * @param applicationEnvironmentId The environment we want to get events from
     * @param from The initial position of the events to get (based on time desc sorting)
     * @param size The number of events to get.
     * @return A result that contains all events.
     */
    public GetMultipleDataResult<?> getDeploymentEvents(String applicationEnvironmentId, int from, int size) {
        Deployment deployment = getActiveDeploymentFailIfNotExists(applicationEnvironmentId);
        return searchEvents(from, size, deployment);
    }

    /**
     * Get events for a given topology and cloud
     *
     * @param topologyId id of topology for which to get deployment events.
     * @param cloudId id of targeted cloud
     * @param from The initial position of the events to get (based on time desc sorting)
     * @param size The number of events to get.
     * @return A result that contains all events.
     */
    public GetMultipleDataResult<?> getDeploymentEvents(String topologyId, String cloudId, int from, int size) {
        Deployment deployment = getActiveDeploymentFailIfNotExists(topologyId, cloudId);
        return searchEvents(from, size, deployment);
    }

    private GetMultipleDataResult<?> searchEvents(int from, int size, Deployment deployment) {
        String index = alienMonitorDao.getIndexForType(AbstractMonitorEvent.class);
        SearchQueryHelperBuilder searchQueryHelperBuilder = queryHelper
                .buildSearchQuery(index)
                .types(PaaSDeploymentStatusMonitorEvent.class, PaaSInstanceStateMonitorEvent.class, PaaSMessageMonitorEvent.class,
                        PaaSInstanceStorageMonitorEvent.class)
                .filters(MapUtil.newHashMap(new String[] { "deploymentId" }, new String[][] { new String[] { deployment.getId() } }))
                .fieldSort("_timestamp", true);
        return alienMonitorDao.search(searchQueryHelperBuilder, from, size);
    }

    /**
     * Deploy a topology and return the deployment ID
     *
     * @param topology The topology to be deployed.
     * @param deploymentSource Application to be deployed or the Csar that contains test toplogy to be deployed
     * @param deploymentSetup DeploymentSetup used to deploy
     * @param noEnvCloudID cloud id in the case we deploy a topology test (without environment)
     * @return The id of the generated deployment.
     * @throws CloudDisabledException In case the cloud is actually disabled and no deployments can be performed on this cloud.
     */
    public synchronized String deployTopology(Topology topology, IDeploymentSource deploymentSource, DeploymentSetup deploymentSetup, String noEnvCloudID)
            throws CloudDisabledException {

<<<<<<< HEAD
        // get the cloud ID from the deployment setup
        ApplicationEnvironment applicationEnvironment = applicationEnvironmentService.getOrFail(deploymentSetup.getEnvironmentId());
        String cloudId = applicationEnvironment.getCloudId();
=======
        // get the cloud ID from the deploymentmentSetup or a given cloud id
        String cloudId = noEnvCloudID;
        if (deploymentSetup.getEnvironmentId() != null && noEnvCloudID == null) {
            ApplicationEnvironment applicationEnvironment = applicationEnvironmentService.getOrFail(deploymentSetup.getEnvironmentId());
            cloudId = applicationEnvironment.getCloudId();
        }

>>>>>>> 47947780
        log.info("Deploying topology [{}] on cloud [{}]", topology.getId(), cloudId);
        String topologyId = topology.getId();

        // Get underlying paaS provider of the cloud
        IPaaSProvider paaSProvider = cloudService.getPaaSProvider(cloudId);

        // create a deployment object for the given cloud.
        Deployment deployment = new Deployment();
        deployment.setCloudId(cloudId);
        deployment.setId(UUID.randomUUID().toString());
        deployment.setSourceId(deploymentSource.getId());
        String sourceName;
        if (deploymentSource.getName() == null) {
            sourceName = UUID.randomUUID().toString();
        } else {
            sourceName = deploymentSource.getName();
        }
        deployment.setSourceName(sourceName);
        deployment.setSourceType(DeploymentSourceType.fromSourceType(deploymentSource.getClass()));
        deployment.setStartDate(new Date());
        deployment.setDeploymentStatus(DeploymentStatus.DEPLOYMENT_IN_PROGRESS);
        deployment.setDeploymentSetup(deploymentSetup);
        // mandatory for the moment since we could have deployment with no environment (csar test)
        deployment.setTopologyId(topologyId);

        alienDao.save(deployment);
        // save the topology as a deployed topology.
        // change the Id before saving
        topology.setId(deployment.getId());
        alienMonitorDao.save(topology);
        // put back the old Id for deployment
        topology.setId(topologyId);
        // Build the context for deployment and deploy
        paaSProvider.deploy(buildTopologyDeploymentContext(deployment, topology, deploymentSetup), null);
        log.info("Deployed topology [{}] on cloud [{}], generated deployment with id [{}]", topology.getId(), cloudId, deployment.getId());
        return deployment.getId();
    }

    private PaaSDeploymentContext buildDeploymentContext(Deployment deployment) {
        PaaSDeploymentContext deploymentContext = new PaaSDeploymentContext();
        buildDeploymentContext(deploymentContext, deployment);
        return deploymentContext;
    }

    private void buildDeploymentContext(PaaSDeploymentContext deploymentContext, Deployment deployment) {
        deploymentContext.setDeploymentId(deployment.getId());
        deploymentContext.setRecipeId((deployment.getSourceName() + "_" + deployment.getDeploymentSetup().getEnvironmentId() + "_" + deployment
                .getDeploymentSetup().getVersionId()).replaceAll("[^\\p{Alnum}]", "_"));
    }

    private PaaSTopologyDeploymentContext buildTopologyDeploymentContext(Deployment deployment, Topology topology, DeploymentSetup deploymentSetup) {
        PaaSTopologyDeploymentContext topologyDeploymentContext = new PaaSTopologyDeploymentContext();
        buildDeploymentContext(topologyDeploymentContext, deployment);
        Map<String, PaaSNodeTemplate> paaSNodes = topologyTreeBuilderService.buildPaaSNodeTemplate(topology);
        PaaSTopology paaSTopology = topologyTreeBuilderService.buildPaaSTopology(paaSNodes);
        topologyDeploymentContext.setPaaSTopology(paaSTopology);
        topologyDeploymentContext.setTopology(topology);
        topologyDeploymentContext.setDeploymentSetup(deploymentSetup);
        return topologyDeploymentContext;
    }

    /**
     * Un-deploy a topology.
     *
     * @param deploymentSetup setup object containing information to deploy
     * @throws CloudDisabledException In case the cloud selected for the topology is disabled.
     */
    public synchronized void undeployTopology(DeploymentSetup deploymentSetup) throws CloudDisabledException {
        String topologyId = deploymentSetupService.getTopologyId(deploymentSetup.getId());
        ApplicationEnvironment environment = deploymentSetupService.getApplicationEnvironment(deploymentSetup.getId());
        log.info("Un-deploying topology [{}] on cloud [{}]", topologyId, environment.getCloudId());
        Deployment activeDeployment = getActiveDeploymentFailIfNotExists(environment.getId());
        this.undeploy(activeDeployment);
    }

    /**
     * Un-deploy a deployment object
     *
     * @param deploymentId deployment id to deploy
     * @throws CloudDisabledException
     */
    public synchronized void undeploy(String deploymentId) throws CloudDisabledException {
        Deployment deployment = getMandatoryDeployment(deploymentId);
        undeploy(deployment);
    }
    
    private void undeploy(Deployment deployment) throws CloudDisabledException {
        String cloudId = deployment.getCloudId();
        log.info("Un-deploying deployment [{}] on cloud [{}]", deployment.getId(), cloudId);
        IPaaSProvider paaSProvider = cloudService.getPaaSProvider(cloudId);
        PaaSDeploymentContext deploymentContext = buildDeploymentContext(deployment);
        paaSProvider.undeploy(deploymentContext, null);
        deployment.setDeploymentStatus(DeploymentStatus.UNDEPLOYMENT_IN_PROGRESS);
        alienDao.save(deployment);
        log.info("Un-deployed deployment [{}] on cloud [{}]", deployment.getId(), cloudId);
    }

    private Deployment getMandatoryDeployment(String deploymentId) {
        Deployment deployment = alienDao.findById(Deployment.class, deploymentId);
        if (deployment == null) {
            throw new NotFoundException("Deployment <" + deploymentId + "> doesn't exists.");
        }
        return deployment;
    }

    /**
     * Scale up/down a node in a topology.
     *
     * @param applicationEnvironmentId id of the targeted environment
     * @param nodeTemplateId id of the compute node to scale up
     * @param instances the number of instances to be added (if positive) or removed (if negative)
     * @throws CloudDisabledException In case the cloud selected for the topology is disabled.
     */
    public void scale(String applicationEnvironmentId, String nodeTemplateId, int instances) throws CloudDisabledException {
        Deployment deployment = getActiveDeploymentFailIfNotExists(applicationEnvironmentId);
        Topology topology = alienMonitorDao.findById(Topology.class, deployment.getId());
        // change the initial instance to the current instances for the runtime topology.
        topology.getScalingPolicies().get(nodeTemplateId)
                .setInitialInstances(topology.getScalingPolicies().get(nodeTemplateId).getInitialInstances() + instances);
        alienMonitorDao.save(topology);
        // call the paas provider to scale the topology
        IPaaSProvider paaSProvider = cloudService.getPaaSProvider(deployment.getCloudId());
        PaaSDeploymentContext deploymentContext = buildDeploymentContext(deployment);
        paaSProvider.scale(deploymentContext, nodeTemplateId, instances, null);
    }

    /**
     * Get the current deployment status for a topology.
     *
     * @param deployment deployment for which we want the status
     * @param callback that will be called when status is available*
     * @return The status of the topology.
     * @throws CloudDisabledException In case the cloud selected for the topology is disabled.
     */
    public void getDeploymentStatus(final Deployment deployment, final IPaaSCallback<DeploymentStatus> callback) throws CloudDisabledException {
        if (deployment == null) {
            callback.onSuccess(DeploymentStatus.UNDEPLOYED);
            return;
        }
        IPaaSProvider paaSProvider = cloudService.getPaaSProvider(deployment.getCloudId());
        PaaSDeploymentContext deploymentContext = buildDeploymentContext(deployment);
        IPaaSCallback<DeploymentStatus> esCallback = new IPaaSCallback<DeploymentStatus>() {
            @Override
            public void onSuccess(DeploymentStatus data) {
                if (data == DeploymentStatus.UNDEPLOYED) {
                    deployment.setEndDate(new Date());
                    alienDao.save(deployment);
                }
                callback.onSuccess(data);
            }

            @Override
            public void onFailure(Throwable throwable) {
                callback.onFailure(throwable);
            }
        };
        paaSProvider.getStatus(deploymentContext, esCallback);
    }

    /**
     * Get the detailed status for each instance of each node template.
     *
     * @param deployment The deployment for witch to get the instance informations.
     * @param callback callback on witch to send the map of node template's id to map of instance's id to instance information.
     * @throws CloudDisabledException In case the cloud selected for the topology is disabled.
     */
    public void getInstancesInformation(final Deployment deployment, IPaaSCallback<Map<String, Map<String, InstanceInformation>>> callback)
            throws CloudDisabledException {
        Map<String, Map<String, InstanceInformation>> instancesInformation = Maps.newHashMap();
        if (deployment == null) {
            callback.onSuccess(instancesInformation);
            return;
        }
        Topology runtimeTopology = alienMonitorDao.findById(Topology.class, deployment.getId());
        PaaSDeploymentContext deploymentContext = buildDeploymentContext(deployment);
        IPaaSProvider paaSProvider = cloudService.getPaaSProvider(deployment.getCloudId());
        paaSProvider.getInstancesInformation(deploymentContext, runtimeTopology, callback);
    }

    /**
     * Trigger the execution of an operation on a node.
     *
     * @param request the operation's execution description ( see {@link OperationExecRequest})
     * @throws CloudDisabledException In case the cloud selected for the topology is disabled.
     * @throws OperationExecutionException runtime exception during an operation
     */
    public void triggerOperationExecution(OperationExecRequest request, IPaaSCallback<Map<String, String>> callback) throws CloudDisabledException,
            OperationExecutionException {
        Deployment activeDeployment = this.getActiveDeploymentFailIfNotExists(request.getApplicationEnvironmentId());
        IPaaSProvider paaSProvider = cloudService.getPaaSProvider(activeDeployment.getCloudId());
        paaSProvider.executeOperation(buildDeploymentContext(activeDeployment), request, callback);
    }

    /**
     * Get the deployed (runtime) topology of an application on a cloud
     *
     * @param applicationEnvironmentId id of the environment
     * @return the Topology requested if found
     */
    public Topology getRuntimeTopology(String applicationEnvironmentId) {
        Deployment deployment = getActiveDeploymentFailIfNotExists(applicationEnvironmentId);
        return alienMonitorDao.findById(Topology.class, deployment.getId());
    }

    /**
     * Get the deployed (runtime) topology of an application on a cloud
     *
     * @param topologyId id of the topology for which to get deployed topology.
     * @param cloudId targeted cloud id
     * @return the Topology requested if found
     */
    public Topology getRuntimeTopology(String topologyId, String cloudId) {
        Deployment deployment = getActiveDeploymentFailIfNotExists(topologyId, cloudId);
        return alienMonitorDao.findById(Topology.class, deployment.getId());
    }

    /**
     * Get an active Deployment given an environment
     * (if not exists throw exception)
     * 
     * @param applicationEnvironmentId id of the environment
     * @return active deployment
     * @throws alien4cloud.exception.NotFoundException if not any deployment exists
     */
    public Deployment getActiveDeploymentFailIfNotExists(String applicationEnvironmentId) {
        Deployment deployment = getActiveDeployment(applicationEnvironmentId);
        if (deployment == null) {
            throw new NotFoundException("Deployment for environment <" + applicationEnvironmentId + "> doesn't exist.");
        }
        return deployment;
    }

    /**
     * Get an active deployment for a given cloud and topology
     * (if not exists throw exception)
     * 
     * @param topologyId id of the topology that has been deployed
     * @param cloudId id of the target cloud
     * @return a deployment
     * @throws alien4cloud.exception.NotFoundException if not any deployment exists
     */
    public Deployment getActiveDeploymentFailIfNotExists(String topologyId, String cloudId) {
        Deployment deployment = getActiveDeployment(cloudId, topologyId);
        if (deployment == null) {
            throw new NotFoundException("Deployment for cloud <" + cloudId + "> and topology <" + topologyId + "> doesn't exist.");
        }
        return deployment;
    }

    /**
     * Get an active deployment for a given environment
     *
     * @param applicationEnvironmentId id of the environment
     * @return active deployment or null if not exist
     */
    public Deployment getActiveDeployment(String applicationEnvironmentId) {
        Deployment deployment = null;
        Map<String, String[]> activeDeploymentFilters = MapUtil.newHashMap(new String[] { "deploymentSetup.environmentId", "endDate" }, new String[][] {
                new String[] { applicationEnvironmentId }, new String[] { null } });
        GetMultipleDataResult<Deployment> dataResult = alienDao.search(Deployment.class, null, activeDeploymentFilters, 1);
        if (dataResult.getData() != null && dataResult.getData().length > 0) {
            deployment = dataResult.getData()[0];
        }
        return deployment;
    }

    /**
     * Get a topology for a given cloud / topology
     * 
     * @param cloudId targeted cloud id
     * @param topologyId id of the topology to deploy
     * @return a deployment
     */
    public Deployment getActiveDeployment(String cloudId, String topologyId) {
        Deployment deployment = null;
        Map<String, String[]> activeDeploymentFilters = MapUtil.newHashMap(new String[] { "cloudId", "topologyId", "endDate" }, new String[][] {
                new String[] { cloudId }, new String[] { topologyId }, new String[] { null } });
        GetMultipleDataResult<Deployment> dataResult = alienDao.search(Deployment.class, null, activeDeploymentFilters, 1);
        if (dataResult.getData() != null && dataResult.getData().length > 0) {
            deployment = dataResult.getData()[0];
        }
        return deployment;
    }

    /**
     * Get a deployment given its id
     *
     * @param id id of the deployment
     * @return deployment with given id
     */
    public Deployment getDeployment(String id) {
        return alienDao.findById(Deployment.class, id);
    }

    /**
     * Get the filters to perform a search query on {@link Deployment} based on the cloudId and sourceId.
     *
     * @param cloudId Id of the cloud on which the application is deployed.
     * @param sourceId Id of the application that is deployed.
     * @param topologyId Id of the topology that is deployed.
     * @return The filters to get deployments.
     */
    private Map<String, String[]> getDeploymentFilters(String cloudId, String sourceId, String topologyId) {
        List<String> filterKeys = Lists.newArrayList();
        List<String[]> filterValues = Lists.newArrayList();
        if (cloudId != null) {
            filterKeys.add("cloudId");
            filterValues.add(new String[] { cloudId });
        }
        if (sourceId != null) {
            filterKeys.add("sourceId");
            filterValues.add(new String[] { sourceId });
        }
        if (topologyId != null) {
            filterKeys.add("topologyId");
            filterValues.add(new String[] { topologyId });
        }
        return MapUtil.newHashMap(filterKeys.toArray(new String[filterKeys.size()]), filterValues.toArray(new String[filterValues.size()][]));
    }

    /**
     * Get all deployments for a given deployment setup id
     *
     * @param deploymentSetupId deployment setup's id
     * @return deployment which have the given deployment setup id
     */
    public GetMultipleDataResult<Deployment> getDeploymentsByDeploymentSetup(String deploymentSetupId) {
        return alienDao.find(Deployment.class,
                MapUtil.newHashMap(new String[] { "deploymentSetup.id" }, new String[][] { new String[] { deploymentSetupId } }), Integer.MAX_VALUE);
    }

    /**
     * Get a topology Id for a deployment (through deploymentSetup object)
     * 
     * @param deploymentId
     * @return a topology id
     */
    public String getTopologyIdByDeployment(String deploymentId) {
        Deployment deployment = getMandatoryDeployment(deploymentId);
        // WARNING : topologyId may disappear from deployment object and would be accessible only through environment linked to the deployment
        if (deployment != null) {
            return deployment.getTopologyId();
        }
        return null;
    }

    /**
     * Get a application environment object linked to the deployment (through deploymentSetup object)
     * 
     * @param deploymentId
     * @return a topology id
     */
    public ApplicationEnvironment getEnvironmentByDeployment(String deploymentId) {
        Deployment deployment = getMandatoryDeployment(deploymentId);
        if (deployment != null) {
            ApplicationEnvironment applicationEnvironment = applicationEnvironmentService.getOrFail(deployment.getDeploymentSetup().getEnvironmentId());
            return applicationEnvironment;
        }
        return null;
    }
}<|MERGE_RESOLUTION|>--- conflicted
+++ resolved
@@ -116,26 +116,12 @@
      * @param topology The topology to be deployed.
      * @param deploymentSource Application to be deployed or the Csar that contains test toplogy to be deployed
      * @param deploymentSetup DeploymentSetup used to deploy
-     * @param noEnvCloudID cloud id in the case we deploy a topology test (without environment)
+     * @param cloudId If of the cloud on which to deploy.
      * @return The id of the generated deployment.
      * @throws CloudDisabledException In case the cloud is actually disabled and no deployments can be performed on this cloud.
      */
-    public synchronized String deployTopology(Topology topology, IDeploymentSource deploymentSource, DeploymentSetup deploymentSetup, String noEnvCloudID)
+    public synchronized String deployTopology(Topology topology, IDeploymentSource deploymentSource, DeploymentSetup deploymentSetup, String cloudId)
             throws CloudDisabledException {
-
-<<<<<<< HEAD
-        // get the cloud ID from the deployment setup
-        ApplicationEnvironment applicationEnvironment = applicationEnvironmentService.getOrFail(deploymentSetup.getEnvironmentId());
-        String cloudId = applicationEnvironment.getCloudId();
-=======
-        // get the cloud ID from the deploymentmentSetup or a given cloud id
-        String cloudId = noEnvCloudID;
-        if (deploymentSetup.getEnvironmentId() != null && noEnvCloudID == null) {
-            ApplicationEnvironment applicationEnvironment = applicationEnvironmentService.getOrFail(deploymentSetup.getEnvironmentId());
-            cloudId = applicationEnvironment.getCloudId();
-        }
-
->>>>>>> 47947780
         log.info("Deploying topology [{}] on cloud [{}]", topology.getId(), cloudId);
         String topologyId = topology.getId();
 
