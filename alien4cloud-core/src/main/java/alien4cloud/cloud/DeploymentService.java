package alien4cloud.cloud;

import java.util.Date;
import java.util.List;
import java.util.Map;
import java.util.UUID;

import javax.annotation.Resource;

import alien4cloud.model.topology.Topology;
import lombok.extern.slf4j.Slf4j;

import org.elasticsearch.mapping.QueryHelper;
import org.elasticsearch.mapping.QueryHelper.SearchQueryHelperBuilder;
import org.springframework.stereotype.Component;

import alien4cloud.application.ApplicationEnvironmentService;
import alien4cloud.application.ApplicationVersionService;
import alien4cloud.application.DeploymentSetupService;
import alien4cloud.dao.IGenericSearchDAO;
import alien4cloud.dao.model.GetMultipleDataResult;
import alien4cloud.exception.NotFoundException;
import alien4cloud.model.application.ApplicationEnvironment;
import alien4cloud.model.application.ApplicationVersion;
import alien4cloud.model.application.DeploymentSetup;
import alien4cloud.model.cloud.Cloud;
import alien4cloud.model.deployment.Deployment;
import alien4cloud.model.deployment.DeploymentSourceType;
import alien4cloud.model.deployment.IDeploymentSource;
import alien4cloud.paas.IPaaSCallback;
import alien4cloud.paas.IPaaSProvider;
import alien4cloud.paas.exception.CloudDisabledException;
import alien4cloud.paas.exception.OperationExecutionException;
import alien4cloud.paas.exception.PaaSAlreadyDeployedException;
import alien4cloud.paas.model.AbstractMonitorEvent;
import alien4cloud.paas.model.DeploymentStatus;
import alien4cloud.paas.model.InstanceInformation;
import alien4cloud.paas.model.OperationExecRequest;
<<<<<<< HEAD
=======
import alien4cloud.paas.model.PaaSDeploymentContext;
>>>>>>> 2283d8bf
import alien4cloud.paas.model.PaaSDeploymentStatusMonitorEvent;
import alien4cloud.paas.model.PaaSInstanceStateMonitorEvent;
import alien4cloud.paas.model.PaaSInstanceStorageMonitorEvent;
import alien4cloud.paas.model.PaaSMessageMonitorEvent;
<<<<<<< HEAD
import alien4cloud.tosca.container.model.topology.Topology;
=======
import alien4cloud.paas.model.PaaSNodeTemplate;
import alien4cloud.paas.model.PaaSTopology;
import alien4cloud.paas.model.PaaSTopologyDeploymentContext;
import alien4cloud.paas.plan.TopologyTreeBuilderService;
>>>>>>> 2283d8bf
import alien4cloud.utils.MapUtil;

import com.google.common.collect.Lists;
import com.google.common.collect.Maps;

/**
 * Manage deployment operations on a cloud.
 */
@Component
@Slf4j
public class DeploymentService {
    @Resource
    private QueryHelper queryHelper;
    @Resource(name = "alien-es-dao")
    private IGenericSearchDAO alienDao;
    @Resource(name = "alien-monitor-es-dao")
    private IGenericSearchDAO alienMonitorDao;
    @Resource
    private CloudService cloudService;
    @Resource
<<<<<<< HEAD
    private ApplicationVersionService applicationVersionService;
    @Resource
    private ApplicationEnvironmentService applicationEnvironmentService;
    @Resource
    private DeploymentSetupService deploymentSetupService;
=======
    private TopologyTreeBuilderService topologyTreeBuilderService;
>>>>>>> 2283d8bf

    /**
     * Get deployments for a given cloud
     *
     * @param cloudId Id of the cloud for which to get deployments (can be null to get deployments for all clouds).
     * @param sourceId Id of the application for which to get deployments (can be null to get deployments for all applications).
     * @param from The start index of the query.
     * @param size The maximum number of elements to return.
     * @return A {@link GetMultipleDataResult} that contains deployments.
     */
    public GetMultipleDataResult<Deployment> getDeployments(String cloudId, String sourceId, int from, int size) {
        return alienDao.search(Deployment.class, null, getDeploymentFilters(cloudId, sourceId, null), from, size);
    }

    /**
     * Get events for a specific deployment from an environment
     * 
     * @param environmentId The environment we want to get events from
     * @param from The initial position of the events to get (based on time desc sorting)
     * @param size The number of events to get.
     * @return A result that contains all events.
     */
    public GetMultipleDataResult<?> getDeploymentEvents(String applicationEnvironmentId, int from, int size) {
        Deployment deployment = getActiveDeploymentFailIfNotExists(applicationEnvironmentId);
        return searchEvents(from, size, deployment);
    }

    /**
     * Get events for a given topology and cloud
     *
     * @param topologyId id of topology for which to get deployment events.
     * @param cloudId id of targeted cloud
     * @param from The initial position of the events to get (based on time desc sorting)
     * @param size The number of events to get.
     * @return A result that contains all events.
     */
    public GetMultipleDataResult<?> getDeploymentEvents(String topologyId, String cloudId, int from, int size) {
        Deployment deployment = getActiveDeploymentFailIfNotExists(topologyId, cloudId);
        return searchEvents(from, size, deployment);
    }

    private GetMultipleDataResult<?> searchEvents(int from, int size, Deployment deployment) {
        String index = alienMonitorDao.getIndexForType(AbstractMonitorEvent.class);
        SearchQueryHelperBuilder searchQueryHelperBuilder = queryHelper
                .buildSearchQuery(index)
                .types(PaaSDeploymentStatusMonitorEvent.class, PaaSInstanceStateMonitorEvent.class, PaaSMessageMonitorEvent.class,
                        PaaSInstanceStorageMonitorEvent.class)
                .filters(MapUtil.newHashMap(new String[] { "deploymentId" }, new String[][] { new String[] { deployment.getId() } }))
                .fieldSort("_timestamp", true);
        return alienMonitorDao.search(searchQueryHelperBuilder, from, size);
    }

    /**
     * Deploy a topology and return the deployment ID
     *
     * @param topology The topology to be deployed.
     * @param deploymentSource Application to be deployed or the Csar that contains test toplogy to be deployed
     * @param deploymentSetup DeploymentSetup used to deploy
     * @return The id of the generated deployment.
     * @throws CloudDisabledException In case the cloud is actually disabled and no deployments can be performed on this cloud.
     */
<<<<<<< HEAD
    public synchronized String deployTopology(Topology topology, IDeploymentSource deploymentSource, DeploymentSetup deploymentSetup)
            throws CloudDisabledException {

        // get the cloud ID from the deploymentmentSetup
        ApplicationEnvironment applicationEnvironment = applicationEnvironmentService.getOrFail(deploymentSetup.getEnvironmentId());
        String cloudId = applicationEnvironment.getCloudId();

=======
    public synchronized String deployTopology(Topology topology, String cloudId, IDeploymentSource deploymentSource, String environmentName, String version,
            DeploymentSetup deploymentSetup) throws CloudDisabledException {
>>>>>>> 2283d8bf
        log.info("Deploying topology [{}] on cloud [{}]", topology.getId(), cloudId);
        String topologyId = topology.getId();

        // Check if the topology has already been deployed
        checkSourceNotAlreadyDeployed(cloudId, topologyId);

        // Get underlying paaS provider of the cloud
        IPaaSProvider paaSProvider = cloudService.getPaaSProvider(cloudId);

        // create a deployment object for the given cloud.
        Deployment deployment = new Deployment();
        deployment.setCloudId(cloudId);
        deployment.setId(UUID.randomUUID().toString());
        deployment.setSourceId(deploymentSource.getId());
        String sourceName;
        if (deploymentSource.getName() == null) {
            sourceName = UUID.randomUUID().toString();
        } else {
            sourceName = deploymentSource.getName();
        }
        deployment.setSourceName(sourceName);
        deployment.setSourceType(DeploymentSourceType.fromSourceType(deploymentSource.getClass()));
        deployment.setEnvironmentName(environmentName);
        deployment.setVersion(version);
        deployment.setStartDate(new Date());
        deployment.setDeploymentSetup(deploymentSetup);
        // mendatory for the moment since we could have deployment with no environment (csar test)
        deployment.setTopologyId(topologyId);

        alienDao.save(deployment);
        // save the topology as a deployed topology.
        // change the Id before saving
        topology.setId(deployment.getId());
        alienMonitorDao.save(topology);
        // put back the old Id for deployment
        topology.setId(topologyId);
        // Build the context for deployment and deploy
        paaSProvider.deploy(buildTopologyDeploymentContext(deployment, topology, deploymentSetup), null);
        log.info("Deployed topology [{}] on cloud [{}], generated deployment with id [{}]", topology.getId(), cloudId, deployment.getId());
        return deployment.getId();
    }

    private PaaSDeploymentContext buildDeploymentContext(Deployment deployment) {
        PaaSDeploymentContext deploymentContext = new PaaSDeploymentContext();
        buildDeploymentContext(deploymentContext, deployment);
        return deploymentContext;
    }

    private void buildDeploymentContext(PaaSDeploymentContext deploymentContext, Deployment deployment) {
        deploymentContext.setDeploymentId(deployment.getId());
        deploymentContext.setRecipeId((deployment.getSourceName() + "_" + deployment.getEnvironmentName() + "_" + deployment.getVersion()).replaceAll(
                "[^\\p{Alnum}]", "_"));
    }

    private PaaSTopologyDeploymentContext buildTopologyDeploymentContext(Deployment deployment, Topology topology, DeploymentSetup deploymentSetup) {
        PaaSTopologyDeploymentContext topologyDeploymentContext = new PaaSTopologyDeploymentContext();
        buildDeploymentContext(topologyDeploymentContext, deployment);
        Map<String, PaaSNodeTemplate> paaSNodes = topologyTreeBuilderService.buildPaaSNodeTemplate(topology);
        PaaSTopology paaSTopology = topologyTreeBuilderService.buildPaaSTopology(paaSNodes);
        topologyDeploymentContext.setPaaSTopology(paaSTopology);
        topologyDeploymentContext.setTopology(topology);
        topologyDeploymentContext.setDeploymentSetup(deploymentSetup);
        return topologyDeploymentContext;
    }

    /**
     * Un-deploy a topology.
     *
     * @param deploymentSetup setup object containing information to deploy
     * @throws CloudDisabledException In case the cloud selected for the topology is disabled.
     */
    public synchronized void undeployTopology(DeploymentSetup deploymentSetup) throws CloudDisabledException {
        String topologyId = deploymentSetupService.getTopologyId(deploymentSetup.getId());
        ApplicationEnvironment environment = deploymentSetupService.getApplicationEnvironment(deploymentSetup.getId());
        log.info("Un-deploying topology [{}] on cloud [{}]", topologyId, environment.getCloudId());
        Deployment activeDeployment = getActiveDeploymentFailIfNotExists(environment.getId());
        this.undeploy(activeDeployment.getId());
    }

    /**
     * Un-deploy a deployment object
     *
<<<<<<< HEAD
     * @param deploymentId deployment id to deploy
=======
     * @param deploymentId deployment's id
     * @param cloudId cloud's id
>>>>>>> 2283d8bf
     * @throws CloudDisabledException
     */
    public synchronized void undeploy(String deploymentId) throws CloudDisabledException {
        Deployment deployment = getMandatoryDeployment(deploymentId);
        String cloudId = deployment.getCloudId();
        log.info("Un-deploying deployment [{}] on cloud [{}]", deploymentId, cloudId);
<<<<<<< HEAD
        IPaaSProvider paaSProvider = cloudService.getPaaSProvider(cloudId);
        paaSProvider.undeploy(deploymentId);
=======
        Deployment deployment = getMandatoryDeployment(deploymentId);
        IPaaSProvider paaSProvider = cloudService.getPaaSProvider(cloudId);
        PaaSDeploymentContext deploymentContext = buildDeploymentContext(deployment);
        paaSProvider.undeploy(deploymentContext, null);
>>>>>>> 2283d8bf
        deployment.setEndDate(new Date());
        alienDao.save(deployment);
        log.info("Un-deployed deployment [{}] on cloud [{}]", deploymentId, cloudId);
    }

    private Deployment getMandatoryDeployment(String deploymentId) {
        Deployment deployment = alienDao.findById(Deployment.class, deploymentId);
        if (deployment == null) {
            throw new NotFoundException("Deployment <" + deploymentId + "> doesn't exists.");
        }
        return deployment;
    }

    /**
     * Scale up/down a node in a topology.
     *
     * @param applicationEnvironmentId id of the targeted environment
     * @param nodeTemplateId id of the compute node to scale up
     * @param instances the number of instances to be added (if positive) or removed (if negative)
     * @throws CloudDisabledException In case the cloud selected for the topology is disabled.
     */
    public void scale(String applicationEnvironmentId, String nodeTemplateId, int instances) throws CloudDisabledException {
        Deployment deployment = getActiveDeploymentFailIfNotExists(applicationEnvironmentId);
        Topology topology = alienMonitorDao.findById(Topology.class, deployment.getId());
        // change the initial instance to the current instances for the runtime topology.
        topology.getScalingPolicies().get(nodeTemplateId)
                .setInitialInstances(topology.getScalingPolicies().get(nodeTemplateId).getInitialInstances() + instances);
        alienMonitorDao.save(topology);
        // call the paas provider to scale the topology
        IPaaSProvider paaSProvider = cloudService.getPaaSProvider(deployment.getCloudId());
        PaaSDeploymentContext deploymentContext = buildDeploymentContext(deployment);
        paaSProvider.scale(deploymentContext, nodeTemplateId, instances, null);
    }

    /**
     * Get the current deployment status for a topology.
     *
<<<<<<< HEAD
     * @param deployment deployment for which we want the status
     * @return The status of the topology.
     * @throws CloudDisabledException In case the cloud selected for the topology is disabled.
     */
    public DeploymentStatus getDeploymentStatus(Deployment deployment) throws CloudDisabledException {
        if (deployment == null) {
            return DeploymentStatus.UNDEPLOYED;
        }
        ApplicationEnvironment applicationEnvironment = getEnvironmentByDeployment(deployment.getId());
        String cloudId = applicationEnvironment.getCloudId();
        if (cloudId == null) {
            return DeploymentStatus.UNDEPLOYED;
        }
        IPaaSProvider paaSProvider = cloudService.getPaaSProvider(cloudId);
        DeploymentStatus status = paaSProvider.getStatus(deployment.getId());
        if (status == DeploymentStatus.UNDEPLOYED) {
            deployment.setEndDate(new Date());
            alienDao.save(deployment);
=======
     * @param topologyId Id of the topology for which to get a deployment status.
     * @param callback that will be called when status is available
     * @throws CloudDisabledException In case the cloud selected for the topology is disabled.
     */
    public void getDeploymentStatus(String topologyId, String cloudId, IPaaSCallback<DeploymentStatus> callback) throws CloudDisabledException {
        if (cloudId == null) {
            callback.onSuccess(DeploymentStatus.UNDEPLOYED);
            return;
        }
        Deployment deployment = getActiveDeployment(topologyId, cloudId);
        if (deployment == null) {
            callback.onSuccess(DeploymentStatus.UNDEPLOYED);
            return;
        }
        Cloud cloud = cloudService.getMandatoryCloud(cloudId);
        if (!cloud.isEnabled()) {
            // The cloud is not up due to a pb we cannot know the application status
            callback.onSuccess(DeploymentStatus.UNKNOWN);
        } else {
            IPaaSProvider paaSProvider = cloudService.getPaaSProvider(deployment.getCloudId());
            PaaSDeploymentContext deploymentContext = buildDeploymentContext(deployment);
            paaSProvider.getStatus(deploymentContext, callback);
>>>>>>> 2283d8bf
        }
    }

    /**
     * Get the detailed status for each instance of each node template.
     *
     * @param topologyId id of the topology.
     * @param callback map of node template's id to map of instance's id to instance information.
     * @throws CloudDisabledException In case the cloud selected for the topology is disabled.
     */
<<<<<<< HEAD
    public Map<String, Map<Integer, InstanceInformation>> getInstancesInformation(String topologyId, String cloudId, String environmentId)
            throws CloudDisabledException {
        Deployment deployment = getActiveDeployment(environmentId);
=======
    public void getInstancesInformation(String topologyId, String cloudId, IPaaSCallback<Map<String, Map<String, InstanceInformation>>> callback)
            throws CloudDisabledException {
        Map<String, Map<String, InstanceInformation>> instancesInformation = Maps.newHashMap();
        Deployment deployment = getActiveDeployment(topologyId, cloudId);
>>>>>>> 2283d8bf
        if (deployment == null) {
            callback.onSuccess(instancesInformation);
            return;
        }
        Cloud cloud = cloudService.getMandatoryCloud(cloudId);
        if (!cloud.isEnabled()) {
            callback.onSuccess(instancesInformation);
        } else {
            Topology runtimeTopology = alienMonitorDao.findById(Topology.class, deployment.getId());
            PaaSDeploymentContext deploymentContext = buildDeploymentContext(deployment);
            IPaaSProvider paaSProvider = cloudService.getPaaSProvider(deployment.getCloudId());
            paaSProvider.getInstancesInformation(deploymentContext, runtimeTopology, callback);
        }
    }

    /**
     * Trigger the execution of an operation on a node.
     *
     * @param request the operation's execution description ( see {@link OperationExecRequest})
     * @throws CloudDisabledException In case the cloud selected for the topology is disabled.
     * @throws OperationExecutionException runtime exception during an operation
     */
<<<<<<< HEAD
    public Map<String, String> triggerOperationExecution(OperationExecRequest request) throws CloudDisabledException, OperationExecutionException {
        Deployment activeDeployment = this.getActiveDeploymentFailIfNotExists(request.getApplicationEnvironmentId());
        IPaaSProvider paaSProvider = cloudService.getPaaSProvider(activeDeployment.getCloudId());
        return paaSProvider.executeOperation(activeDeployment.getId(), request);
=======
    public void triggerOperationExecution(OperationExecRequest request, IPaaSCallback<Map<String, String>> callback) throws CloudDisabledException,
            OperationExecutionException {
        Deployment activeDeployment = this.getActiveDeploymentFailIfNotExists(request.getTopologyId(), request.getCloudId());
        IPaaSProvider paaSProvider = cloudService.getPaaSProvider(request.getCloudId());
        paaSProvider.executeOperation(buildDeploymentContext(activeDeployment), request, callback);
>>>>>>> 2283d8bf
    }

    /**
     * Get the deployed (runtime) topology of an application on a cloud
     *
     * @param applicationEnvironmentId id of the environment
     * @return the Topology requested if found
     */
    public Topology getRuntimeTopology(String applicationEnvironmentId) {
        Deployment deployment = getActiveDeploymentFailIfNotExists(applicationEnvironmentId);
        return alienMonitorDao.findById(Topology.class, deployment.getId());
    }

    /**
     * Get the deployed (runtime) topology of an application on a cloud
     *
     * @param topologyId id of the topology for which to get deployed topology.
     * @param cloudId targeted cloud id
     * @return the Topology requested if found
     */
    public Topology getRuntimeTopology(String topologyId, String cloudId) {
        Deployment deployment = getActiveDeploymentFailIfNotExists(topologyId, cloudId);
        return alienMonitorDao.findById(Topology.class, deployment.getId());
    }

    /**
     * Get an active Deployment given an environment
     * (if not exists throw exception)
     * 
     * @param applicationEnvironmentId id of the environment
     * @return active deployment
     * @throws alien4cloud.exception.NotFoundException if not any deployment exists
     */
    public Deployment getActiveDeploymentFailIfNotExists(String applicationEnvironmentId) {
        Deployment deployment = getActiveDeployment(applicationEnvironmentId);
        if (deployment == null) {
            throw new NotFoundException("Deployment for environment <" + applicationEnvironmentId + "> doesn't exist.");
        }
        return deployment;
    }

    /**
     * Get an active deployment for a given cloud and topology
     * (if not exists throw exception)
     * 
     * @param topologyId id of the topology that has been deployed
     * @param cloudId id of the target cloud
     * @return a deployment
     * @throws alien4cloud.exception.NotFoundException if not any deployment exists
     */
    public Deployment getActiveDeploymentFailIfNotExists(String topologyId, String cloudId) {
        Deployment deployment = getActiveDeployment(topologyId, cloudId);
        if (deployment == null) {
            throw new NotFoundException("Deployment for cloud <" + cloudId + "> and topology <" + topologyId + "> doesn't exist.");
        }
        return deployment;
    }

    /**
     * Get an active deployment for a given environment
     *
     * @param applicationEnvironmentId id of the environment
     * @return active deployment or null if not exist
     */
    public Deployment getActiveDeployment(String applicationEnvironmentId) {
        Deployment deployment = null;
        Map<String, String[]> activeDeploymentFilters = MapUtil.newHashMap(new String[] { "deploymentSetup.environmentId", "endDate" }, new String[][] {
                new String[] { applicationEnvironmentId }, new String[] { null } });
        GetMultipleDataResult<Deployment> dataResult = alienDao.search(Deployment.class, null, activeDeploymentFilters, 1);
        if (dataResult.getData() != null && dataResult.getData().length > 0) {
            deployment = dataResult.getData()[0];
        }
        return deployment;
    }

    /**
     * Get a topology for a given cloud / topology
     * 
     * @param cloudId targeted cloud id
     * @param topologyId id of the topology to deploy
     * @return a deployment
     */
    public Deployment getActiveDeployment(String cloudId, String topologyId) {
        Deployment deployment = null;
        Map<String, String[]> activeDeploymentFilters = MapUtil.newHashMap(new String[] { "cloudId", "topologyId", "endDate" }, new String[][] {
                new String[] { cloudId }, new String[] { topologyId }, new String[] { null } });
        GetMultipleDataResult<Deployment> dataResult = alienDao.search(Deployment.class, null, activeDeploymentFilters, 1);
        if (dataResult.getData() != null && dataResult.getData().length > 0) {
            deployment = dataResult.getData()[0];
        }
        return deployment;
    }

    /**
     * Get a deployment given its id
     *
     * @param id id of the deployment
     * @return deployment with given id
     */
    public Deployment getDeployment(String id) {
        return alienDao.findById(Deployment.class, id);
    }

    /**
     * Get the filters to perform a search query on {@link Deployment} based on the cloudId and sourceId.
     *
     * @param cloudId Id of the cloud on which the application is deployed.
     * @param sourceId Id of the application that is deployed.
     * @param topologyId Id of the topology that is deployed.
     * @return The filters to get deployments.
     */
    private Map<String, String[]> getDeploymentFilters(String cloudId, String sourceId, String topologyId) {
        List<String> filterKeys = Lists.newArrayList();
        List<String[]> filterValues = Lists.newArrayList();
        if (cloudId != null) {
            filterKeys.add("cloudId");
            filterValues.add(new String[] { cloudId });
        }
        if (sourceId != null) {
            filterKeys.add("sourceId");
            filterValues.add(new String[] { sourceId });
        }
        if (topologyId != null) {
            filterKeys.add("topologyId");
            filterValues.add(new String[] { topologyId });
        }
        return MapUtil.newHashMap(filterKeys.toArray(new String[filterKeys.size()]), filterValues.toArray(new String[filterValues.size()][]));
    }

    /**
     * Check if resource has already been deployed
     *
     * @param cloudId id of the cloud on which to check
     * @param topologyId id of the topology
     * @throws alien4cloud.paas.exception.PaaSAlreadyDeployedException if the toplogy has already been deployed
     */
    private void checkSourceNotAlreadyDeployed(String cloudId, String topologyId) {
        // check if the topology is already deployed on this cloud.
        long result = alienDao.count(
                Deployment.class,
                null,
                MapUtil.newHashMap(new String[] { "cloudId", "topologyId", "endDate" }, new String[][] { new String[] { cloudId }, new String[] { topologyId },
                        new String[] { null } }));
        if (result > 0) {
            throw new PaaSAlreadyDeployedException("Topology <" + topologyId + "> is already deployed on this cloud.");
        }
    }

    /**
     * Get all deployments for a given deployment setup id
     *
     * @param deploymentSetupId deployment setup's id
     * @return deployment which have the given deployment setup id
     */
    public GetMultipleDataResult<Deployment> getDeploymentsByDeploymentSetup(String deploymentSetupId) {
        return alienDao.find(Deployment.class,
                MapUtil.newHashMap(new String[] { "deploymentSetup.id" }, new String[][] { new String[] { deploymentSetupId } }), Integer.MAX_VALUE);
    }

    /**
     * Get a topology Id for a deployment (through deploymentSetup object)
     * 
     * @param deploymentId
     * @return a topology id
     */
    public String getTopologyIdByDeployment(String deploymentId) {
        Deployment deployment = getMandatoryDeployment(deploymentId);
        if (deployment != null) {
            ApplicationEnvironment applicationEnvironment = applicationEnvironmentService.getOrFail(deployment.getDeploymentSetup().getEnvironmentId());
            ApplicationVersion applicationVersion = applicationVersionService.getOrFail(applicationEnvironment.getCurrentVersionId());
            return applicationVersion.getTopologyId();
        }
        return null;
    }

    /**
     * Get a application environment object linked to the deployment (through deploymentSetup object)
     * 
     * @param deploymentId
     * @return a topology id
     */
    public ApplicationEnvironment getEnvironmentByDeployment(String deploymentId) {
        Deployment deployment = getMandatoryDeployment(deploymentId);
        if (deployment != null) {
            ApplicationEnvironment applicationEnvironment = applicationEnvironmentService.getOrFail(deployment.getDeploymentSetup().getEnvironmentId());
            return applicationEnvironment;
        }
        return null;
    }

}<|MERGE_RESOLUTION|>--- conflicted
+++ resolved
@@ -7,7 +7,6 @@
 
 import javax.annotation.Resource;
 
-import alien4cloud.model.topology.Topology;
 import lombok.extern.slf4j.Slf4j;
 
 import org.elasticsearch.mapping.QueryHelper;
@@ -23,39 +22,21 @@
 import alien4cloud.model.application.ApplicationEnvironment;
 import alien4cloud.model.application.ApplicationVersion;
 import alien4cloud.model.application.DeploymentSetup;
-import alien4cloud.model.cloud.Cloud;
 import alien4cloud.model.deployment.Deployment;
 import alien4cloud.model.deployment.DeploymentSourceType;
 import alien4cloud.model.deployment.IDeploymentSource;
+import alien4cloud.model.topology.Topology;
 import alien4cloud.paas.IPaaSCallback;
 import alien4cloud.paas.IPaaSProvider;
 import alien4cloud.paas.exception.CloudDisabledException;
 import alien4cloud.paas.exception.OperationExecutionException;
-import alien4cloud.paas.exception.PaaSAlreadyDeployedException;
-import alien4cloud.paas.model.AbstractMonitorEvent;
-import alien4cloud.paas.model.DeploymentStatus;
-import alien4cloud.paas.model.InstanceInformation;
-import alien4cloud.paas.model.OperationExecRequest;
-<<<<<<< HEAD
-=======
-import alien4cloud.paas.model.PaaSDeploymentContext;
->>>>>>> 2283d8bf
-import alien4cloud.paas.model.PaaSDeploymentStatusMonitorEvent;
-import alien4cloud.paas.model.PaaSInstanceStateMonitorEvent;
-import alien4cloud.paas.model.PaaSInstanceStorageMonitorEvent;
-import alien4cloud.paas.model.PaaSMessageMonitorEvent;
-<<<<<<< HEAD
-import alien4cloud.tosca.container.model.topology.Topology;
-=======
-import alien4cloud.paas.model.PaaSNodeTemplate;
-import alien4cloud.paas.model.PaaSTopology;
-import alien4cloud.paas.model.PaaSTopologyDeploymentContext;
+import alien4cloud.paas.model.*;
 import alien4cloud.paas.plan.TopologyTreeBuilderService;
->>>>>>> 2283d8bf
 import alien4cloud.utils.MapUtil;
 
 import com.google.common.collect.Lists;
 import com.google.common.collect.Maps;
+
 
 /**
  * Manage deployment operations on a cloud.
@@ -72,15 +53,12 @@
     @Resource
     private CloudService cloudService;
     @Resource
-<<<<<<< HEAD
     private ApplicationVersionService applicationVersionService;
     @Resource
     private ApplicationEnvironmentService applicationEnvironmentService;
     @Resource
     private DeploymentSetupService deploymentSetupService;
-=======
     private TopologyTreeBuilderService topologyTreeBuilderService;
->>>>>>> 2283d8bf
 
     /**
      * Get deployments for a given cloud
@@ -98,7 +76,7 @@
     /**
      * Get events for a specific deployment from an environment
      * 
-     * @param environmentId The environment we want to get events from
+     * @param applicationEnvironmentId The environment we want to get events from
      * @param from The initial position of the events to get (based on time desc sorting)
      * @param size The number of events to get.
      * @return A result that contains all events.
@@ -142,23 +120,14 @@
      * @return The id of the generated deployment.
      * @throws CloudDisabledException In case the cloud is actually disabled and no deployments can be performed on this cloud.
      */
-<<<<<<< HEAD
     public synchronized String deployTopology(Topology topology, IDeploymentSource deploymentSource, DeploymentSetup deploymentSetup)
             throws CloudDisabledException {
 
         // get the cloud ID from the deploymentmentSetup
         ApplicationEnvironment applicationEnvironment = applicationEnvironmentService.getOrFail(deploymentSetup.getEnvironmentId());
         String cloudId = applicationEnvironment.getCloudId();
-
-=======
-    public synchronized String deployTopology(Topology topology, String cloudId, IDeploymentSource deploymentSource, String environmentName, String version,
-            DeploymentSetup deploymentSetup) throws CloudDisabledException {
->>>>>>> 2283d8bf
         log.info("Deploying topology [{}] on cloud [{}]", topology.getId(), cloudId);
         String topologyId = topology.getId();
-
-        // Check if the topology has already been deployed
-        checkSourceNotAlreadyDeployed(cloudId, topologyId);
 
         // Get underlying paaS provider of the cloud
         IPaaSProvider paaSProvider = cloudService.getPaaSProvider(cloudId);
@@ -176,8 +145,6 @@
         }
         deployment.setSourceName(sourceName);
         deployment.setSourceType(DeploymentSourceType.fromSourceType(deploymentSource.getClass()));
-        deployment.setEnvironmentName(environmentName);
-        deployment.setVersion(version);
         deployment.setStartDate(new Date());
         deployment.setDeploymentSetup(deploymentSetup);
         // mendatory for the moment since we could have deployment with no environment (csar test)
@@ -204,7 +171,7 @@
 
     private void buildDeploymentContext(PaaSDeploymentContext deploymentContext, Deployment deployment) {
         deploymentContext.setDeploymentId(deployment.getId());
-        deploymentContext.setRecipeId((deployment.getSourceName() + "_" + deployment.getEnvironmentName() + "_" + deployment.getVersion()).replaceAll(
+        deploymentContext.setRecipeId((deployment.getSourceName() + "_" + deployment.getDeploymentSetup().getEnvironmentId() + "_" + deployment.getDeploymentSetup().getVersionId()).replaceAll(
                 "[^\\p{Alnum}]", "_"));
     }
 
@@ -236,27 +203,16 @@
     /**
      * Un-deploy a deployment object
      *
-<<<<<<< HEAD
      * @param deploymentId deployment id to deploy
-=======
-     * @param deploymentId deployment's id
-     * @param cloudId cloud's id
->>>>>>> 2283d8bf
      * @throws CloudDisabledException
      */
     public synchronized void undeploy(String deploymentId) throws CloudDisabledException {
         Deployment deployment = getMandatoryDeployment(deploymentId);
         String cloudId = deployment.getCloudId();
         log.info("Un-deploying deployment [{}] on cloud [{}]", deploymentId, cloudId);
-<<<<<<< HEAD
-        IPaaSProvider paaSProvider = cloudService.getPaaSProvider(cloudId);
-        paaSProvider.undeploy(deploymentId);
-=======
-        Deployment deployment = getMandatoryDeployment(deploymentId);
         IPaaSProvider paaSProvider = cloudService.getPaaSProvider(cloudId);
         PaaSDeploymentContext deploymentContext = buildDeploymentContext(deployment);
         paaSProvider.undeploy(deploymentContext, null);
->>>>>>> 2283d8bf
         deployment.setEndDate(new Date());
         alienDao.save(deployment);
         log.info("Un-deployed deployment [{}] on cloud [{}]", deploymentId, cloudId);
@@ -294,82 +250,54 @@
     /**
      * Get the current deployment status for a topology.
      *
-<<<<<<< HEAD
      * @param deployment deployment for which we want the status
+     * @param callback that will be called when status is available*
      * @return The status of the topology.
      * @throws CloudDisabledException In case the cloud selected for the topology is disabled.
      */
-    public DeploymentStatus getDeploymentStatus(Deployment deployment) throws CloudDisabledException {
-        if (deployment == null) {
-            return DeploymentStatus.UNDEPLOYED;
-        }
-        ApplicationEnvironment applicationEnvironment = getEnvironmentByDeployment(deployment.getId());
-        String cloudId = applicationEnvironment.getCloudId();
-        if (cloudId == null) {
-            return DeploymentStatus.UNDEPLOYED;
-        }
-        IPaaSProvider paaSProvider = cloudService.getPaaSProvider(cloudId);
-        DeploymentStatus status = paaSProvider.getStatus(deployment.getId());
-        if (status == DeploymentStatus.UNDEPLOYED) {
-            deployment.setEndDate(new Date());
-            alienDao.save(deployment);
-=======
-     * @param topologyId Id of the topology for which to get a deployment status.
-     * @param callback that will be called when status is available
-     * @throws CloudDisabledException In case the cloud selected for the topology is disabled.
-     */
-    public void getDeploymentStatus(String topologyId, String cloudId, IPaaSCallback<DeploymentStatus> callback) throws CloudDisabledException {
-        if (cloudId == null) {
-            callback.onSuccess(DeploymentStatus.UNDEPLOYED);
-            return;
-        }
-        Deployment deployment = getActiveDeployment(topologyId, cloudId);
+    public void getDeploymentStatus(final Deployment deployment, final IPaaSCallback<DeploymentStatus> callback) throws CloudDisabledException {
         if (deployment == null) {
             callback.onSuccess(DeploymentStatus.UNDEPLOYED);
             return;
         }
-        Cloud cloud = cloudService.getMandatoryCloud(cloudId);
-        if (!cloud.isEnabled()) {
-            // The cloud is not up due to a pb we cannot know the application status
-            callback.onSuccess(DeploymentStatus.UNKNOWN);
-        } else {
-            IPaaSProvider paaSProvider = cloudService.getPaaSProvider(deployment.getCloudId());
-            PaaSDeploymentContext deploymentContext = buildDeploymentContext(deployment);
-            paaSProvider.getStatus(deploymentContext, callback);
->>>>>>> 2283d8bf
-        }
+        IPaaSProvider paaSProvider = cloudService.getPaaSProvider(deployment.getCloudId());
+        PaaSDeploymentContext deploymentContext = buildDeploymentContext(deployment);
+        IPaaSCallback<DeploymentStatus> esCallback = new IPaaSCallback<DeploymentStatus>() {
+            @Override
+            public void onSuccess(DeploymentStatus data) {
+                if (data == DeploymentStatus.UNDEPLOYED) {
+                    deployment.setEndDate(new Date());
+                    alienDao.save(deployment);
+                }
+                callback.onSuccess(data);
+            }
+
+            @Override
+            public void onFailure(Throwable throwable) {
+                callback.onFailure(throwable);
+            }
+        };
+        paaSProvider.getStatus(deploymentContext, esCallback);
     }
 
     /**
      * Get the detailed status for each instance of each node template.
      *
-     * @param topologyId id of the topology.
-     * @param callback map of node template's id to map of instance's id to instance information.
+     * @param deployment The deployment for witch to get the instance informations.
+     * @param callback callback on witch to send the map of node template's id to map of instance's id to instance information.
      * @throws CloudDisabledException In case the cloud selected for the topology is disabled.
      */
-<<<<<<< HEAD
-    public Map<String, Map<Integer, InstanceInformation>> getInstancesInformation(String topologyId, String cloudId, String environmentId)
-            throws CloudDisabledException {
-        Deployment deployment = getActiveDeployment(environmentId);
-=======
-    public void getInstancesInformation(String topologyId, String cloudId, IPaaSCallback<Map<String, Map<String, InstanceInformation>>> callback)
+    public void getInstancesInformation(final Deployment deployment, IPaaSCallback<Map<String, Map<String, InstanceInformation>>> callback)
             throws CloudDisabledException {
         Map<String, Map<String, InstanceInformation>> instancesInformation = Maps.newHashMap();
-        Deployment deployment = getActiveDeployment(topologyId, cloudId);
->>>>>>> 2283d8bf
         if (deployment == null) {
             callback.onSuccess(instancesInformation);
             return;
         }
-        Cloud cloud = cloudService.getMandatoryCloud(cloudId);
-        if (!cloud.isEnabled()) {
-            callback.onSuccess(instancesInformation);
-        } else {
-            Topology runtimeTopology = alienMonitorDao.findById(Topology.class, deployment.getId());
-            PaaSDeploymentContext deploymentContext = buildDeploymentContext(deployment);
-            IPaaSProvider paaSProvider = cloudService.getPaaSProvider(deployment.getCloudId());
-            paaSProvider.getInstancesInformation(deploymentContext, runtimeTopology, callback);
-        }
+        Topology runtimeTopology = alienMonitorDao.findById(Topology.class, deployment.getId());
+        PaaSDeploymentContext deploymentContext = buildDeploymentContext(deployment);
+        IPaaSProvider paaSProvider = cloudService.getPaaSProvider(deployment.getCloudId());
+        paaSProvider.getInstancesInformation(deploymentContext, runtimeTopology, callback);
     }
 
     /**
@@ -379,18 +307,10 @@
      * @throws CloudDisabledException In case the cloud selected for the topology is disabled.
      * @throws OperationExecutionException runtime exception during an operation
      */
-<<<<<<< HEAD
-    public Map<String, String> triggerOperationExecution(OperationExecRequest request) throws CloudDisabledException, OperationExecutionException {
+    public void triggerOperationExecution(OperationExecRequest request, IPaaSCallback<Map<String, String>> callback) throws CloudDisabledException, OperationExecutionException {
         Deployment activeDeployment = this.getActiveDeploymentFailIfNotExists(request.getApplicationEnvironmentId());
         IPaaSProvider paaSProvider = cloudService.getPaaSProvider(activeDeployment.getCloudId());
-        return paaSProvider.executeOperation(activeDeployment.getId(), request);
-=======
-    public void triggerOperationExecution(OperationExecRequest request, IPaaSCallback<Map<String, String>> callback) throws CloudDisabledException,
-            OperationExecutionException {
-        Deployment activeDeployment = this.getActiveDeploymentFailIfNotExists(request.getTopologyId(), request.getCloudId());
-        IPaaSProvider paaSProvider = cloudService.getPaaSProvider(request.getCloudId());
         paaSProvider.executeOperation(buildDeploymentContext(activeDeployment), request, callback);
->>>>>>> 2283d8bf
     }
 
     /**
@@ -521,25 +441,6 @@
     }
 
     /**
-     * Check if resource has already been deployed
-     *
-     * @param cloudId id of the cloud on which to check
-     * @param topologyId id of the topology
-     * @throws alien4cloud.paas.exception.PaaSAlreadyDeployedException if the toplogy has already been deployed
-     */
-    private void checkSourceNotAlreadyDeployed(String cloudId, String topologyId) {
-        // check if the topology is already deployed on this cloud.
-        long result = alienDao.count(
-                Deployment.class,
-                null,
-                MapUtil.newHashMap(new String[] { "cloudId", "topologyId", "endDate" }, new String[][] { new String[] { cloudId }, new String[] { topologyId },
-                        new String[] { null } }));
-        if (result > 0) {
-            throw new PaaSAlreadyDeployedException("Topology <" + topologyId + "> is already deployed on this cloud.");
-        }
-    }
-
-    /**
      * Get all deployments for a given deployment setup id
      *
      * @param deploymentSetupId deployment setup's id
@@ -580,5 +481,4 @@
         }
         return null;
     }
-
 }