--- conflicted
+++ resolved
@@ -1,9 +1,11 @@
 package alien4cloud.component;
 
 import java.util.*;
+import java.util.function.Consumer;
 
 import javax.annotation.Resource;
 
+import org.elasticsearch.action.search.SearchRequestBuilder;
 import org.elasticsearch.index.query.BoolQueryBuilder;
 import org.elasticsearch.index.query.QueryBuilder;
 import org.elasticsearch.index.query.QueryBuilders;
@@ -120,20 +122,20 @@
     }
 
     @Override
-    public FacetedSearchResult search(Class<? extends IndexedToscaElement> classNameToQuery, String query, Integer size, Map<String, String[]> filters) {
-<<<<<<< HEAD
-        FacetedSearchResult searchResult = searchDAO.facetedSearch(classNameToQuery, query, filters, null, FetchContext.SUMMARY, 0, 0, null, null, aggregation);
-=======
+    public FacetedSearchResult search(Class<? extends IndexedToscaElement> clazz, String query, Integer size, Map<String, String[]> filters) {
+        AggregationBuilder aggregation = AggregationBuilders.terms("query_aggregation").field("elementId").size(size)
+                .subAggregation(AggregationBuilders.topHits("nestedVersion").setSize(1).addSort(new FieldSortBuilder("majorVersion").order(SortOrder.DESC))
+                        .addSort(new FieldSortBuilder("minorVersion").order(SortOrder.DESC))
+                        .addSort(new FieldSortBuilder("incrementalVersion").order(SortOrder.DESC))
+                        .addSort(new FieldSortBuilder("qualifier").order(SortOrder.DESC).missing("_first")));
 
-        AggregationBuilder aggregation = AggregationBuilders.terms("sort").field("elementId").subAggregation(AggregationBuilders.topHits("nestedVersion").setSize(1)
-                .addSort(new FieldSortBuilder("majorVersion").order(SortOrder.DESC))
-                .addSort(new FieldSortBuilder("minorVersion").order(SortOrder.DESC))
-                .addSort(new FieldSortBuilder("incrementalVersion").order(SortOrder.DESC))
-                .addSort(new FieldSortBuilder("qualifier").order(SortOrder.DESC).missing("_first")));
-
-        FacetedSearchResult searchResult = searchDAO.facetedSearch(classNameToQuery, query, filters, null, FetchContext.SUMMARY, 0, 0, null, false, aggregation);
->>>>>>> 3d40eeaa
+        FacetedSearchResult searchResult = searchDAO.buildSearchQuery(clazz, query).setFilters(filters).prepareSearch().setFetchContext(FetchContext.SUMMARY)
+                .alterSearchRequestBuilder(aggregation(aggregation)).facetedSearch(0, 0);
 
         return searchResult;
     }
+
+    private Consumer<SearchRequestBuilder> aggregation(AggregationBuilder aggregation) {
+        return searchRequestBuilder -> searchRequestBuilder.addAggregation(aggregation);
+    }
 }