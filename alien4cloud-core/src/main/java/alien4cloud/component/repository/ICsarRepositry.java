package alien4cloud.component.repository;

import java.nio.file.Path;

import alien4cloud.component.repository.exception.CSARVersionAlreadyExistsException;
import alien4cloud.component.repository.exception.CSARVersionNotFoundException;
import alien4cloud.model.components.Csar;
import alien4cloud.tosca.parser.ParsingResult;

/**
 * Interface for all CSAR repositories
 */
public interface ICsarRepositry {
    /**
     * Store an CSAR into the repository. This method will perform a move of the temporary file to save IO disk operations
     * 
     * @param name the name of the CSAR to store.
     * @param version the version of the CSAR to store.
     * @param tmpPath the path to the temporary directory where the CSAR is located. The file will be moved to its new location inside the repository.
     * @throws CSARVersionAlreadyExistsException
     */
    void storeCSAR(String name, String version, Path tmpPath) throws CSARVersionAlreadyExistsException;

    /**
     * Get a CSAR stored into the repository
     *
     * @param name The name of the csar.
     * @param version The version of the CSAR
     * @return The path to the zipped csar file.
     * @throws CSARVersionNotFoundException
     */
    Path getCSAR(String name, String version) throws CSARVersionNotFoundException;

    /**
<<<<<<< HEAD
     * Get the path of the expended directory in which the CSAR is stored.
     * 
     * @param name The name of the csar.
     * @param version The version of the CSAR
     * @return The path to the expended csar file.
     * @throws CSARVersionNotFoundException
     */
    Path getExpendedCSAR(String name, String version) throws CSARVersionNotFoundException;
=======
     * Get a CSAR as an unzipped directory
     *
     * @param name
     *            the name of the CSAR to store.
     * @param version
     *            the version of the CSAR to store.
     *
     * @return {@link Path} <br>
     *         The path to the CSAR file
     * @throws CSARVersionNotFoundException
     */
    Path getExpandedCSAR(String name, String version) throws CSARVersionNotFoundException;
>>>>>>> 44e0c593

    void removeCSAR(String name, String version);

}<|MERGE_RESOLUTION|>--- conflicted
+++ resolved
@@ -4,8 +4,6 @@
 
 import alien4cloud.component.repository.exception.CSARVersionAlreadyExistsException;
 import alien4cloud.component.repository.exception.CSARVersionNotFoundException;
-import alien4cloud.model.components.Csar;
-import alien4cloud.tosca.parser.ParsingResult;
 
 /**
  * Interface for all CSAR repositories
@@ -32,7 +30,6 @@
     Path getCSAR(String name, String version) throws CSARVersionNotFoundException;
 
     /**
-<<<<<<< HEAD
      * Get the path of the expended directory in which the CSAR is stored.
      * 
      * @param name The name of the csar.
@@ -40,21 +37,7 @@
      * @return The path to the expended csar file.
      * @throws CSARVersionNotFoundException
      */
-    Path getExpendedCSAR(String name, String version) throws CSARVersionNotFoundException;
-=======
-     * Get a CSAR as an unzipped directory
-     *
-     * @param name
-     *            the name of the CSAR to store.
-     * @param version
-     *            the version of the CSAR to store.
-     *
-     * @return {@link Path} <br>
-     *         The path to the CSAR file
-     * @throws CSARVersionNotFoundException
-     */
     Path getExpandedCSAR(String name, String version) throws CSARVersionNotFoundException;
->>>>>>> 44e0c593
 
     void removeCSAR(String name, String version);
 
