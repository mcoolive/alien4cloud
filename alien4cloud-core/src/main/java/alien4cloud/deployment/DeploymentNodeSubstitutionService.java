--- conflicted
+++ resolved
@@ -124,11 +124,7 @@
             Entry<String, NodeTemplate> next = originalNodesIter.next();
             if (!availableSubstitutions.containsKey(next.getKey())) {
                 originalNodesIter.remove();
-<<<<<<< HEAD
-            } else {
-=======
             } else { // override with the latest value.
->>>>>>> e55a95b5
                 next.setValue(deploymentTopology.getNodeTemplates().get(next.getKey()));
             }
         }
@@ -194,8 +190,6 @@
                     if (previousCapability != null && MapUtils.isNotEmpty(previousCapability.getProperties())) {
                         PropertyUtil.mergeProperties(previousCapability.getProperties(), mergedCapabilityProperties, keysToConsider);
                     }
-                    // Merge from location resources
-                    PropertyUtil.mergeProperties(locationCapability.getProperties(), mergedCapabilityProperties, keysToConsider);
                     // Merge from abstract topology
                     Capability abstractCapability = null;
                     if (MapUtils.isNotEmpty(abstractTopologyNode.getCapabilities())) {
@@ -204,6 +198,9 @@
                     if (abstractCapability != null && MapUtils.isNotEmpty(abstractCapability.getProperties())) {
                         PropertyUtil.mergeProperties(abstractCapability.getProperties(), mergedCapabilityProperties, keysToConsider);
                     }
+
+                    // Merge from location resources
+                    PropertyUtil.mergeProperties(locationCapability.getProperties(), mergedCapabilityProperties, keysToConsider);
                     locationCapability.setProperties(mergedCapabilityProperties);
                 }
             }
