--- conflicted
+++ resolved
@@ -40,8 +40,6 @@
 import alien4cloud.security.AuthorizationUtil;
 import alien4cloud.security.model.DeployerRole;
 import alien4cloud.topology.TopologyServiceCore;
-import alien4cloud.tosca.properties.constraints.exception.ConstraintValueDoNotMatchPropertyTypeException;
-import alien4cloud.tosca.properties.constraints.exception.ConstraintViolationException;
 import alien4cloud.utils.ReflectionUtil;
 
 import com.google.common.collect.Lists;
@@ -230,11 +228,7 @@
     }
 
     public void updateSubstitutionCapabilityProperty(DeploymentTopology deploymentTopology, String nodeId, String capabilityName, String propertyName,
-<<<<<<< HEAD
             Object propertyValue) throws ConstraintViolationException, ConstraintValueDoNotMatchPropertyTypeException {
-=======
-            Object propertyValue) {
->>>>>>> babcb977
         LocationResourceTemplate substitution = getSubstitution(deploymentTopology, nodeId);
         NodeTemplate substituted = deploymentTopology.getNodeTemplates().get(nodeId);
         locationResourceService.setTemplateCapabilityProperty(substitution, capabilityName, propertyName, propertyValue);
