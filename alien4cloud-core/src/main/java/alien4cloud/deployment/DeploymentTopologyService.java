package alien4cloud.deployment;

import java.util.Date;
import java.util.List;
import java.util.Map;
import java.util.Map.Entry;

import javax.annotation.Resource;
import javax.inject.Inject;

import lombok.extern.slf4j.Slf4j;

import org.apache.commons.collections4.MapUtils;
import org.elasticsearch.index.query.QueryBuilders;
import org.springframework.stereotype.Service;

import alien4cloud.application.ApplicationEnvironmentService;
import alien4cloud.application.ApplicationVersionService;
import alien4cloud.application.TopologyCompositionService;
import alien4cloud.common.AlienConstants;
import alien4cloud.dao.IGenericSearchDAO;
import alien4cloud.exception.NotFoundException;
import alien4cloud.model.application.ApplicationEnvironment;
import alien4cloud.model.application.ApplicationVersion;
import alien4cloud.model.components.AbstractPropertyValue;
import alien4cloud.model.deployment.DeploymentTopology;
import alien4cloud.model.orchestrators.locations.Location;
import alien4cloud.model.orchestrators.locations.LocationResourceTemplate;
import alien4cloud.model.topology.AbstractPolicy;
import alien4cloud.model.topology.LocationPlacementPolicy;
import alien4cloud.model.topology.NodeGroup;
import alien4cloud.model.topology.NodeTemplate;
import alien4cloud.model.topology.Topology;
import alien4cloud.orchestrators.locations.services.LocationResourceService;
import alien4cloud.orchestrators.locations.services.LocationService;
import alien4cloud.security.AuthorizationUtil;
import alien4cloud.security.model.DeployerRole;
import alien4cloud.topology.TopologyServiceCore;
import alien4cloud.utils.ReflectionUtil;

import com.google.common.collect.Lists;
import com.google.common.collect.Maps;

/**
 * Manages the deployment topology handling.
 */
@Service
@Slf4j
public class DeploymentTopologyService {
    @Resource(name = "alien-es-dao")
    private IGenericSearchDAO alienDAO;
    @Inject
    private ApplicationVersionService appVersionService;
    @Inject
    private ApplicationEnvironmentService appEnvironmentServices;
    @Inject
    private LocationService locationService;
    @Inject
    private LocationResourceService locationResourceService;
    @Inject
    private ApplicationVersionService applicationVersionService;
    @Inject
    private ApplicationEnvironmentService applicationEnvironmentService;
    @Inject
    private InputsPreProcessorService inputsPreProcessorService;
    @Inject
    private DeploymentInputService deploymentInputService;
    @Inject
    private TopologyCompositionService topologyCompositionService;
    @Inject
    private TopologyServiceCore topologyServiceCore;
    @Inject
    private DeploymentNodeSubstitutionService deploymentNodeSubstitutionService;

    public void save(DeploymentTopology deploymentTopology) {
        deploymentTopology.setLastUpdateDate(new Date());
        alienDAO.save(deploymentTopology);
    }

    /**
     * Get or create if not yet existing the {@link DeploymentTopology}. This method will check if the initial topology has been updated, if so it will try to
     * re-synchronize the topology and the deployment topology
     *
     * @param environment the environment
     * @return the related or created deployment topology
     */
    private DeploymentTopology getOrCreateDeploymentTopology(ApplicationEnvironment environment, String topologyId) {
        String id = DeploymentTopology.generateId(environment.getCurrentVersionId(), environment.getId());
        DeploymentTopology deploymentTopology = alienDAO.findById(DeploymentTopology.class, id);
        Topology topology = topologyServiceCore.getOrFail(topologyId);
        if (deploymentTopology == null) {
            // Generate the deployment topology if none exist
            deploymentTopology = generateDeploymentTopology(id, environment, topology);
        } else if (deploymentTopology.getLastInitialTopologyUpdateDate().before(topology.getLastUpdateDate())) {
            // Re-generate the deployment topology if the initial topology has been changed
            generateDeploymentTopology(id, environment, topology, deploymentTopology);
        }
        return deploymentTopology;
    }

    private DeploymentTopology generateDeploymentTopology(String id, ApplicationEnvironment environment, Topology topology) {
        DeploymentTopology deploymentTopology = new DeploymentTopology();
        return generateDeploymentTopology(id, environment, topology, deploymentTopology);
    }

    private DeploymentTopology generateDeploymentTopology(String id, ApplicationEnvironment environment, Topology topology,
            DeploymentTopology deploymentTopology) {
        deploymentTopology.setVersionId(environment.getCurrentVersionId());
        deploymentTopology.setEnvironmentId(environment.getId());
        deploymentTopology.setInitialTopologyId(topology.getId());
<<<<<<< HEAD
        updateAndSaveDeploymentTopology(deploymentTopology, topology, environment);
=======
        deploymentTopology.setLastInitialTopologyUpdateDate(topology.getLastUpdateDate());
        ReflectionUtil.mergeObject(topology, deploymentTopology);
        deploymentTopology.setId(id);
        topologyCompositionService.processTopologyComposition(deploymentTopology);
        deploymentInputService.processInputProperties(deploymentTopology);
        inputsPreProcessorService.processGetInput(deploymentTopology, environment);
        deploymentInputService.processInputArtifacts(deploymentTopology);
        deploymentInputService.processProviderDeploymentProperties(deploymentTopology);
        deploymentNodeSubstitutionService.processNodesSubstitution(deploymentTopology);
        save(deploymentTopology);
>>>>>>> 740873b5
        return deploymentTopology;
    }

    /**
     * Deployment configuration has been changed, in this case must re-synchronize the deployment topology
     *
     * @param deploymentTopology the deployment topology to update
     */
    public void updateAndSaveDeploymentTopology(DeploymentTopology deploymentTopology) {
        ApplicationEnvironment environment = appEnvironmentServices.getOrFail(deploymentTopology.getEnvironmentId());
        Topology topology = topologyServiceCore.getOrFail(deploymentTopology.getInitialTopologyId());
        updateAndSaveDeploymentTopology(deploymentTopology, topology, environment);
    }

    private void updateAndSaveDeploymentTopology(DeploymentTopology deploymentTopology, Topology topology, ApplicationEnvironment environment) {
        deploymentTopology.setLastInitialTopologyUpdateDate(topology.getLastUpdateDate());
        ReflectionUtil.mergeObject(topology, deploymentTopology);
        processDeploymentTopologyAndSave(deploymentTopology, environment);
    }

    private void processDeploymentTopologyAndSave(DeploymentTopology deploymentTopology, ApplicationEnvironment environment) {
        topologyCompositionService.processTopologyComposition(deploymentTopology);
        deploymentInputService.processInputProperties(deploymentTopology);
        inputsPreProcessorService.processGetInput(deploymentTopology, environment);
        deploymentInputService.processInputArtifacts(deploymentTopology);
        deploymentInputService.processProviderDeploymentProperties(deploymentTopology);
        deploymentNodeSubstitutionService.processNodesSubstitution(deploymentTopology);
        save(deploymentTopology);
    }

    /**
     * Process the deployment topology and save it. This should always be called when the deployment setup has changed
     *
     * @param deploymentTopology
     * @param environment
     */
    public void processDeploymentTopologyAndSave(DeploymentTopology deploymentTopology) {
        ApplicationEnvironment environment = appEnvironmentServices.getOrFail(deploymentTopology.getEnvironmentId());
        processDeploymentTopologyAndSave(deploymentTopology, environment);
    }

    private LocationResourceTemplate getSubstitution(DeploymentTopology deploymentTopology, String nodeId) {
        if (MapUtils.isEmpty(deploymentTopology.getSubstitutedNodes())) {
            throw new NotFoundException("Topology does not have any node substituted");
        }
        LocationResourceTemplate substitution = deploymentTopology.getSubstitutedNodes().get(nodeId);
        if (substitution == null) {
            throw new NotFoundException("Topology does not have the node <" + nodeId + "> substituted");
        }
        return substitution;
    }

    public void updateSubstitutionProperty(DeploymentTopology deploymentTopology, String nodeId, String propertyName, Object propertyValue) {
        LocationResourceTemplate substitution = getSubstitution(deploymentTopology, nodeId);
        NodeTemplate substituted = deploymentTopology.getNodeTemplates().get(nodeId);
        locationResourceService.setTemplateProperty(substitution, propertyName, propertyValue);
        if (substituted.getProperties() == null) {
            substituted.setProperties(Maps.<String, AbstractPropertyValue> newHashMap());
        }
        substituted.getProperties().put(propertyName, substitution.getTemplate().getProperties().get(propertyName));
        processDeploymentTopologyAndSave(deploymentTopology);
    }

    public void updateSubstitutionCapabilityProperty(DeploymentTopology deploymentTopology, String nodeId, String capabilityName, String propertyName,
            Object propertyValue) {
        LocationResourceTemplate substitution = getSubstitution(deploymentTopology, nodeId);
        NodeTemplate substituted = deploymentTopology.getNodeTemplates().get(nodeId);
        locationResourceService.setTemplateCapabilityProperty(substitution, capabilityName, propertyName, propertyValue);
        Map<String, AbstractPropertyValue> substitutedCapabilityProperties = substituted.getCapabilities().get(capabilityName).getProperties();
        if (substitutedCapabilityProperties == null) {
            substitutedCapabilityProperties = Maps.newHashMap();
            substituted.getCapabilities().get(capabilityName).setProperties(substitutedCapabilityProperties);
        }
        substitutedCapabilityProperties.put(propertyName, substitution.getTemplate().getCapabilities().get(capabilityName).getProperties().get(propertyName));
        processDeploymentTopologyAndSave(deploymentTopology);
    }

    public void deleteByEnvironmentId(String environmentId) {
        alienDAO.delete(DeploymentTopology.class, QueryBuilders.termQuery("environmentId", environmentId));
    }

    /**
     * Set the location policies of a deployment
     *
     * @param environmentId the environment's id
     * @param groupsToLocations group to location mapping
     * @return the updated deployment topology
     */
    public DeploymentTopology setLocationPolicies(String environmentId, String orchestratorId, Map<String, String> groupsToLocations) {
        // Change of locations will trigger re-generation of deployment topology
        // Set to new locations and process generation of all default properties
        ApplicationEnvironment environment = appEnvironmentServices.getOrFail(environmentId);
        ApplicationVersion appVersion = appVersionService.getOrFail(environment.getCurrentVersionId());
        DeploymentTopology deploymentTopology = new DeploymentTopology();
        deploymentTopology.setOrchestratorId(orchestratorId);
        addLocationPolicies(deploymentTopology, groupsToLocations);
        Topology topology = topologyServiceCore.getOrFail(appVersion.getTopologyId());
        generateDeploymentTopology(DeploymentTopology.generateId(appVersion.getId(), environmentId), environment, topology, deploymentTopology);
        return deploymentTopology;
    }

    /**
     * Get or create if not yet existing the {@link DeploymentTopology}
     *
     * @param environmentId environment's id
     * @return the existing deployment topology or new created one
     */
    public DeploymentTopology getOrCreateDeploymentTopology(String environmentId) {
        ApplicationEnvironment environment = appEnvironmentServices.getOrFail(environmentId);
        ApplicationVersion version = applicationVersionService.getOrFail(environment.getCurrentVersionId());
        return getOrCreateDeploymentTopology(environment, version.getTopologyId());
    }

    /**
     * Add location policies in the deploymentTopology
     *
     * @param deploymentTopology the deployment topology
     * @param groupsLocationsMapping the mapping group name to location policy
     */
    private void addLocationPolicies(DeploymentTopology deploymentTopology, Map<String, String> groupsLocationsMapping) {

        if (MapUtils.isEmpty(groupsLocationsMapping)) {
            return;
        }

        // TODO For now, we only support one location policy for all nodes. So we have a group _ALL that represents all compute nodes in the topology
        // To improve later on for multiple groups support
        // throw an exception if multiple location policies provided: not yet supported
        if (groupsLocationsMapping.size() > 1) {
            throw new UnsupportedOperationException("Multiple Location policies not yet supported");
        }

        for (Entry<String, String> matchEntry : groupsLocationsMapping.entrySet()) {
            String locationId = matchEntry.getValue();
            Location location = locationService.getOrFail(locationId);
            AuthorizationUtil.checkAuthorizationForLocation(location, DeployerRole.values());
            deploymentTopology.getLocationDependencies().addAll(location.getDependencies());
            LocationPlacementPolicy locationPolicy = new LocationPlacementPolicy(locationId);
            locationPolicy.setName("Location policy");
            // put matchEntry.getKey() instead for multi location support
            String groupName = AlienConstants.GROUP_ALL;
            Map<String, NodeGroup> groups = deploymentTopology.getLocationGroups();
            NodeGroup group = new NodeGroup();
            group.setName(groupName);
            group.setPolicies(Lists.<AbstractPolicy> newArrayList());
            group.getPolicies().add(locationPolicy);
            groups.put(groupName, group);
        }
    }

    /**
     * Get all deployment topology linked to a topology
     *
     * @param topologyId the topology id
     * @return all deployment topology that is linked to this topology
     */
    public DeploymentTopology[] getByTopologyId(String topologyId) {
        List<DeploymentTopology> deploymentTopologies = Lists.newArrayList();
        ApplicationVersion version = applicationVersionService.getByTopologyId(topologyId);
        if (version != null) {
            ApplicationEnvironment[] environments = applicationEnvironmentService.getByVersionId(version.getId());
            if (environments != null && environments.length > 0) {
                for (ApplicationEnvironment environment : environments) {
                    deploymentTopologies.add(getOrCreateDeploymentTopology(environment, version.getTopologyId()));
                }
            }
        }
        return deploymentTopologies.toArray(new DeploymentTopology[deploymentTopologies.size()]);
    }
}<|MERGE_RESOLUTION|>--- conflicted
+++ resolved
@@ -108,20 +108,8 @@
         deploymentTopology.setVersionId(environment.getCurrentVersionId());
         deploymentTopology.setEnvironmentId(environment.getId());
         deploymentTopology.setInitialTopologyId(topology.getId());
-<<<<<<< HEAD
+		deploymentTopology.setId(id);
         updateAndSaveDeploymentTopology(deploymentTopology, topology, environment);
-=======
-        deploymentTopology.setLastInitialTopologyUpdateDate(topology.getLastUpdateDate());
-        ReflectionUtil.mergeObject(topology, deploymentTopology);
-        deploymentTopology.setId(id);
-        topologyCompositionService.processTopologyComposition(deploymentTopology);
-        deploymentInputService.processInputProperties(deploymentTopology);
-        inputsPreProcessorService.processGetInput(deploymentTopology, environment);
-        deploymentInputService.processInputArtifacts(deploymentTopology);
-        deploymentInputService.processProviderDeploymentProperties(deploymentTopology);
-        deploymentNodeSubstitutionService.processNodesSubstitution(deploymentTopology);
-        save(deploymentTopology);
->>>>>>> 740873b5
         return deploymentTopology;
     }
 
