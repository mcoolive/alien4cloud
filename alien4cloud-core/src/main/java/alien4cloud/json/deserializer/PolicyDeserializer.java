package alien4cloud.json.deserializer;

import java.io.IOException;
import java.util.Map;

import com.fasterxml.jackson.core.JsonParser;
import com.fasterxml.jackson.core.JsonProcessingException;
import com.fasterxml.jackson.databind.DeserializationContext;
import com.fasterxml.jackson.databind.ObjectMapper;
import com.fasterxml.jackson.databind.node.ObjectNode;

import alien4cloud.model.topology.AbstractPolicy;
import alien4cloud.model.topology.GenericPolicy;
import alien4cloud.model.topology.HaPolicy;
import alien4cloud.model.topology.LocationPlacementPolicy;

/**
 * Custom deserializer to handle multiple AbstractPolicy types.
 */
public class PolicyDeserializer extends AbstractFieldValueDiscriminatorPolymorphicDeserializer<AbstractPolicy> {
    public PolicyDeserializer() {
        super("type", AbstractPolicy.class);
        addToRegistry(HaPolicy.HA_POLICY, HaPolicy.class);
        addToRegistry(LocationPlacementPolicy.LOCATION_PLACEMENT_POLICY, LocationPlacementPolicy.class);
    }
<<<<<<< HEAD
=======

    @Override
    protected AbstractPolicy deserializeAfterRead(JsonParser jp, DeserializationContext ctxt, ObjectMapper mapper, ObjectNode root) throws JsonProcessingException {
        AbstractPolicy result = super.deserializeAfterRead(jp, ctxt, mapper, root);
        if (result!=null) return result;

        // treat anything else as generic policy
        // all data is stored in the field data so extract that
        Map data = mapper.treeToValue(root, Map.class);
        if (data.containsKey("data")) data = (Map) data.get("data");
        return new GenericPolicy( data );
    }
>>>>>>> 6da33b4d
}<|MERGE_RESOLUTION|>--- conflicted
+++ resolved
@@ -23,8 +23,6 @@
         addToRegistry(HaPolicy.HA_POLICY, HaPolicy.class);
         addToRegistry(LocationPlacementPolicy.LOCATION_PLACEMENT_POLICY, LocationPlacementPolicy.class);
     }
-<<<<<<< HEAD
-=======
 
     @Override
     protected AbstractPolicy deserializeAfterRead(JsonParser jp, DeserializationContext ctxt, ObjectMapper mapper, ObjectNode root) throws JsonProcessingException {
@@ -37,5 +35,4 @@
         if (data.containsKey("data")) data = (Map) data.get("data");
         return new GenericPolicy( data );
     }
->>>>>>> 6da33b4d
 }