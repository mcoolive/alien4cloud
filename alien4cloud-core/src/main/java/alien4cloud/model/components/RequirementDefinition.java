package alien4cloud.model.components;

import lombok.AllArgsConstructor;
import lombok.EqualsAndHashCode;
import lombok.Getter;
import lombok.NoArgsConstructor;
import lombok.Setter;
import alien4cloud.json.deserializer.BoundDeserializer;
import alien4cloud.json.serializer.BoundSerializer;
import alien4cloud.ui.form.annotation.FormProperties;
import alien4cloud.ui.form.annotation.FormSuggestion;

import com.fasterxml.jackson.databind.annotation.JsonDeserialize;
import com.fasterxml.jackson.databind.annotation.JsonSerialize;

/**
 * Specifies the requirements that the Node Type exposes.
 */
@Getter
@Setter
@NoArgsConstructor
@AllArgsConstructor
@EqualsAndHashCode(of = { "id" })
@SuppressWarnings("PMD.UnusedPrivateField")
@FormProperties({ "type", "lowerBound", "upperBound" })
public class RequirementDefinition {
    private String id;
    /**
     * <p>
     * Identifies the type of the requirement.
     * </p>
     * <p>
     * This must be a qualified name: Either namespace:type, either type only if the {@link capability type} is defined in the same namespace as the
     * {@link RequirementDefinition definition}.
     * </p>
     */
    @FormSuggestion(fromClass = IndexedCapabilityType.class, path = "elementId")
    private String type;
    /** Specifies the default relationship type to be used for the relationship. This can be overriden by user but should be used as default. */
    private String relationshipType;
    /** Can specify the optional target capability name on which to bind the relationship. */
    private String capabilityName;
    /**
     * Specifies the lower boundary by which a requirement MUST be matched for Node Templates according to the current Node Type, or for instances created for
     * those Node Templates. The default value for this attribute is one. A value of zero would indicate that matching of the requirement is optional.
     */
    private int lowerBound = 1;
    /**
     * Specifies the upper boundary by which a requirement MUST be matched for Node Templates according to the current Node Type, or for instances created for
     * those Node Templates. The default value for this attribute is one. A value of “unbounded�? indicates that there is no upper boundary.
     */
    @JsonDeserialize(using = BoundDeserializer.class)
    @JsonSerialize(using = BoundSerializer.class)
    private int upperBound = 1;

    /** Constraints to specify on the target capability or node's properties. */
<<<<<<< HEAD
    private Map<NodeFilterTarget, INodeFilterValue> nodeFilters;
=======
    private NodeFilter nodeFilter;
>>>>>>> b4881447

    /**
     * Quick constructor to create a requirement definition from id and type.
     * 
     * @param id The requirement id.
     * @param type The requirement type.
     */
    public RequirementDefinition(String id, String type) {
        this.id = id;
        this.type = type;
    }
}<|MERGE_RESOLUTION|>--- conflicted
+++ resolved
@@ -54,11 +54,7 @@
     private int upperBound = 1;
 
     /** Constraints to specify on the target capability or node's properties. */
-<<<<<<< HEAD
-    private Map<NodeFilterTarget, INodeFilterValue> nodeFilters;
-=======
     private NodeFilter nodeFilter;
->>>>>>> b4881447
 
     /**
      * Quick constructor to create a requirement definition from id and type.
