--- conflicted
+++ resolved
@@ -4,20 +4,14 @@
 import java.util.Map;
 
 import lombok.extern.slf4j.Slf4j;
-<<<<<<< HEAD
 import alien4cloud.model.components.AbstractPropertyValue;
-=======
 import alien4cloud.model.components.AttributeDefinition;
 import alien4cloud.model.components.ConcatPropertyValue;
->>>>>>> e1a32878
 import alien4cloud.model.components.FunctionPropertyValue;
 import alien4cloud.model.components.IAttributeValue;
 import alien4cloud.model.components.IOperationParameter;
 import alien4cloud.model.components.IndexedToscaElement;
-<<<<<<< HEAD
-=======
 import alien4cloud.model.components.PropertyDefinition;
->>>>>>> e1a32878
 import alien4cloud.model.components.ScalarPropertyValue;
 import alien4cloud.model.topology.NodeTemplate;
 import alien4cloud.model.topology.Topology;
@@ -30,11 +24,8 @@
 import alien4cloud.tosca.ToscaUtils;
 import alien4cloud.tosca.normative.ToscaFunctionConstants;
 
-<<<<<<< HEAD
+import com.google.common.collect.Lists;
 import com.google.common.collect.Maps;
-=======
-import com.google.common.collect.Lists;
->>>>>>> e1a32878
 
 /**
  * Utility class to process functions defined in attributes level:
@@ -63,26 +54,6 @@
         if (attributeValue == null) {
             return null;
         }
-<<<<<<< HEAD
-        Matcher matcher = getPropertyPattern.matcher(str);
-        StringBuilder sb = new StringBuilder();
-        int cursor = 0;
-        while (matcher.find()) {
-            String nodeName = matcher.group(1);
-            String propertyName = matcher.group(2);
-            // get the actual value for the property.
-            sb.append(str.substring(cursor, matcher.start()));
-            cursor = matcher.end();
-            NodeTemplate template = topology.getNodeTemplates().get(nodeName);
-            if (template != null) {
-                String propertyValue = null;
-                AbstractPropertyValue abstractPropertyValue = template.getProperties().get(propertyName);
-                if (abstractPropertyValue instanceof ScalarPropertyValue) {
-                    propertyValue = ((ScalarPropertyValue) abstractPropertyValue).getValue();
-                }
-                if (propertyValue != null) {
-                    sb.append(propertyValue);
-=======
 
         // handle AttributeDefinition type
         if (attributeValue instanceof AttributeDefinition) {
@@ -91,7 +62,6 @@
             if (runtimeAttributeValue != null) {
                 if (!runtimeAttributeValue.contains("=Error!]") && !runtimeAttributeValue.equals("") && !runtimeAttributeValue.equals(null)) {
                     return runtimeAttributeValue;
->>>>>>> e1a32878
                 }
             }
 
@@ -143,14 +113,14 @@
      * @return
      */
     private static String extractRuntimeInformationProperty(Topology topology, String propertyOrAttributeName, String[] nodeNames) {
-        String propertyOrAttributeValue;
+        AbstractPropertyValue propertyOrAttributeValue;
         NodeTemplate template = null;
         for (String nodeName : nodeNames) {
             template = topology.getNodeTemplates().get(nodeName);
             if (template != null && template.getProperties() != null) {
                 propertyOrAttributeValue = template.getProperties().get(propertyOrAttributeName);
                 if (propertyOrAttributeValue != null) {
-                    return propertyOrAttributeValue;
+                    return getScalarValue(propertyOrAttributeValue);
                 }
             }
         }
@@ -216,17 +186,8 @@
      *            {@link PaaSNodeTemplate}s should have been built, thus referencing their related parents and relationships.
      * @return the String result of the function evalutation
      */
-    public static String evaluateGetPropertyFuntion(FunctionPropertyValue functionParam, IPaaSTemplate<? extends IndexedToscaElement> basePaaSTemplate,
-            Map<String, PaaSNodeTemplate> builtPaaSTemplates) {
-<<<<<<< HEAD
-        PaaSNodeTemplate entity = getPaaSEntity(basePaaSTemplate, functionParam.getParameters().get(0), builtPaaSTemplates);
-        String result = null;
-        if (entity.getNodeTemplate().getProperties() != null) {
-            AbstractPropertyValue abstractPropertyValue = entity.getNodeTemplate().getProperties().get(functionParam.getParameters().get(1));
-            result = (abstractPropertyValue instanceof ScalarPropertyValue) ? ((ScalarPropertyValue) abstractPropertyValue).getValue() : null;
-        }
-        return result;
-=======
+    public static AbstractPropertyValue evaluateGetPropertyFuntion(FunctionPropertyValue functionParam,
+            IPaaSTemplate<? extends IndexedToscaElement> basePaaSTemplate, Map<String, PaaSNodeTemplate> builtPaaSTemplates) {
         List<PaaSNodeTemplate> entities = getPaaSEntities(basePaaSTemplate, functionParam.getParameters().get(0), builtPaaSTemplates);
         String propertyId = functionParam.getParameters().get(1);
         for (PaaSNodeTemplate paaSNodeTemplate : entities) {
@@ -236,7 +197,6 @@
             }
         }
         return null;
->>>>>>> e1a32878
     }
 
     private static PaaSNodeTemplate getPaaSNodeOrDie(String nodeId, Map<String, PaaSNodeTemplate> builtPaaSTemplates) {
@@ -252,15 +212,6 @@
         case ToscaFunctionConstants.HOST:
             return getHostNodeId(basePaaSTemplate);
         case ToscaFunctionConstants.SELF:
-<<<<<<< HEAD
-            return getSelfNodeId(basePaaSTemplate);
-        case ToscaFunctionConstants.SOURCE:
-            return getSourceNodeId(basePaaSTemplate);
-        case ToscaFunctionConstants.TARGET:
-            return getTargetNodeId(basePaaSTemplate);
-        default:
-            return stringToEval;
-=======
             return new String[] { getSelfNodeId(basePaaSTemplate) };
         case ToscaFunctionConstants.SOURCE:
             return new String[] { getSourceNodeId(basePaaSTemplate) };
@@ -268,7 +219,6 @@
             return new String[] { getTargetNodeId(basePaaSTemplate) };
         default:
             return new String[] { stringToEval };
->>>>>>> e1a32878
         }
     }
 
