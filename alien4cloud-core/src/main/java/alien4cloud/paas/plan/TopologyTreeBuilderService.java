--- conflicted
+++ resolved
@@ -8,7 +8,6 @@
 
 import javax.annotation.Resource;
 
-import alien4cloud.tosca.container.model.NormativeNetworkConstants;
 import lombok.SneakyThrows;
 
 import org.springframework.stereotype.Component;
@@ -22,13 +21,10 @@
 import alien4cloud.paas.IPaaSTemplate;
 import alien4cloud.paas.model.PaaSNodeTemplate;
 import alien4cloud.paas.model.PaaSRelationshipTemplate;
-<<<<<<< HEAD
-import alien4cloud.tosca.ToscaService;
-=======
 import alien4cloud.tosca.ToscaUtils;
->>>>>>> e111ec33
 import alien4cloud.tosca.container.model.NormativeBlockStorageConstants;
 import alien4cloud.tosca.container.model.NormativeComputeConstants;
+import alien4cloud.tosca.container.model.NormativeNetworkConstants;
 import alien4cloud.tosca.container.model.NormativeRelationshipConstants;
 import alien4cloud.tosca.container.model.topology.AbstractTemplate;
 import alien4cloud.tosca.container.model.topology.NodeTemplate;
@@ -48,8 +44,6 @@
     private CsarFileRepository repository;
     @Resource
     private CSARRepositorySearchService csarSearchService;
-    @Resource
-    private ToscaService toscaService;
 
     /**
      * Fetch informations from the repository to complete the topology node template informations with additional data such as artifacts paths etc.
@@ -103,8 +97,8 @@
         List<PaaSNodeTemplate> roots = new ArrayList<PaaSNodeTemplate>();
         for (Entry<String, PaaSNodeTemplate> entry : nodeTemplates.entrySet()) {
             PaaSNodeTemplate paaSNodeTemplate = entry.getValue();
-            boolean isCompute = toscaService.isOfType(NormativeComputeConstants.COMPUTE_TYPE, paaSNodeTemplate.getIndexedNodeType());
-            boolean isNetwork = toscaService.isOfType(NormativeNetworkConstants.NETWORK_TYPE, paaSNodeTemplate.getIndexedNodeType());
+            boolean isCompute = ToscaUtils.isFromType(NormativeComputeConstants.COMPUTE_TYPE, paaSNodeTemplate.getIndexedNodeType());
+            boolean isNetwork = ToscaUtils.isFromType(NormativeNetworkConstants.NETWORK_TYPE, paaSNodeTemplate.getIndexedNodeType());
 
             // manage blockstorages
             if (ToscaUtils.isFromType(NormativeBlockStorageConstants.BLOCKSTORAGE_TYPE, paaSNodeTemplate.getIndexedNodeType())) {
