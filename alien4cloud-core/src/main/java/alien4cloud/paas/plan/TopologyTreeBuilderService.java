--- conflicted
+++ resolved
@@ -115,16 +115,15 @@
             PaaSNodeTemplate paaSNodeTemplate = entry.getValue();
             boolean isCompute = ToscaUtils.isFromType(NormativeComputeConstants.COMPUTE_TYPE, paaSNodeTemplate.getIndexedNodeType());
             boolean isNetwork = ToscaUtils.isFromType(NormativeNetworkConstants.NETWORK_TYPE, paaSNodeTemplate.getIndexedNodeType());
-<<<<<<< HEAD
             boolean isVolume = ToscaUtils.isFromType(NormativeBlockStorageConstants.BLOCKSTORAGE_TYPE, paaSNodeTemplate.getIndexedNodeType());
             if (isVolume) {
                 // manage block storage
-                manageBlockStorage(paaSNodeTemplate, nodeTemplates);
+                processBlockStorage(paaSNodeTemplate, nodeTemplates);
                 volumes.add(paaSNodeTemplate);
             } else if (isCompute) {
                 // manage compute
-                manageComputeNetwork(paaSNodeTemplate, nodeTemplates);
-                manageRelationship(paaSNodeTemplate, nodeTemplates);
+                processNetwork(paaSNodeTemplate, nodeTemplates);
+                processRelationship(paaSNodeTemplate, nodeTemplates);
                 computes.add(paaSNodeTemplate);
             } else if (isNetwork) {
                 // manage network
@@ -132,49 +131,13 @@
             } else {
                 // manage non native
                 nonNatives.add(paaSNodeTemplate);
-                manageRelationship(paaSNodeTemplate, nodeTemplates);
-=======
-
-            // manage block storage
-            if (ToscaUtils.isFromType(NormativeBlockStorageConstants.BLOCKSTORAGE_TYPE, paaSNodeTemplate.getIndexedNodeType())) {
-                processBlockStorage(paaSNodeTemplate, nodeTemplates);
-                continue;
-            }
-
-            // manage network
-            if (isCompute) {
-                processNetwork(paaSNodeTemplate, nodeTemplates);
-            }
-
-            // do nothing special for network nodes. We should manage them in the workflow later on.
-            if (!isNetwork) {
-                PaaSRelationshipTemplate hostedOnRelationship = getPaaSRelationshipTemplateFromType(paaSNodeTemplate, NormativeRelationshipConstants.HOSTED_ON);
-                if (hostedOnRelationship == null) {
-                    roots.add(paaSNodeTemplate);
-                } else {
-                    String target = hostedOnRelationship.getRelationshipTemplate().getTarget();
-                    PaaSNodeTemplate parent = nodeTemplates.get(target);
-                    parent.getChildren().add(paaSNodeTemplate);
-                    paaSNodeTemplate.setParent(parent);
-                    if (hostedOnRelationship.instanceOf(NormativeRelationshipConstants.SEQUENCE_HOSTED_ON)) {
-                        parent.setCreateChildrenSequence(true);
-                    }
-                }
-            }
-
-            // Relationships are defined from sources to target. We have to make sure that target node also has the relationship injected.
-            List<PaaSRelationshipTemplate> allRelationships = getPaaSRelationshipsTemplateFromType(paaSNodeTemplate, NormativeRelationshipConstants.ROOT);
-            for (PaaSRelationshipTemplate relationship : allRelationships) {
-                // inject the relationship in it's target.
-                String target = relationship.getRelationshipTemplate().getTarget();
-                nodeTemplates.get(target).getRelationshipTemplates().add(relationship);
->>>>>>> 2af83cb4
+                processRelationship(paaSNodeTemplate, nodeTemplates);
             }
         }
         return new PaaSTopology(computes, networks, volumes, nonNatives, nodeTemplates);
     }
 
-    private void manageRelationship(PaaSNodeTemplate paaSNodeTemplate, Map<String, PaaSNodeTemplate> nodeTemplates) {
+    private void processRelationship(PaaSNodeTemplate paaSNodeTemplate, Map<String, PaaSNodeTemplate> nodeTemplates) {
         PaaSRelationshipTemplate hostedOnRelationship = getPaaSRelationshipTemplateFromType(paaSNodeTemplate, NormativeRelationshipConstants.HOSTED_ON);
         if (hostedOnRelationship != null) {
             String target = hostedOnRelationship.getRelationshipTemplate().getTarget();
@@ -191,11 +154,7 @@
         }
     }
 
-<<<<<<< HEAD
-    private void manageComputeNetwork(PaaSNodeTemplate paaSNodeTemplate, Map<String, PaaSNodeTemplate> nodeTemplates) {
-=======
     private void processNetwork(PaaSNodeTemplate paaSNodeTemplate, Map<String, PaaSNodeTemplate> nodeTemplates) {
->>>>>>> 2af83cb4
         PaaSRelationshipTemplate networkRelationship = getPaaSRelationshipTemplateFromType(paaSNodeTemplate, NormativeRelationshipConstants.NETWORK);
         if (networkRelationship != null) {
             String target = networkRelationship.getRelationshipTemplate().getTarget();
@@ -266,5 +225,4 @@
         Path csarPath = repository.getCSAR(indexedToscaElement.getArchiveName(), indexedToscaElement.getArchiveVersion());
         paaSTemplate.setCsarPath(csarPath);
     }
-
 }