package alien4cloud.topology;

import java.io.IOException;
import java.io.StringWriter;
import java.util.*;
import java.util.Map.Entry;
<<<<<<< HEAD

import javax.annotation.Resource;

=======
import java.util.Set;

import javax.annotation.Resource;

import lombok.SneakyThrows;
import lombok.extern.slf4j.Slf4j;

>>>>>>> d9f2af23
import org.apache.commons.collections4.CollectionUtils;
import org.apache.commons.lang.exception.ExceptionUtils;
import org.apache.commons.lang3.ArrayUtils;
import org.elasticsearch.common.collect.Lists;
import org.elasticsearch.mapping.FilterValuesStrategy;
import org.springframework.stereotype.Service;

import com.google.common.collect.Maps;
import com.google.common.collect.Sets;

import alien4cloud.application.ApplicationService;
import alien4cloud.application.ApplicationVersionService;
import alien4cloud.component.CSARRepositorySearchService;
import alien4cloud.csar.services.CsarService;
import alien4cloud.dao.IGenericSearchDAO;
import alien4cloud.dao.model.GetMultipleDataResult;
import alien4cloud.exception.AlreadyExistException;
import alien4cloud.exception.NotFoundException;
import alien4cloud.exception.VersionConflictException;
import alien4cloud.model.application.Application;
import alien4cloud.model.application.ApplicationVersion;
<<<<<<< HEAD
import alien4cloud.model.components.*;
=======
import alien4cloud.model.components.CSARDependency;
import alien4cloud.model.components.CapabilityDefinition;
import alien4cloud.model.components.IndexedCapabilityType;
import alien4cloud.model.components.IndexedDataType;
import alien4cloud.model.components.IndexedInheritableToscaElement;
import alien4cloud.model.components.IndexedNodeType;
import alien4cloud.model.components.IndexedRelationshipType;
import alien4cloud.model.components.IndexedToscaElement;
import alien4cloud.model.components.PrimitiveIndexedDataType;
import alien4cloud.model.components.PropertyDefinition;
>>>>>>> d9f2af23
import alien4cloud.model.templates.TopologyTemplate;
import alien4cloud.model.templates.TopologyTemplateVersion;
import alien4cloud.model.topology.AbstractTopologyVersion;
import alien4cloud.model.topology.NodeTemplate;
import alien4cloud.model.topology.RelationshipTemplate;
import alien4cloud.model.topology.Topology;
import alien4cloud.paas.wf.WorkflowsBuilderService;
import alien4cloud.security.AuthorizationUtil;
import alien4cloud.security.model.ApplicationRole;
import alien4cloud.security.model.Role;
import alien4cloud.security.model.User;
import alien4cloud.topology.exception.UpdateTopologyException;
import alien4cloud.topology.task.SuggestionsTask;
import alien4cloud.topology.task.TaskCode;
import alien4cloud.tosca.container.ToscaTypeLoader;
import alien4cloud.tosca.normative.ToscaType;
import alien4cloud.tosca.serializer.VelocityUtil;
import alien4cloud.utils.MapUtil;
import alien4cloud.utils.VersionUtil;
import lombok.SneakyThrows;
import lombok.extern.slf4j.Slf4j;

@Slf4j
@Service
public class TopologyService {

    @Resource
    private CSARRepositorySearchService csarRepoSearchService;

    @Resource(name = "alien-es-dao")
    private IGenericSearchDAO alienDAO;

    @Resource
    private ApplicationService appService;

    @Resource
    private CsarService csarService;

    @Resource
    private TopologyServiceCore topologyServiceCore;

    @Resource
    private ApplicationVersionService applicationVersionService;

    @Resource
    private TopologyTemplateVersionService topologyTemplateVersionService;

    @Resource
    private WorkflowsBuilderService workflowBuilderService;

    public static final String NODE_NAME_REGEX = "^\\w+$";

    private ToscaTypeLoader initializeTypeLoader(Topology topology) {
        ToscaTypeLoader loader = new ToscaTypeLoader(csarService);
        Map<String, IndexedNodeType> nodeTypes = topologyServiceCore.getIndexedNodeTypesFromTopology(topology, false, false);
        Map<String, IndexedRelationshipType> relationshipTypes = topologyServiceCore.getIndexedRelationshipTypesFromTopology(topology);
        if (topology.getNodeTemplates() != null) {
            for (NodeTemplate nodeTemplate : topology.getNodeTemplates().values()) {
                IndexedNodeType nodeType = nodeTypes.get(nodeTemplate.getType());
                loader.loadType(nodeTemplate.getType(), new CSARDependency(nodeType.getArchiveName(), nodeType.getArchiveVersion()));
                if (nodeTemplate.getRelationships() != null) {
                    for (RelationshipTemplate relationshipTemplate : nodeTemplate.getRelationships().values()) {
                        IndexedRelationshipType relationshipType = relationshipTypes.get(relationshipTemplate.getType());
                        loader.loadType(relationshipTemplate.getType(),
                                new CSARDependency(relationshipType.getArchiveName(), relationshipType.getArchiveVersion()));
                    }
                }
            }
        }
        if (topology.getSubstitutionMapping() != null && topology.getSubstitutionMapping().getSubstitutionType() != null) {
            IndexedNodeType substitutionType = topology.getSubstitutionMapping().getSubstitutionType();
            loader.loadType(substitutionType.getElementId(), new CSARDependency(substitutionType.getArchiveName(), substitutionType.getArchiveVersion()));
        }
        return loader;
    }

    /**
     * Get a map of all capability types defined in the given node types.
     *
     * @param nodeTypes The collection of node types for which to get capabilities.
     * @param dependencies The dependencies in which to look for capabilities.
     * @return A map of capability types defined in the given node types.
     */
    public Map<String, IndexedCapabilityType> getIndexedCapabilityTypes(Collection<IndexedNodeType> nodeTypes, Collection<CSARDependency> dependencies) {
        Map<String, IndexedCapabilityType> capabilityTypes = Maps.newHashMap();
        for (IndexedNodeType nodeType : nodeTypes) {
            if (nodeType.getCapabilities() != null) {
                for (CapabilityDefinition capabilityDefinition : nodeType.getCapabilities()) {
                    IndexedCapabilityType capabilityType = csarRepoSearchService.getRequiredElementInDependencies(IndexedCapabilityType.class,
                            capabilityDefinition.getType(), dependencies);
                    capabilityTypes.put(capabilityDefinition.getType(), capabilityType);
                }
            }
        }
        return capabilityTypes;
    }

    /**
     * Find replacements nodes for a node template
     *
     * @param nodeTemplateName the node to search for replacements
     * @param topology the topology
     * @return all possible replacement types for this node
     */
    @SneakyThrows(IOException.class)
    public IndexedNodeType[] findReplacementForNode(String nodeTemplateName, Topology topology) {
        NodeTemplate nodeTemplate = topology.getNodeTemplates().get(nodeTemplateName);
        Map<String, Map<String, Set<String>>> nodeTemplatesToFilters = Maps.newHashMap();
        Entry<String, NodeTemplate> nodeTempEntry = Maps.immutableEntry(nodeTemplateName, nodeTemplate);
        IndexedNodeType indexedNodeType = csarRepoSearchService.getRequiredElementInDependencies(IndexedNodeType.class, nodeTemplate.getType(),
                topology.getDependencies());
        processNodeTemplate(topology, nodeTempEntry, nodeTemplatesToFilters);
        List<SuggestionsTask> topoTasks = searchForNodeTypes(nodeTemplatesToFilters,
                MapUtil.newHashMap(new String[] { nodeTemplateName }, new IndexedNodeType[] { indexedNodeType }));

        if (CollectionUtils.isEmpty(topoTasks)) {
            return null;
        }
        return topoTasks.get(0).getSuggestedNodeTypes();
    }

    private void addFilters(String nodeTempName, String filterKey, String filterValueToAdd, Map<String, Map<String, Set<String>>> nodeTemplatesToFilters) {
        Map<String, Set<String>> filters = nodeTemplatesToFilters.get(nodeTempName);
        if (filters == null) {
            filters = Maps.newHashMap();
        }
        Set<String> filterValues = filters.get(filterKey);
        if (filterValues == null) {
            filterValues = Sets.newHashSet();
        }

        filterValues.add(filterValueToAdd);
        filters.put(filterKey, filterValues);
        nodeTemplatesToFilters.put(nodeTempName, filters);
    }

    /**
     * Process a node template to retrieve filters for node replacements search.
     *
     * TODO cleanup this method, better return a filter for node rather than adding it to a parameter list.
     *
     * @param topology The topology for which to search filters.
     * @param nodeTempEntry The node template for which to find replacement filter.
     * @param nodeTemplatesToFilters The map of filters in which to add the filter for the new Node.
     */
    public void processNodeTemplate(final Topology topology, final Entry<String, NodeTemplate> nodeTempEntry,
            Map<String, Map<String, Set<String>>> nodeTemplatesToFilters) {
        String capabilityFilterKey = "capabilities.type";
        String requirementFilterKey = "requirements.type";
        NodeTemplate template = nodeTempEntry.getValue();
        Map<String, RelationshipTemplate> relTemplates = template.getRelationships();

        nodeTemplatesToFilters.put(nodeTempEntry.getKey(), null);

        // process the node template source of relationships
        if (relTemplates != null && !relTemplates.isEmpty()) {
            for (RelationshipTemplate relationshipTemplate : relTemplates.values()) {
                addFilters(nodeTempEntry.getKey(), requirementFilterKey, relationshipTemplate.getRequirementType(), nodeTemplatesToFilters);
            }
        }

        // process the node template target of relationships
        List<RelationshipTemplate> relTemplatesTargetRelated = topologyServiceCore.getTargetRelatedRelatonshipsTemplate(nodeTempEntry.getKey(),
                topology.getNodeTemplates());
        for (RelationshipTemplate relationshipTemplate : relTemplatesTargetRelated) {
            addFilters(nodeTempEntry.getKey(), capabilityFilterKey, relationshipTemplate.getRequirementType(), nodeTemplatesToFilters);
        }

    }

    private IndexedNodeType[] getIndexedNodeTypesFromSearchResponse(final GetMultipleDataResult<IndexedNodeType> searchResult,
            final IndexedNodeType toExcludeIndexedNodeType) throws IOException {
        IndexedNodeType[] toReturnArray = null;
        for (int j = 0; j < searchResult.getData().length; j++) {
            IndexedNodeType nodeType = searchResult.getData()[j];
            if (toExcludeIndexedNodeType == null || !nodeType.getId().equals(toExcludeIndexedNodeType.getId())) {
                toReturnArray = ArrayUtils.add(toReturnArray, nodeType);
            }
        }
        return toReturnArray;
    }

    /**
     * Search for nodeTypes given some filters. Apply AND filter strategy when multiple values for a filter key.
     */
    public List<SuggestionsTask> searchForNodeTypes(Map<String, Map<String, Set<String>>> nodeTemplatesToFilters,
            Map<String, IndexedNodeType> toExcludeIndexedNodeTypes) throws IOException {
        if (nodeTemplatesToFilters == null || nodeTemplatesToFilters.isEmpty()) {
            return null;
        }
        List<SuggestionsTask> toReturnTasks = Lists.newArrayList();
        for (Map.Entry<String, Map<String, Set<String>>> nodeTemplatesToFiltersEntry : nodeTemplatesToFilters.entrySet()) {
            Map<String, String[]> formattedFilters = Maps.newHashMap();
            Map<String, FilterValuesStrategy> filterValueStrategy = Maps.newHashMap();
            IndexedNodeType[] data = null;
            if (nodeTemplatesToFiltersEntry.getValue() != null) {
                for (Map.Entry<String, Set<String>> filterEntry : nodeTemplatesToFiltersEntry.getValue().entrySet()) {
                    formattedFilters.put(filterEntry.getKey(), filterEntry.getValue().toArray(new String[filterEntry.getValue().size()]));
                    // AND strategy if multiple values
                    filterValueStrategy.put(filterEntry.getKey(), FilterValuesStrategy.AND);
                }

                // retrieve only non abstract components
                formattedFilters.put("abstract", ArrayUtils.toArray("false"));

                GetMultipleDataResult<IndexedNodeType> searchResult = alienDAO.search(IndexedNodeType.class, null, formattedFilters, filterValueStrategy, 20);
                data = getIndexedNodeTypesFromSearchResponse(searchResult, toExcludeIndexedNodeTypes.get(nodeTemplatesToFiltersEntry.getKey()));
            }
            TaskCode taskCode = data == null || data.length < 1 ? TaskCode.IMPLEMENT : TaskCode.REPLACE;
            SuggestionsTask task = new SuggestionsTask();
            task.setNodeTemplateName(nodeTemplatesToFiltersEntry.getKey());
            task.setComponent(toExcludeIndexedNodeTypes.get(nodeTemplatesToFiltersEntry.getKey()));
            task.setCode(taskCode);
            task.setSuggestedNodeTypes(data);
            toReturnTasks.add(task);
        }

        return toReturnTasks;
    }

    /**
     * Check that the user has enough rights for a given topology.
     *
     * @param topology The topology for which to check roles.
     * @param applicationRoles The roles required to edit the topology for an application.
     */
    public void checkAuthorizations(Topology topology, ApplicationRole... applicationRoles) {
        if (topology.getDelegateType().equals(Application.class.getSimpleName().toLowerCase())) {
            String applicationId = topology.getDelegateId();
            Application application = appService.getOrFail(applicationId);
            AuthorizationUtil.checkAuthorizationForApplication(application, applicationRoles);
        } else {
            AuthorizationUtil.checkHasOneRoleIn(Role.ARCHITECT);
        }
    }

    /**
     * Check that the current user can update the given topology.
     *
     * @param topology The topology that is subject to being updated.
     */
    public void checkEditionAuthorizations(Topology topology) {
        checkAuthorizations(topology, ApplicationRole.APPLICATION_MANAGER, ApplicationRole.APPLICATION_DEVOPS);
    }

    /**
     * Create a {@link TopologyDTO} from a topology by fetching node types, relationship types and capability types used in the topology.
     *
     * @param topology The topology for which to create a DTO.
     * @return The {@link TopologyDTO} that contains the given topology
     */
    public TopologyDTO buildTopologyDTO(Topology topology) {
        Map<String, IndexedNodeType> nodeTypes = topologyServiceCore.getIndexedNodeTypesFromTopology(topology, false, false);
        Map<String, IndexedRelationshipType> relationshipTypes = topologyServiceCore.getIndexedRelationshipTypesFromTopology(topology);
        Map<String, IndexedCapabilityType> capabilityTypes = getIndexedCapabilityTypes(nodeTypes.values(), topology.getDependencies());
        Map<String, Map<String, Set<String>>> outputCapabilityProperties = topology.getOutputCapabilityProperties();
        Map<String, IndexedDataType> dataTypes = getDataTypes(topology, nodeTypes, relationshipTypes, capabilityTypes);
        return new TopologyDTO(topology, nodeTypes, relationshipTypes, capabilityTypes, outputCapabilityProperties, dataTypes);
    }

    private Map<String, IndexedDataType> getDataTypes(Topology topology, Map<String, IndexedNodeType> nodeTypes,
            Map<String, IndexedRelationshipType> relationshipTypes, Map<String, IndexedCapabilityType> capabilityTypes) {
        Map<String, IndexedDataType> indexedDataTypes = Maps.newHashMap();
        indexedDataTypes = fillDataTypes(topology, indexedDataTypes, nodeTypes);
        indexedDataTypes = fillDataTypes(topology, indexedDataTypes, relationshipTypes);
        indexedDataTypes = fillDataTypes(topology, indexedDataTypes, capabilityTypes);
        return indexedDataTypes;
    }

    private <T extends IndexedInheritableToscaElement> Map<String, IndexedDataType> fillDataTypes(Topology topology,
            Map<String, IndexedDataType> indexedDataTypes, Map<String, T> elements) {
        for (IndexedInheritableToscaElement indexedNodeType : elements.values()) {
            if (indexedNodeType.getProperties() != null) {
                for (PropertyDefinition pd : indexedNodeType.getProperties().values()) {
                    String type = pd.getType();
                    if (ToscaType.isPrimitive(type) || indexedDataTypes.containsKey(type)) {
                        continue;
                    }
                    IndexedDataType dataType = csarRepoSearchService.getElementInDependencies(IndexedDataType.class, type, topology.getDependencies());
                    if (dataType == null) {
                        dataType = csarRepoSearchService.getElementInDependencies(PrimitiveIndexedDataType.class, type, topology.getDependencies());
                    }
                    indexedDataTypes.put(type, dataType);
                }
            }
        }
        return indexedDataTypes;
    }

    /**
     * Build a node template
     *
     * @param dependencies the dependencies on which new node will be constructed
     * @param indexedNodeType the type of the node
     * @param templateToMerge the template that can be used to merge into the new node template
     * @return new constructed node template
     */
    public NodeTemplate buildNodeTemplate(Set<CSARDependency> dependencies, IndexedNodeType indexedNodeType, NodeTemplate templateToMerge) {
        return topologyServiceCore.buildNodeTemplate(dependencies, indexedNodeType, templateToMerge);
    }

    private CSARDependency getDependencyWithName(Topology topology, String archiveName) {
        for (CSARDependency dependency : topology.getDependencies()) {
            if (dependency.getName().equals(archiveName)) {
                return dependency;
            }
        }
        return null;
    }

    /**
     * Load a type into the topology (add dependency for this new type, upgrade if necessary ...)
     *
     * @param topology the topology
     * @param element the element to load
     * @param <T> tosca element type
     * @return The real loaded element if element given in argument is from older archive than topology's dependencies
     */
    @SuppressWarnings("unchecked")
    public <T extends IndexedToscaElement> T loadType(Topology topology, T element) {
        // FIXME update the tosca context here.
        String type = element.getElementId();
        String archiveName = element.getArchiveName();
        String archiveVersion = element.getArchiveVersion();
        CSARDependency newDependency = new CSARDependency(archiveName, archiveVersion);
        CSARDependency topologyDependency = getDependencyWithName(topology, archiveName);
        if (topologyDependency != null) {
            int comparisonResult = VersionUtil.compare(newDependency.getVersion(), topologyDependency.getVersion());
            if (comparisonResult > 0) {
                // Dependency of the type is more recent, try to upgrade the topology
                topology.getDependencies().add(newDependency);
                topology.getDependencies().remove(topologyDependency);
                Map<String, IndexedNodeType> nodeTypes;
                try {
                    nodeTypes = topologyServiceCore.getIndexedNodeTypesFromTopology(topology, false, false);
                    topologyServiceCore.getIndexedRelationshipTypesFromTopology(topology);
                } catch (NotFoundException e) {
                    throw new VersionConflictException("Version conflict, cannot add archive [" + archiveName + ":" + archiveVersion
                            + "], upgrade of the topology to this archive from version [" + topologyDependency.getVersion() + "] failed", e);
                }
                // Try to upgrade existing nodes
                Map<String, NodeTemplate> newNodeTemplates = Maps.newHashMap();
                Map<String, NodeTemplate> existingNodeTemplates = topology.getNodeTemplates();
                if (existingNodeTemplates != null) {
                    for (Entry<String, NodeTemplate> nodeTemplateEntry : existingNodeTemplates.entrySet()) {
                        NodeTemplate newNodeTemplate = buildNodeTemplate(topology.getDependencies(), nodeTypes.get(nodeTemplateEntry.getValue().getType()),
                                nodeTemplateEntry.getValue());
                        newNodeTemplate.setName(nodeTemplateEntry.getKey());
                        newNodeTemplates.put(nodeTemplateEntry.getKey(), newNodeTemplate);
                    }
                    topology.setNodeTemplates(newNodeTemplates);
                }
            } else if (comparisonResult < 0) {
                // Dependency of the topology is more recent, try to upgrade the dependency of the type
                element = csarRepoSearchService.getElementInDependencies((Class<T>) element.getClass(), element.getElementId(), topology.getDependencies());
            }
        }
        ToscaTypeLoader typeLoader = initializeTypeLoader(topology);
        typeLoader.loadType(type, new CSARDependency(element.getArchiveName(), element.getArchiveVersion()));
        topology.setDependencies(typeLoader.getLoadedDependencies());
        return element;
    }

    public void unloadType(Topology topology, String... types) {
        ToscaTypeLoader typeLoader = initializeTypeLoader(topology);
        for (String type : types) {
            typeLoader.unloadType(type);
        }
        topology.setDependencies(typeLoader.getLoadedDependencies());
    }

    /**
     * Throw an UpdateTopologyException if the topology is released
     *
     * @param topology topology to be checked
     */
    public void throwsErrorIfReleased(Topology topology) {
        if (isReleased(topology)) {
            throw new UpdateTopologyException("The topology " + topology.getId() + " cannot be updated because it's released");
        }
    }

    /**
     * True when an topology is released.
     */
    public boolean isReleased(Topology topology) {
        AbstractTopologyVersion appVersion = getApplicationVersion(topology);
        return appVersion != null && appVersion.isReleased();
    }

    /**
     * Get the delegates version of a topology.
     *
     * @param topology the topology
     * @return The application version associated with the environment.
     */
    private AbstractTopologyVersion getApplicationVersion(Topology topology) {
        if (topology.getDelegateType().equalsIgnoreCase(Application.class.getSimpleName())) {
            return applicationVersionService.getByTopologyId(topology.getId());
        } else if (topology.getDelegateType().equalsIgnoreCase(TopologyTemplate.class.getSimpleName())) {
            return topologyTemplateVersionService.getByTopologyId(topology.getId());
        }
        return null;
    }

    /**
     * Retrieve the topology template from its id
     *
     * @param topologyTemplateId the topology template's id
     * @return the required topology template
     */
    public TopologyTemplate getOrFailTopologyTemplate(String topologyTemplateId) {
        TopologyTemplate topologyTemplate = alienDAO.findById(TopologyTemplate.class, topologyTemplateId);
        if (topologyTemplate == null) {
            log.debug("Failed to recover the topology template <{}>", topologyTemplateId);
            throw new NotFoundException("Topology template with id [" + topologyTemplateId + "] cannot be found");
        }
        return topologyTemplate;
    }

    public String getYaml(Topology topology) {
        Map<String, Object> velocityCtx = new HashMap<>();
        velocityCtx.put("topology", topology);
        velocityCtx.put("template_name", "template-id");
        velocityCtx.put("template_version", "1.0.0-SNAPSHOT");
        User loggedUser = AuthorizationUtil.getCurrentUser();
        velocityCtx.put("template_author", loggedUser != null ? loggedUser.getUsername() : null);
        if (Application.class.getSimpleName().toLowerCase().equals(topology.getDelegateType())) {
            String applicationId = topology.getDelegateId();
            Application application = appService.getOrFail(applicationId);
            velocityCtx.put("template_name", application.getName());
            velocityCtx.put("application_description", application.getDescription());
            ApplicationVersion version = applicationVersionService.getByTopologyId(topology.getId());
            if (version != null) {
                velocityCtx.put("template_version", version.getVersion());
            }
        } else if (TopologyTemplate.class.getSimpleName().toLowerCase().equals(topology.getDelegateType())) {
            String topologyTemplateId = topology.getDelegateId();
            TopologyTemplate template = getOrFailTopologyTemplate(topologyTemplateId);
            velocityCtx.put("template_name", template.getName());
            velocityCtx.put("application_description", template.getDescription());
            TopologyTemplateVersion version = topologyTemplateVersionService.getByTopologyId(topology.getId());
            if (version != null) {
                velocityCtx.put("template_version", version.getVersion());
            }
        }

        try {
            StringWriter writer = new StringWriter();
            VelocityUtil.generate("templates/topology-1_0_0_wd03.yml.vm", writer, velocityCtx);
            return writer.toString();
        } catch (Exception e) {
            log.error("Exception while templating YAML for topology " + topology.getId(), e);
            return ExceptionUtils.getFullStackTrace(e);
        }

    }

<<<<<<< HEAD
    public void isUniqueNodeTemplateName(Topology topology, String newNodeTemplateName) {
        if (topology.getNodeTemplates() != null && topology.getNodeTemplates().containsKey(newNodeTemplateName)) {
            log.debug("Add Node Template <{}> impossible (already exists)", newNodeTemplateName);
            // a node template already exist with the given name.
            throw new AlreadyExistException(
                    "A node template with the given name " + newNodeTemplateName + " already exists in the topology " + topology.getId() + ".");
=======
    public void isUniqueNodeTemplateName(String topologyId, String newNodeTemplateName, Map<String, NodeTemplate> nodeTemplates) {
        if (nodeTemplates.containsKey(newNodeTemplateName)) {
            log.debug("Add Node Template <{}> impossible (already exists)", newNodeTemplateName);
            // a node template already exist with the given name.
            throw new AlreadyExistException("A node template with the given name " + newNodeTemplateName + " already exists in the topology " + topologyId
                    + ".");
>>>>>>> d9f2af23
        }
    }

    public void isUniqueRelationshipName(String topologyId, String nodeTemplateName, String newName, Set<String> relationshipNames) {
        if (relationshipNames.contains(newName)) {
            // a relation already exist with the given name.
            throw new AlreadyExistException("A relationship with the given name " + newName + " already exists in the node template " + nodeTemplateName
                    + " of topology " + topologyId + ".");
        }
    }

}<|MERGE_RESOLUTION|>--- conflicted
+++ resolved
@@ -4,19 +4,7 @@
 import java.io.StringWriter;
 import java.util.*;
 import java.util.Map.Entry;
-<<<<<<< HEAD
-
 import javax.annotation.Resource;
-
-=======
-import java.util.Set;
-
-import javax.annotation.Resource;
-
-import lombok.SneakyThrows;
-import lombok.extern.slf4j.Slf4j;
-
->>>>>>> d9f2af23
 import org.apache.commons.collections4.CollectionUtils;
 import org.apache.commons.lang.exception.ExceptionUtils;
 import org.apache.commons.lang3.ArrayUtils;
@@ -38,20 +26,7 @@
 import alien4cloud.exception.VersionConflictException;
 import alien4cloud.model.application.Application;
 import alien4cloud.model.application.ApplicationVersion;
-<<<<<<< HEAD
 import alien4cloud.model.components.*;
-=======
-import alien4cloud.model.components.CSARDependency;
-import alien4cloud.model.components.CapabilityDefinition;
-import alien4cloud.model.components.IndexedCapabilityType;
-import alien4cloud.model.components.IndexedDataType;
-import alien4cloud.model.components.IndexedInheritableToscaElement;
-import alien4cloud.model.components.IndexedNodeType;
-import alien4cloud.model.components.IndexedRelationshipType;
-import alien4cloud.model.components.IndexedToscaElement;
-import alien4cloud.model.components.PrimitiveIndexedDataType;
-import alien4cloud.model.components.PropertyDefinition;
->>>>>>> d9f2af23
 import alien4cloud.model.templates.TopologyTemplate;
 import alien4cloud.model.templates.TopologyTemplateVersion;
 import alien4cloud.model.topology.AbstractTopologyVersion;
@@ -510,21 +485,12 @@
 
     }
 
-<<<<<<< HEAD
     public void isUniqueNodeTemplateName(Topology topology, String newNodeTemplateName) {
         if (topology.getNodeTemplates() != null && topology.getNodeTemplates().containsKey(newNodeTemplateName)) {
             log.debug("Add Node Template <{}> impossible (already exists)", newNodeTemplateName);
             // a node template already exist with the given name.
             throw new AlreadyExistException(
                     "A node template with the given name " + newNodeTemplateName + " already exists in the topology " + topology.getId() + ".");
-=======
-    public void isUniqueNodeTemplateName(String topologyId, String newNodeTemplateName, Map<String, NodeTemplate> nodeTemplates) {
-        if (nodeTemplates.containsKey(newNodeTemplateName)) {
-            log.debug("Add Node Template <{}> impossible (already exists)", newNodeTemplateName);
-            // a node template already exist with the given name.
-            throw new AlreadyExistException("A node template with the given name " + newNodeTemplateName + " already exists in the topology " + topologyId
-                    + ".");
->>>>>>> d9f2af23
         }
     }
 
