--- conflicted
+++ resolved
@@ -4,11 +4,6 @@
 import java.io.StringWriter;
 import java.util.*;
 import java.util.Map.Entry;
-<<<<<<< HEAD
-import java.util.Set;
-import java.util.regex.Pattern;
-=======
->>>>>>> 8e8055ef
 
 import javax.annotation.Resource;
 
@@ -85,8 +80,7 @@
     @Resource
     private WorkflowsBuilderService workflowBuilderService;
 
-    public static final Pattern NODE_NAME_PATTERN = Pattern.compile("^\\w+$");
-    public static final Pattern NODE_NAME_REPLACE_PATTERN = Pattern.compile("\\W");
+    public static final String NODE_NAME_REGEX = "^\\w+$";
 
     private ToscaTypeLoader initializeTypeLoader(Topology topology) {
         ToscaTypeLoader loader = new ToscaTypeLoader(csarService);
@@ -507,11 +501,7 @@
             log.debug("Add Node Template <{}> impossible (already exists)", newNodeTemplateName);
             // a node template already exist with the given name.
             throw new AlreadyExistException(
-<<<<<<< HEAD
-                    "A node template with the given name " + newNodeTemplateName + " already exists in the topology " + topologyId + ".");
-=======
                     "A node template with the given name " + newNodeTemplateName + " already exists in the topology " + topology.getId() + ".");
->>>>>>> 8e8055ef
         }
     }
 }