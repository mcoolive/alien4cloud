--- conflicted
+++ resolved
@@ -418,25 +418,6 @@
         return element;
     }
 
-<<<<<<< HEAD
-    /**
-     * Build a {@link CSARDependency} bean given an archive name and version. This will also fill in the dependency hash.
-     * 
-     * @param name The name of the dependendy
-     * @param version The version of the dependency
-     * @return
-     */
-    public static CSARDependency buildDependencyBean(String name, String version) {
-        CSARDependency newDependency = new CSARDependency(name, version);
-        Csar csar = ToscaContext.get().getArchive(name, version);
-        if (csar != null) {
-            newDependency.setHash(csar.getHash());
-        }
-        return newDependency;
-    }
-
-=======
->>>>>>> 4ebbc74f
     public void unloadType(Topology topology, String... types) {
         // make sure to set the failOnTypeNotFound to false, to deal with topology recovering when a type is deleted from a dependency
         ToscaTypeLoader typeLoader = initializeTypeLoader(topology, false);
