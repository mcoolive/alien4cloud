package alien4cloud.topology;

import java.util.Collection;
import java.util.List;
import java.util.Map;
import java.util.Map.Entry;
import java.util.Set;
import java.util.UUID;

import javax.annotation.Resource;

import org.apache.commons.collections4.MapUtils;
import org.elasticsearch.common.collect.Lists;
import org.elasticsearch.common.collect.Sets;
import org.springframework.stereotype.Service;

import alien4cloud.component.ICSARRepositoryIndexerService;
import alien4cloud.component.ICSARRepositorySearchService;
import alien4cloud.component.IToscaElementFinder;
import alien4cloud.csar.services.CsarService;
import alien4cloud.dao.IGenericSearchDAO;
import alien4cloud.dao.model.GetMultipleDataResult;
import alien4cloud.exception.NotFoundException;
import alien4cloud.model.components.AbstractPropertyValue;
import alien4cloud.model.components.CSARDependency;
import alien4cloud.model.components.CapabilityDefinition;
import alien4cloud.model.components.Csar;
import alien4cloud.model.components.DeploymentArtifact;
import alien4cloud.model.components.IValue;
import alien4cloud.model.components.IndexedCapabilityType;
import alien4cloud.model.components.IndexedModelUtils;
import alien4cloud.model.components.IndexedNodeType;
import alien4cloud.model.components.IndexedRelationshipType;
import alien4cloud.model.components.IndexedToscaElement;
import alien4cloud.model.components.PropertyDefinition;
import alien4cloud.model.components.RequirementDefinition;
import alien4cloud.model.components.ScalarPropertyValue;
import alien4cloud.model.templates.TopologyTemplate;
import alien4cloud.model.templates.TopologyTemplateVersion;
import alien4cloud.model.topology.Capability;
import alien4cloud.model.topology.NodeTemplate;
import alien4cloud.model.topology.RelationshipTemplate;
import alien4cloud.model.topology.Requirement;
import alien4cloud.model.topology.SubstitutionTarget;
import alien4cloud.model.topology.Topology;
import alien4cloud.utils.MapUtil;
import alien4cloud.utils.PropertyUtil;

import com.google.common.collect.Maps;

@Service
public class TopologyServiceCore {

    @Resource(name = "alien-es-dao")
    private IGenericSearchDAO alienDAO;

    @Resource
    private ICSARRepositorySearchService csarRepoSearchService;

    @Resource
    private TopologyTemplateVersionService topologyTemplateVersionService;

    @Resource
    private CsarService csarService;

    @Resource
    private ICSARRepositoryIndexerService indexerService;

    /**
     * The default tosca element finder will search into repo.
     */
    private IToscaElementFinder repoToscaElementFinder = new IToscaElementFinder() {
        @Override
        public <T extends IndexedToscaElement> T getElementInDependencies(Class<T> elementClass, String elementId, Collection<CSARDependency> dependencies) {
            return csarRepoSearchService.getElementInDependencies(elementClass, elementId, dependencies);
        }
    };

    public Topology getTopology(String topologyId) {
        return alienDAO.findById(Topology.class, topologyId);
    }

    /**
     * Retrieve a topology given its Id
     *
     * @param topologyId id of the topology
     * @return the found topology, throws NotFoundException if not found
     */
    public Topology getMandatoryTopology(String topologyId) {
        Topology topology = getTopology(topologyId);
        if (topology == null) {
            throw new NotFoundException("Topology [" + topologyId + "] cannot be found");
        }
        return topology;
    }

    /**
     * Get the Map of {@link NodeTemplate} from a topology
     *
     * @param topology the topology
     * @return this topology's node templates
     */
    public Map<String, NodeTemplate> getNodeTemplates(Topology topology) {
        Map<String, NodeTemplate> nodeTemplates = topology.getNodeTemplates();
        if (nodeTemplates == null) {
            throw new NotFoundException("Topology [" + topology.getId() + "] do not have any node template");
        }
        return nodeTemplates;
    }

    /**
     * Get a {@link NodeTemplate} given its name from a map
     *
     * @param topologyId the topology's id
     * @param nodeTemplateName the name of the node template
     * @param nodeTemplates the topology's node templates
     * @return the found node template, throws NotFoundException if not found
     */
    public NodeTemplate getNodeTemplate(String topologyId, String nodeTemplateName, Map<String, NodeTemplate> nodeTemplates) {
        NodeTemplate nodeTemplate = nodeTemplates.get(nodeTemplateName);
        if (nodeTemplate == null) {
            throw new NotFoundException("Topology [" + topologyId + "] do not have node template with name [" + nodeTemplateName + "]");
        }
        return nodeTemplate;
    }

    /**
     * Get a {@link NodeTemplate} given its name from a topology
     *
     * @param topology the topology
     * @param nodeTemplateId the name of the node template
     * @return the found node template, throws NotFoundException if not found
     */
    public NodeTemplate getNodeTemplate(Topology topology, String nodeTemplateId) {
        Map<String, NodeTemplate> nodeTemplates = getNodeTemplates(topology);
        return getNodeTemplate(topology.getId(), nodeTemplateId, nodeTemplates);
    }

    /**
     * Get the indexed node types used in a topology.
     *
     * @param topology The topology for which to get indexed node types.
     * @param abstractOnly If true, only abstract types will be retrieved.
     * @param useTemplateNameAsKey If true the name of the node template will be used as key for the type in the returned map, if not the type will be used as
     *            key.
     * @return A map of indexed node types.
     */
    public Map<String, IndexedNodeType> getIndexedNodeTypesFromTopology(Topology topology, boolean abstractOnly, boolean useTemplateNameAsKey) {
        Map<String, IndexedNodeType> nodeTypes = Maps.newHashMap();
        if (topology.getNodeTemplates() == null) {
            return nodeTypes;
        }
        for (Map.Entry<String, NodeTemplate> template : topology.getNodeTemplates().entrySet()) {
            if (!nodeTypes.containsKey(template.getValue().getType())) {
                IndexedNodeType nodeType = csarRepoSearchService.getRequiredElementInDependencies(IndexedNodeType.class, template.getValue().getType(),
                        topology.getDependencies());
                if (!abstractOnly || nodeType.isAbstract()) {
                    String key = useTemplateNameAsKey ? template.getKey() : template.getValue().getType();
                    nodeTypes.put(key, nodeType);
                }
            }
        }
        return nodeTypes;
    }

    /**
     * Get IndexedRelationshipType in a topology
     *
     * @param topology the topology to find all relationship types
     * @return the map containing rel
     */
    public Map<String, IndexedRelationshipType> getIndexedRelationshipTypesFromTopology(Topology topology) {
        Map<String, IndexedRelationshipType> relationshipTypes = Maps.newHashMap();
        if (topology.getNodeTemplates() == null) {
            return relationshipTypes;
        }
        for (Map.Entry<String, NodeTemplate> templateEntry : topology.getNodeTemplates().entrySet()) {
            NodeTemplate template = templateEntry.getValue();
            if (template.getRelationships() != null) {
                for (Map.Entry<String, RelationshipTemplate> relationshipEntry : template.getRelationships().entrySet()) {
                    RelationshipTemplate relationship = relationshipEntry.getValue();
                    if (!relationshipTypes.containsKey(relationship.getType())) {
                        IndexedRelationshipType relationshipType = csarRepoSearchService.getRequiredElementInDependencies(IndexedRelationshipType.class,
                                relationship.getType(), topology.getDependencies());
                        relationshipTypes.put(relationship.getType(), relationshipType);
                    }
                }
            }
        }
        return relationshipTypes;
    }

    /**
     * Get IndexedRelationshipType in a topology
     *
     * @param topology the topology to find all relationship types
     * @return the map containing rel
     */
    public Map<String, IndexedCapabilityType> getIndexedCapabilityTypesFromTopology(Topology topology) {
        Map<String, IndexedCapabilityType> capabilityTypes = Maps.newHashMap();
        if (topology.getNodeTemplates() == null) {
            return capabilityTypes;
        }
        for (Map.Entry<String, NodeTemplate> templateEntry : topology.getNodeTemplates().entrySet()) {
            NodeTemplate template = templateEntry.getValue();
            if (template.getCapabilities() != null) {
                for (Map.Entry<String, Capability> capabilityEntry : template.getCapabilities().entrySet()) {
                    Capability capability = capabilityEntry.getValue();
                    if (!capabilityTypes.containsKey(capability.getType())) {
                        IndexedCapabilityType capabilityType = csarRepoSearchService.getRequiredElementInDependencies(IndexedCapabilityType.class,
                                capability.getType(), topology.getDependencies());
                        capabilityTypes.put(capability.getType(), capabilityType);
                    }
                }
            }
        }
        return capabilityTypes;
    }

    public NodeTemplate buildNodeTemplate(Set<CSARDependency> dependencies, IndexedNodeType indexedNodeType, NodeTemplate templateToMerge) {
        return buildNodeTemplate(dependencies, indexedNodeType, templateToMerge, repoToscaElementFinder);
    }

    /**
     * Build a node template
     *
     * @param dependencies the dependencies on which new node will be constructed
     * @param indexedNodeType the type of the node
     * @param templateToMerge the template that can be used to merge into the new node template
     * @return new constructed node template
     */
    public static NodeTemplate buildNodeTemplate(Set<CSARDependency> dependencies, IndexedNodeType indexedNodeType, NodeTemplate templateToMerge,
            IToscaElementFinder toscaElementFinder) {
        NodeTemplate nodeTemplate = new NodeTemplate();
        nodeTemplate.setType(indexedNodeType.getElementId());
        Map<String, Capability> capabilities = Maps.newLinkedHashMap();
        Map<String, Requirement> requirements = Maps.newLinkedHashMap();
        Map<String, AbstractPropertyValue> properties = Maps.newLinkedHashMap();
        Map<String, String> attributes = Maps.newLinkedHashMap();
        Map<String, DeploymentArtifact> deploymentArtifacts = null;
        Map<String, DeploymentArtifact> deploymentArtifactsToMerge = templateToMerge != null ? templateToMerge.getArtifacts() : null;
        if (deploymentArtifactsToMerge != null) {
            if (indexedNodeType.getArtifacts() != null) {
                deploymentArtifacts = Maps.newLinkedHashMap(indexedNodeType.getArtifacts());
                for (Entry<String, DeploymentArtifact> entryArtifact : deploymentArtifactsToMerge.entrySet()) {
                    DeploymentArtifact existingArtifact = entryArtifact.getValue();
                    if (deploymentArtifacts.containsKey(entryArtifact.getKey())) {
                        deploymentArtifacts.put(entryArtifact.getKey(), existingArtifact);
                    }
                }
            }
        } else if (indexedNodeType.getArtifacts() != null) {
            deploymentArtifacts = Maps.newLinkedHashMap(indexedNodeType.getArtifacts());
        }
        fillCapabilitiesMap(capabilities, indexedNodeType.getCapabilities(), dependencies, templateToMerge != null ? templateToMerge.getCapabilities() : null,
                toscaElementFinder);
        fillRequirementsMap(requirements, indexedNodeType.getRequirements(), dependencies, templateToMerge != null ? templateToMerge.getRequirements() : null,
                toscaElementFinder);
        fillProperties(properties, indexedNodeType.getProperties(), templateToMerge != null ? templateToMerge.getProperties() : null);
        fillAttributes(attributes, indexedNodeType.getAttributes());

        nodeTemplate.setCapabilities(capabilities);
        nodeTemplate.setRequirements(requirements);
        nodeTemplate.setProperties(properties);
        nodeTemplate.setAttributes(attributes);
        nodeTemplate.setArtifacts(deploymentArtifacts);
        if (templateToMerge != null && templateToMerge.getRelationships() != null) {
            nodeTemplate.setRelationships(templateToMerge.getRelationships());
        }
        return nodeTemplate;
    }

    private static void fillAttributes(Map<String, String> attributes, Map<String, IValue> attributes2) {
        if (attributes2 == null || attributes == null) {
            return;
        }
        for (Entry<String, IValue> entry : attributes2.entrySet()) {
            attributes.put(entry.getKey(), null);
        }
    }

    public static void fillProperties(Map<String, AbstractPropertyValue> properties, Map<String, PropertyDefinition> propertiesDefinitions,
            Map<String, AbstractPropertyValue> map) {
        if (propertiesDefinitions == null || properties == null) {
            return;
        }
        for (Map.Entry<String, PropertyDefinition> entry : propertiesDefinitions.entrySet()) {
            AbstractPropertyValue existingValue = MapUtils.getObject(map, entry.getKey());
            if (existingValue == null) {
                String defaultValue = entry.getValue().getDefault();
                if (defaultValue != null && !defaultValue.trim().isEmpty()) {
                    properties.put(entry.getKey(), new ScalarPropertyValue(defaultValue));
                } else {
                    properties.put(entry.getKey(), null);
                }
            } else {
                properties.put(entry.getKey(), existingValue);
            }
        }
    }

    private static void fillCapabilitiesMap(Map<String, Capability> map, List<CapabilityDefinition> elements, Collection<CSARDependency> dependencies,
            Map<String, Capability> mapToMerge, IToscaElementFinder toscaElementFinder) {
        if (elements == null) {
            return;
        }
        for (CapabilityDefinition capa : elements) {
            Capability toAddCapa = MapUtils.getObject(mapToMerge, capa.getId());
            if (toAddCapa == null) {
                toAddCapa = new Capability();
                toAddCapa.setType(capa.getType());
                IndexedCapabilityType indexedCapa = toscaElementFinder.getElementInDependencies(IndexedCapabilityType.class, capa.getType(), dependencies);
                if (indexedCapa != null && indexedCapa.getProperties() != null) {
                    toAddCapa.setProperties(PropertyUtil.getDefaultPropertyValuesFromPropertyDefinitions(indexedCapa.getProperties()));
                }
            }
            map.put(capa.getId(), toAddCapa);
        }
    }

    private static void fillRequirementsMap(Map<String, Requirement> map, List<RequirementDefinition> elements, Collection<CSARDependency> dependencies,
            Map<String, Requirement> mapToMerge, IToscaElementFinder toscaElementFinder) {
        if (elements == null) {
            return;
        }
        for (RequirementDefinition requirement : elements) {
            Requirement toAddRequirement = MapUtils.getObject(mapToMerge, requirement.getId());
            if (toAddRequirement == null) {
                toAddRequirement = new Requirement();
                toAddRequirement.setType(requirement.getType());
                IndexedCapabilityType indexedReq = toscaElementFinder
                        .getElementInDependencies(IndexedCapabilityType.class, requirement.getType(), dependencies);
                if (indexedReq != null && indexedReq.getProperties() != null) {
                    toAddRequirement.setProperties(PropertyUtil.getDefaultPropertyValuesFromPropertyDefinitions(indexedReq.getProperties()));
                }
            }
            map.put(requirement.getId(), toAddRequirement);
        }
    }

    public TopologyTemplate createTopologyTemplate(Topology topology, String name, String description, String version) {
        String topologyId = UUID.randomUUID().toString();
        topology.setId(topologyId);

        String topologyTemplateId = UUID.randomUUID().toString();
        TopologyTemplate topologyTemplate = new TopologyTemplate();
        topologyTemplate.setId(topologyTemplateId);
        topologyTemplate.setName(name);
        topologyTemplate.setDescription(description);

        topology.setDelegateId(topologyTemplateId);
        topology.setDelegateType(TopologyTemplate.class.getSimpleName().toLowerCase());

        this.alienDAO.save(topology);
        this.alienDAO.save(topologyTemplate);
        if (version == null) {
            topologyTemplateVersionService.createVersion(topologyTemplateId, null, topology);
        } else {
            topologyTemplateVersionService.createVersion(topologyTemplateId, null, version, null, topology);
        }

        return topologyTemplate;

    }

    /**
     *
     * Get all the relationships in which a given node template is a target
     *
     * @param nodeTemplateName the name of the node template which is target for relationship
     * @param nodeTemplates all topology's node templates
     * @return all relationships which have nodeTemplateName as target
     */
    public List<RelationshipTemplate> getTargetRelatedRelatonshipsTemplate(String nodeTemplateName, Map<String, NodeTemplate> nodeTemplates) {
        List<RelationshipTemplate> toReturn = Lists.newArrayList();
        for (String key : nodeTemplates.keySet()) {
            NodeTemplate nodeTemp = nodeTemplates.get(key);
            if (nodeTemp.getRelationships() == null) {
                continue;
            }
            for (String key2 : nodeTemp.getRelationships().keySet()) {
                RelationshipTemplate relTemp = nodeTemp.getRelationships().get(key2);
                if (relTemp == null) {
                    continue;
                }
                if (relTemp.getTarget() != null && relTemp.getTarget().equals(nodeTemplateName)) {
                    toReturn.add(relTemp);
                }
            }
        }

        return toReturn;
    }

    public TopologyTemplate searchTopologyTemplateByName(String name) {
        Map<String, String[]> filters = MapUtil.newHashMap(new String[] { "name" }, new String[][] { new String[] { name } });
        GetMultipleDataResult<TopologyTemplate> result = alienDAO.find(TopologyTemplate.class, filters, Integer.MAX_VALUE);
        if (result.getTotalResults() > 0) {
            return result.getData()[0];
        }
        return null;
    }

    /**
     * Assign an id to the topology, save it and return the generated id.
     * 
     * @param topology
     * @return
     */
    public String saveTopology(Topology topology) {
        String topologyId = UUID.randomUUID().toString();
        topology.setId(topologyId);
        this.alienDAO.save(topology);
        return topologyId;
    }

    public void updateSubstitutionType(final Topology topology) {
        if (!topology.getDelegateType().equalsIgnoreCase(TopologyTemplate.class.getSimpleName())) {
            return;
        }
        if (topology.getSubstitutionMapping() == null || topology.getSubstitutionMapping().getSubstitutionType() == null) {
            return;
        }
        IndexedNodeType nodeType = csarRepoSearchService.getElementInDependencies(IndexedNodeType.class, topology.getSubstitutionMapping()
                .getSubstitutionType().getElementId(), topology.getDependencies());

        TopologyTemplate topologyTemplate = alienDAO.findById(TopologyTemplate.class, topology.getDelegateId());
        TopologyTemplateVersion topologyTemplateVersion = topologyTemplateVersionService.getByTopologyId(topology.getId());

        Set<CSARDependency> inheritanceDependencies = Sets.newHashSet();
        inheritanceDependencies.add(new CSARDependency(nodeType.getArchiveName(), nodeType.getArchiveVersion()));

        // we have to search for the eventually existing CSar to update it' deps
        // actually, the csar is not renamed when the topology template is renamed (this is not quite simple to rename a csar if it
        // is used in topologies ....). So we have to search the csar using the topology id.
        Csar csar = csarService.getTopologySubstitutionCsar(topology.getId());
        if (csar == null) {
            // the csar can not be found, we create it
            String archiveName = topologyTemplate.getName();
            String archiveVersion = topologyTemplateVersion.getVersion();
            csar = new Csar(archiveName, archiveVersion);
            csar.setSubstitutionTopologyId(topology.getId());
        }
        csar.setDependencies(inheritanceDependencies);
        csar.getDependencies().addAll(topology.getDependencies());
        csarService.save(csar);

        IndexedNodeType topologyTemplateType = new IndexedNodeType();
        topologyTemplateType.setArchiveName(csar.getName());
        topologyTemplateType.setArchiveVersion(csar.getVersion());
        topologyTemplateType.setElementId(csar.getName());
        topologyTemplateType.setDerivedFrom(Lists.newArrayList(nodeType.getElementId()));
        topologyTemplateType.setSubstitutionTopologyId(topology.getId());
        List<CapabilityDefinition> capabilities = Lists.newArrayList();
        topologyTemplateType.setCapabilities(capabilities);
        List<RequirementDefinition> requirements = Lists.newArrayList();
        topologyTemplateType.setRequirements(requirements);
        // inputs from topology become properties of type
        topologyTemplateType.setProperties(topology.getInputs());
        // output attributes become attributes for the type
        Map<String, IValue> attributes = Maps.newHashMap();
        topologyTemplateType.setAttributes(attributes);
        Map<String, Set<String>> outputAttributes = topology.getOutputAttributes();
        if (outputAttributes != null) {
            for (Entry<String, Set<String>> oae : outputAttributes.entrySet()) {
                String nodeName = oae.getKey();
                NodeTemplate nodeTemplate = topology.getNodeTemplates().get(nodeName);
                IndexedNodeType nodeTemplateType = csarRepoSearchService.getRequiredElementInDependencies(IndexedNodeType.class, nodeTemplate.getType(),
                        topology.getDependencies());
                for (String attributeName : oae.getValue()) {
                    IValue ivalue = nodeTemplateType.getAttributes().get(attributeName);
                    // we have an issue here : if several nodes have the same attribute name, there is a conflict
<<<<<<< HEAD
                    if (!attributes.containsKey(attributeName)) {
=======
                    if (ivalue != null && !attributes.containsKey(attributeName)) {
>>>>>>> f5796cab
                        attributes.put(attributeName, ivalue);
                    }
                }
            }
        }
<<<<<<< HEAD
=======
        // output properties become attributes for the type
        Map<String, Set<String>> outputProperties = topology.getOutputProperties();
        if (outputProperties != null) {
            for (Entry<String, Set<String>> ope : outputProperties.entrySet()) {
                String nodeName = ope.getKey();
                NodeTemplate nodeTemplate = topology.getNodeTemplates().get(nodeName);
                IndexedNodeType nodeTemplateType = csarRepoSearchService.getRequiredElementInDependencies(IndexedNodeType.class, nodeTemplate.getType(),
                        topology.getDependencies());
                for (String propertyName : ope.getValue()) {
                    PropertyDefinition pd = nodeTemplateType.getProperties().get(propertyName);
                    // we have an issue here : if several nodes have the same attribute name, there is a conflict
                    if (pd != null && !attributes.containsKey(propertyName)) {
                        attributes.put(propertyName, pd);
                    }
                }
            }
        }
        // output capabilities properties also become attributes for the type
        Map<String, Map<String, Set<String>>> outputCapabilityProperties = topology.getOutputCapabilityProperties();
        if (outputCapabilityProperties != null) {
            for (Entry<String, Map<String, Set<String>>> ocpe : outputCapabilityProperties.entrySet()) {
                String nodeName = ocpe.getKey();
                NodeTemplate nodeTemplate = topology.getNodeTemplates().get(nodeName);
                for (Entry<String, Set<String>> cpe : ocpe.getValue().entrySet()) {
                    String capabilityName = cpe.getKey();
                    String capabilityTypeName = nodeTemplate.getCapabilities().get(capabilityName).getType();
                    IndexedCapabilityType capabilityType = csarRepoSearchService.getRequiredElementInDependencies(IndexedCapabilityType.class,
                            capabilityTypeName,
                            topology.getDependencies());
                    for (String propertyName : cpe.getValue()) {
                        PropertyDefinition pd = capabilityType.getProperties().get(propertyName);
                        // we have an issue here : if several nodes have the same attribute name, there is a conflict
                        if (pd != null && !attributes.containsKey(propertyName)) {
                            attributes.put(propertyName, pd);
                        }
                    }
                }
            }
        }

>>>>>>> f5796cab
        // capabilities substitution
        if (topology.getSubstitutionMapping().getCapabilities() != null) {
            for (Entry<String, SubstitutionTarget> e : topology.getSubstitutionMapping().getCapabilities().entrySet()) {
                String key = e.getKey();
                String nodeName = e.getValue().getNodeTemplateName();
                String capabilityName = e.getValue().getTargetId();
                NodeTemplate nodeTemplate = topology.getNodeTemplates().get(nodeName);
                IndexedNodeType nodeTemplateType = csarRepoSearchService.getRequiredElementInDependencies(IndexedNodeType.class, nodeTemplate.getType(),
                        topology.getDependencies());
                CapabilityDefinition capabilityDefinition = IndexedModelUtils.getCapabilityDefinitionById(nodeTemplateType.getCapabilities(), capabilityName);
                capabilityDefinition.setId(key);
                topologyTemplateType.getCapabilities().add(capabilityDefinition);
            }
        }
        // requirement substitution
        if (topology.getSubstitutionMapping().getRequirements() != null) {
            for (Entry<String, SubstitutionTarget> e : topology.getSubstitutionMapping().getRequirements().entrySet()) {
                String key = e.getKey();
                String nodeName = e.getValue().getNodeTemplateName();
                String requirementName = e.getValue().getTargetId();
                NodeTemplate nodeTemplate = topology.getNodeTemplates().get(nodeName);
                IndexedNodeType nodeTemplateType = csarRepoSearchService.getRequiredElementInDependencies(IndexedNodeType.class, nodeTemplate.getType(),
                        topology.getDependencies());
                RequirementDefinition requirementDefinition = IndexedModelUtils.getRequirementDefinitionById(nodeTemplateType.getRequirements(),
                        requirementName);
                requirementDefinition.setId(key);
                topologyTemplateType.getRequirements().add(requirementDefinition);
            }
        }
        indexerService.indexInheritableElement(csar.getName(), csar.getVersion(), topologyTemplateType, inheritanceDependencies);
    }

}<|MERGE_RESOLUTION|>--- conflicted
+++ resolved
@@ -470,18 +470,12 @@
                 for (String attributeName : oae.getValue()) {
                     IValue ivalue = nodeTemplateType.getAttributes().get(attributeName);
                     // we have an issue here : if several nodes have the same attribute name, there is a conflict
-<<<<<<< HEAD
-                    if (!attributes.containsKey(attributeName)) {
-=======
                     if (ivalue != null && !attributes.containsKey(attributeName)) {
->>>>>>> f5796cab
                         attributes.put(attributeName, ivalue);
                     }
                 }
             }
         }
-<<<<<<< HEAD
-=======
         // output properties become attributes for the type
         Map<String, Set<String>> outputProperties = topology.getOutputProperties();
         if (outputProperties != null) {
@@ -522,7 +516,6 @@
             }
         }
 
->>>>>>> f5796cab
         // capabilities substitution
         if (topology.getSubstitutionMapping().getCapabilities() != null) {
             for (Entry<String, SubstitutionTarget> e : topology.getSubstitutionMapping().getCapabilities().entrySet()) {
