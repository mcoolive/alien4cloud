<<<<<<< HEAD
package alien4cloud.topology;

import alien4cloud.json.deserializer.TaskDeserializer;
import alien4cloud.topology.task.AbstractTask;
import alien4cloud.utils.jackson.ConditionalAttributes;
import alien4cloud.utils.jackson.ConditionalOnAttribute;
import com.fasterxml.jackson.databind.annotation.JsonDeserialize;
import com.google.common.collect.Lists;
import lombok.AllArgsConstructor;
import lombok.Getter;
import lombok.NoArgsConstructor;
import lombok.Setter;
import org.apache.commons.collections4.CollectionUtils;

import java.util.List;

/**
 * Validation result that contains a boolean determining if a topology is valid for deployment.
 * If not, contains also a list of tasks of components to implement .
 *
 * @author igor ngouagna
 */
@Getter
@Setter
@NoArgsConstructor
@AllArgsConstructor
public class TopologyValidationResult {

    private boolean isValid;

    @ConditionalOnAttribute(ConditionalAttributes.REST)
    @JsonDeserialize(contentUsing = TaskDeserializer.class)
    private List<AbstractTask> taskList;

    @ConditionalOnAttribute(ConditionalAttributes.REST)
    @JsonDeserialize(contentUsing = TaskDeserializer.class)
    private List<AbstractTask> warningList;

    public <T extends AbstractTask> void addTasks(List<T> tasks) {
        if (CollectionUtils.isEmpty(tasks)) {
            return;
        }
        if (taskList == null) {
            taskList = Lists.newArrayList();
        }
        taskList.addAll(tasks);
    }

    public <T extends AbstractTask> void addTask(T task) {
        if (task == null) {
            return;
        }
        if (taskList == null) {
            taskList = Lists.newArrayList();
        }
        taskList.add(task);
    }

    public <T extends AbstractTask> void addWarnings(List<T> warnings) {
        if (CollectionUtils.isEmpty(warnings)) {
            return;
        }
        if (warningList == null) {
            warningList = Lists.newArrayList();
        }
        warningList.addAll(warnings);
    }

    public <T extends AbstractTask> void addWarning(T warning) {
        if (warning == null) {
            return;
        }
        if (warningList == null) {
            warningList = Lists.newArrayList();
        }
        warningList.add(warning);
    }
=======
package alien4cloud.topology;

import java.util.List;

import lombok.AllArgsConstructor;
import lombok.Getter;
import lombok.NoArgsConstructor;
import lombok.Setter;

import org.apache.commons.collections4.CollectionUtils;

import alien4cloud.json.deserializer.TaskDeserializer;
import alien4cloud.topology.task.AbstractTask;
import alien4cloud.utils.jackson.ConditionalAttributes;
import alien4cloud.utils.jackson.ConditionalOnAttribute;

import com.fasterxml.jackson.databind.annotation.JsonDeserialize;
import com.google.common.collect.Lists;

/**
 * Validation result that contains a boolean determining if a topology is valid for deployment.
 * If not, contains also a list of tasks of components to implement .
 *
 * @author igor ngouagna
 */
@Getter
@Setter
@NoArgsConstructor
@AllArgsConstructor(suppressConstructorProperties = true)
public class TopologyValidationResult {

    private boolean isValid;

    @ConditionalOnAttribute(ConditionalAttributes.REST)
    @JsonDeserialize(contentUsing = TaskDeserializer.class)
    private List<AbstractTask> taskList;

    @ConditionalOnAttribute(ConditionalAttributes.REST)
    @JsonDeserialize(contentUsing = TaskDeserializer.class)
    private List<AbstractTask> warningList;

    public <T extends AbstractTask> void addTasks(List<T> tasks) {
        if (CollectionUtils.isEmpty(tasks)) {
            return;
        }
        if (taskList == null) {
            taskList = Lists.newArrayList();
        }
        taskList.addAll(tasks);
    }

    public <T extends AbstractTask> void addTask(T task) {
        if (task == null) {
            return;
        }
        if (taskList == null) {
            taskList = Lists.newArrayList();
        }
        taskList.add(task);
    }

    public <T extends AbstractTask> void addWarnings(List<T> warnings) {
        if (CollectionUtils.isEmpty(warnings)) {
            return;
        }
        if (warningList == null) {
            warningList = Lists.newArrayList();
        }
        warningList.addAll(warnings);
    }

    public <T extends AbstractTask> void addWarning(T warning) {
        if (warning == null) {
            return;
        }
        if (warningList == null) {
            warningList = Lists.newArrayList();
        }
        warningList.add(warning);
    }
>>>>>>> 002515b2
}<|MERGE_RESOLUTION|>--- conflicted
+++ resolved
@@ -1,161 +1,78 @@
-<<<<<<< HEAD
-package alien4cloud.topology;
-
-import alien4cloud.json.deserializer.TaskDeserializer;
-import alien4cloud.topology.task.AbstractTask;
-import alien4cloud.utils.jackson.ConditionalAttributes;
-import alien4cloud.utils.jackson.ConditionalOnAttribute;
-import com.fasterxml.jackson.databind.annotation.JsonDeserialize;
-import com.google.common.collect.Lists;
-import lombok.AllArgsConstructor;
-import lombok.Getter;
-import lombok.NoArgsConstructor;
-import lombok.Setter;
-import org.apache.commons.collections4.CollectionUtils;
-
-import java.util.List;
-
-/**
- * Validation result that contains a boolean determining if a topology is valid for deployment.
- * If not, contains also a list of tasks of components to implement .
- *
- * @author igor ngouagna
- */
-@Getter
-@Setter
-@NoArgsConstructor
-@AllArgsConstructor
-public class TopologyValidationResult {
-
-    private boolean isValid;
-
-    @ConditionalOnAttribute(ConditionalAttributes.REST)
-    @JsonDeserialize(contentUsing = TaskDeserializer.class)
-    private List<AbstractTask> taskList;
-
-    @ConditionalOnAttribute(ConditionalAttributes.REST)
-    @JsonDeserialize(contentUsing = TaskDeserializer.class)
-    private List<AbstractTask> warningList;
-
-    public <T extends AbstractTask> void addTasks(List<T> tasks) {
-        if (CollectionUtils.isEmpty(tasks)) {
-            return;
-        }
-        if (taskList == null) {
-            taskList = Lists.newArrayList();
-        }
-        taskList.addAll(tasks);
-    }
-
-    public <T extends AbstractTask> void addTask(T task) {
-        if (task == null) {
-            return;
-        }
-        if (taskList == null) {
-            taskList = Lists.newArrayList();
-        }
-        taskList.add(task);
-    }
-
-    public <T extends AbstractTask> void addWarnings(List<T> warnings) {
-        if (CollectionUtils.isEmpty(warnings)) {
-            return;
-        }
-        if (warningList == null) {
-            warningList = Lists.newArrayList();
-        }
-        warningList.addAll(warnings);
-    }
-
-    public <T extends AbstractTask> void addWarning(T warning) {
-        if (warning == null) {
-            return;
-        }
-        if (warningList == null) {
-            warningList = Lists.newArrayList();
-        }
-        warningList.add(warning);
-    }
-=======
-package alien4cloud.topology;
-
-import java.util.List;
-
-import lombok.AllArgsConstructor;
-import lombok.Getter;
-import lombok.NoArgsConstructor;
-import lombok.Setter;
-
-import org.apache.commons.collections4.CollectionUtils;
-
-import alien4cloud.json.deserializer.TaskDeserializer;
-import alien4cloud.topology.task.AbstractTask;
-import alien4cloud.utils.jackson.ConditionalAttributes;
-import alien4cloud.utils.jackson.ConditionalOnAttribute;
-
-import com.fasterxml.jackson.databind.annotation.JsonDeserialize;
-import com.google.common.collect.Lists;
-
-/**
- * Validation result that contains a boolean determining if a topology is valid for deployment.
- * If not, contains also a list of tasks of components to implement .
- *
- * @author igor ngouagna
- */
-@Getter
-@Setter
-@NoArgsConstructor
+package alien4cloud.topology;
+
+import alien4cloud.json.deserializer.TaskDeserializer;
+import alien4cloud.topology.task.AbstractTask;
+import alien4cloud.utils.jackson.ConditionalAttributes;
+import alien4cloud.utils.jackson.ConditionalOnAttribute;
+import com.fasterxml.jackson.databind.annotation.JsonDeserialize;
+import com.google.common.collect.Lists;
+import lombok.AllArgsConstructor;
+import lombok.Getter;
+import lombok.NoArgsConstructor;
+import lombok.Setter;
+import org.apache.commons.collections4.CollectionUtils;
+
+import java.util.List;
+
+/**
+ * Validation result that contains a boolean determining if a topology is valid for deployment.
+ * If not, contains also a list of tasks of components to implement .
+ *
+ * @author igor ngouagna
+ */
+@Getter
+@Setter
+@NoArgsConstructor
 @AllArgsConstructor(suppressConstructorProperties = true)
-public class TopologyValidationResult {
-
-    private boolean isValid;
-
-    @ConditionalOnAttribute(ConditionalAttributes.REST)
-    @JsonDeserialize(contentUsing = TaskDeserializer.class)
-    private List<AbstractTask> taskList;
-
-    @ConditionalOnAttribute(ConditionalAttributes.REST)
-    @JsonDeserialize(contentUsing = TaskDeserializer.class)
-    private List<AbstractTask> warningList;
-
-    public <T extends AbstractTask> void addTasks(List<T> tasks) {
-        if (CollectionUtils.isEmpty(tasks)) {
-            return;
-        }
-        if (taskList == null) {
-            taskList = Lists.newArrayList();
-        }
-        taskList.addAll(tasks);
-    }
-
-    public <T extends AbstractTask> void addTask(T task) {
-        if (task == null) {
-            return;
-        }
-        if (taskList == null) {
-            taskList = Lists.newArrayList();
-        }
-        taskList.add(task);
-    }
-
-    public <T extends AbstractTask> void addWarnings(List<T> warnings) {
-        if (CollectionUtils.isEmpty(warnings)) {
-            return;
-        }
-        if (warningList == null) {
-            warningList = Lists.newArrayList();
-        }
-        warningList.addAll(warnings);
-    }
-
-    public <T extends AbstractTask> void addWarning(T warning) {
-        if (warning == null) {
-            return;
-        }
-        if (warningList == null) {
-            warningList = Lists.newArrayList();
-        }
-        warningList.add(warning);
-    }
->>>>>>> 002515b2
+public class TopologyValidationResult {
+
+    private boolean isValid;
+
+    @ConditionalOnAttribute(ConditionalAttributes.REST)
+    @JsonDeserialize(contentUsing = TaskDeserializer.class)
+    private List<AbstractTask> taskList;
+
+    @ConditionalOnAttribute(ConditionalAttributes.REST)
+    @JsonDeserialize(contentUsing = TaskDeserializer.class)
+    private List<AbstractTask> warningList;
+
+    public <T extends AbstractTask> void addTasks(List<T> tasks) {
+        if (CollectionUtils.isEmpty(tasks)) {
+            return;
+        }
+        if (taskList == null) {
+            taskList = Lists.newArrayList();
+        }
+        taskList.addAll(tasks);
+    }
+
+    public <T extends AbstractTask> void addTask(T task) {
+        if (task == null) {
+            return;
+        }
+        if (taskList == null) {
+            taskList = Lists.newArrayList();
+        }
+        taskList.add(task);
+    }
+
+    public <T extends AbstractTask> void addWarnings(List<T> warnings) {
+        if (CollectionUtils.isEmpty(warnings)) {
+            return;
+        }
+        if (warningList == null) {
+            warningList = Lists.newArrayList();
+        }
+        warningList.addAll(warnings);
+    }
+
+    public <T extends AbstractTask> void addWarning(T warning) {
+        if (warning == null) {
+            return;
+        }
+        if (warningList == null) {
+            warningList = Lists.newArrayList();
+        }
+        warningList.add(warning);
+    }
 }