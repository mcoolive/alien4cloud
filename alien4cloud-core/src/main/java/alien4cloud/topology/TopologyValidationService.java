--- conflicted
+++ resolved
@@ -7,39 +7,34 @@
 import lombok.extern.slf4j.Slf4j;
 
 import org.apache.commons.collections4.CollectionUtils;
-import org.apache.commons.collections4.MapUtils;
 import org.elasticsearch.common.collect.Lists;
 import org.springframework.stereotype.Service;
 
-import alien4cloud.model.deployment.DeploymentSetup;
-import alien4cloud.model.cloud.CloudResourceMatcherConfig;
+import alien4cloud.application.ApplicationEnvironmentService;
+import alien4cloud.application.ApplicationService;
+import alien4cloud.common.MetaPropertiesService;
+import alien4cloud.common.TagService;
 import alien4cloud.model.topology.Topology;
-<<<<<<< HEAD
+import alien4cloud.paas.wf.Workflow;
+import alien4cloud.paas.wf.validation.WorkflowValidator;
 import alien4cloud.topology.task.*;
 import alien4cloud.topology.validation.*;
-=======
-import alien4cloud.paas.wf.Workflow;
-import alien4cloud.paas.wf.validation.WorkflowValidator;
-import alien4cloud.topology.task.AbstractTask;
-import alien4cloud.topology.task.NodeFiltersTask;
-import alien4cloud.topology.task.PropertiesTask;
-import alien4cloud.topology.task.RequirementsTask;
-import alien4cloud.topology.task.SuggestionsTask;
-import alien4cloud.topology.task.TaskCode;
-import alien4cloud.topology.task.TaskLevel;
-import alien4cloud.topology.task.WorkflowTask;
-import alien4cloud.topology.validation.HAGroupPolicyValidationService;
-import alien4cloud.topology.validation.NodeFilterValidationService;
-import alien4cloud.topology.validation.TopologyAbstractNodeValidationService;
-import alien4cloud.topology.validation.TopologyAbstractRelationshipValidationService;
-import alien4cloud.topology.validation.TopologyPropertiesValidationService;
-import alien4cloud.topology.validation.TopologyRequirementBoundsValidationServices;
 import alien4cloud.utils.services.ConstraintPropertyService;
->>>>>>> 19ed77e3
 
 @Service
 @Slf4j
 public class TopologyValidationService {
+    @Resource
+    private ApplicationEnvironmentService applicationEnvironmentService;
+    @Resource
+    private MetaPropertiesService metaPropertiesService;
+    @Resource
+    private ApplicationService applicationService;
+    @Resource
+    private TagService tagService;
+    @Resource
+    private ConstraintPropertyService constraintPropertyService;
+
     @Resource
     private TopologyPropertiesValidationService topologyPropertiesValidationService;
     @Resource
@@ -49,8 +44,6 @@
     @Resource
     private TopologyAbstractNodeValidationService topologyAbstractNodeValidationService;
     @Resource
-    private HAGroupPolicyValidationService haGroupPolicyValidationService;
-    @Resource
     private NodeFilterValidationService nodeFilterValidationService;
     @Resource
     private WorkflowValidator workflowValidator;
@@ -59,10 +52,9 @@
      * Validate if a topology is valid for deployment or not
      *
      * @param topology topology to be validated
-     * @param deploymentSetup the deployment setup linked to topology
      * @return the validation result
      */
-    public TopologyValidationResult validateTopology(Topology topology, DeploymentSetup deploymentSetup, CloudResourceMatcherConfig matcherConfig) {
+    public TopologyValidationResult validateTopology(Topology topology) {
         TopologyValidationResult dto = new TopologyValidationResult();
         if (topology.getNodeTemplates() == null || topology.getNodeTemplates().size() < 1) {
             dto.setValid(false);
@@ -98,6 +90,7 @@
         // validate the node filters for all relationships
         dto.addToTaskList(nodeFilterValidationService.validateRequirementFilters(topology));
 
+        // FIXME property validation doesn't ignore inputs. It should.
         // validate required properties (properties of NodeTemplate, Relationship and Capability)
         // check also CLOUD / ENVIRONMENT meta properties
         List<PropertiesTask> validateProperties = topologyPropertiesValidationService.validateProperties(topology);
@@ -105,11 +98,6 @@
             dto.addToWarningList(validateProperties);
         } else {
             dto.addToTaskList(validateProperties);
-        }
-
-        // Validate that HA groups are respected with current configuration
-        if (deploymentSetup != null && matcherConfig != null && MapUtils.isNotEmpty(deploymentSetup.getAvailabilityZoneMapping())) {
-            dto.addToWarningList(haGroupPolicyValidationService.validateHAGroup(topology, deploymentSetup, matcherConfig));
         }
 
         dto.setValid(isValidTaskList(dto.getTaskList()));
