--- conflicted
+++ resolved
@@ -1,35 +1,25 @@
 package alien4cloud.topology.validation;
 
-<<<<<<< HEAD
-import org.alien4cloud.tosca.catalog.index.ToscaTypeSearchService;
-import alien4cloud.exception.NotFoundException;
-import org.alien4cloud.tosca.model.types.AbstractInheritableToscaType;
-import org.alien4cloud.tosca.model.types.RelationshipType;
-import org.alien4cloud.tosca.model.templates.NodeTemplate;
-import org.alien4cloud.tosca.model.templates.RelationshipTemplate;
-import org.alien4cloud.tosca.model.templates.Topology;
-=======
 import java.util.List;
 import java.util.Map;
 import java.util.Set;
 
 import javax.annotation.Resource;
 
-import org.elasticsearch.common.collect.Lists;
+import org.alien4cloud.tosca.catalog.index.ToscaTypeSearchService;
+import org.alien4cloud.tosca.model.templates.NodeTemplate;
+import org.alien4cloud.tosca.model.templates.RelationshipTemplate;
+import org.alien4cloud.tosca.model.templates.Topology;
+import org.alien4cloud.tosca.model.types.AbstractInheritableToscaType;
+import org.alien4cloud.tosca.model.types.RelationshipType;
+import org.elasticsearch.common.collect.Sets;
 import org.springframework.stereotype.Component;
 
+import com.google.common.collect.Lists;
 import com.google.common.collect.Maps;
-import com.google.common.collect.Sets;
 
-import alien4cloud.component.CSARRepositorySearchService;
 import alien4cloud.exception.NotFoundException;
-import alien4cloud.model.components.IndexedInheritableToscaElement;
-import alien4cloud.model.components.IndexedRelationshipType;
-import alien4cloud.model.topology.NodeTemplate;
-import alien4cloud.model.topology.RelationshipTemplate;
-import alien4cloud.model.topology.Topology;
 import alien4cloud.topology.task.AbstractRelationshipTask;
->>>>>>> c1ba773d
 import alien4cloud.topology.task.TaskCode;
 
 /**
@@ -46,15 +36,9 @@
      * @param topology The topology to validate.
      * @return A list tasks to be done to make this topology valid.
      */
-<<<<<<< HEAD
-    public List<TopologyTask> validateAbstractRelationships(Topology topology) {
+    public List<AbstractRelationshipTask> validateAbstractRelationships(Topology topology) {
         Map<String, RelationshipType[]> abstractIndexedRelationshipTypes = getIndexedRelationshipTypesFromTopology(topology, true);
-        return getTaskListFromMapArray(abstractIndexedRelationshipTypes, TaskCode.IMPLEMENT);
-=======
-    public List<AbstractRelationshipTask> validateAbstractRelationships(Topology topology) {
-        Map<String, IndexedRelationshipType[]> abstractIndexedRelationshipTypes = getIndexedRelationshipTypesFromTopology(topology, true);
         return getTaskListFromMapArray(abstractIndexedRelationshipTypes, TaskCode.IMPLEMENT_RELATIONSHIP);
->>>>>>> c1ba773d
     }
 
     /**
@@ -76,8 +60,8 @@
 
             Set<RelationshipType> indexedRelationshipTypes = Sets.newHashSet();
             for (RelationshipTemplate relTemplate : template.getValue().getRelationships().values()) {
-                RelationshipType indexedRelationshipType = csarRepoSearchService.getElementInDependencies(RelationshipType.class,
-                        relTemplate.getType(), topology.getDependencies());
+                RelationshipType indexedRelationshipType = csarRepoSearchService.getElementInDependencies(RelationshipType.class, relTemplate.getType(),
+                        topology.getDependencies());
                 if (indexedRelationshipType != null) {
                     if (abstractOnes == null || abstractOnes.equals(indexedRelationshipType.isAbstract())) {
                         indexedRelationshipTypes.add(indexedRelationshipType);
@@ -87,8 +71,7 @@
                 }
             }
             if (indexedRelationshipTypes.size() > 0) {
-                indexedRelationshipTypesMap.put(template.getKey(),
-                        indexedRelationshipTypes.toArray(new RelationshipType[indexedRelationshipTypes.size()]));
+                indexedRelationshipTypesMap.put(template.getKey(), indexedRelationshipTypes.toArray(new RelationshipType[indexedRelationshipTypes.size()]));
             }
 
         }
@@ -98,19 +81,11 @@
     /**
      * Constructs a TopologyTask list given a Map (node template name => component) and the code
      */
-<<<<<<< HEAD
-    private <T extends AbstractInheritableToscaType> List<TopologyTask> getTaskListFromMapArray(Map<String, T[]> components, TaskCode taskCode) {
-        List<TopologyTask> taskList = Lists.newArrayList();
+    private <T extends AbstractInheritableToscaType> List<AbstractRelationshipTask> getTaskListFromMapArray(Map<String, T[]> components, TaskCode taskCode) {
+        List<AbstractRelationshipTask> taskList = Lists.newArrayList();
         for (Map.Entry<String, T[]> entry : components.entrySet()) {
             for (AbstractInheritableToscaType compo : entry.getValue()) {
-                TopologyTask task = new TopologyTask();
-=======
-    private <T extends IndexedInheritableToscaElement> List<AbstractRelationshipTask> getTaskListFromMapArray(Map<String, T[]> components, TaskCode taskCode) {
-        List<AbstractRelationshipTask> taskList = Lists.newArrayList();
-        for (Map.Entry<String, T[]> entry : components.entrySet()) {
-            for (IndexedInheritableToscaElement compo : entry.getValue()) {
                 AbstractRelationshipTask task = new AbstractRelationshipTask();
->>>>>>> c1ba773d
                 task.setNodeTemplateName(entry.getKey());
                 task.setComponent(compo);
                 task.setCode(taskCode);
