--- conflicted
+++ resolved
@@ -4,8 +4,6 @@
 
 import javax.inject.Inject;
 
-import alien4cloud.model.topology.Topology;
-import alien4cloud.topology.TopologyUtils;
 import org.springframework.stereotype.Component;
 
 import alien4cloud.tosca.model.ArchiveRoot;
@@ -24,6 +22,8 @@
 public class ArchiveParser {
     @Inject
     private ToscaArchiveParser toscaArchiveParser;
+    @Inject
+    private ArchivePostProcessor postProcessor;
 
     /**
      * Parse an archive file from a zip.
@@ -33,8 +33,7 @@
      * @throws ParsingException
      */
     public ParsingResult<ArchiveRoot> parse(Path archiveFile) throws ParsingException {
-<<<<<<< HEAD
-        return normalizeAllNodeTemplateName(toscaArchiveParser.parse(archiveFile));
+        return postProcessor.process(archiveFile, toscaArchiveParser.parse(archiveFile));
     }
 
     /**
@@ -46,10 +45,7 @@
      * @throws ParsingException
      */
     public ParsingResult<ArchiveRoot> parse(Path archiveFile, boolean allowYamlFile) throws ParsingException {
-        return normalizeAllNodeTemplateName(toscaArchiveParser.parse(archiveFile, allowYamlFile));
-=======
-        return postProcessor.process(archiveFile, toscaArchiveParser.parse(archiveFile));
->>>>>>> 44e0c593
+        return postProcessor.process(archiveFile, toscaArchiveParser.parse(archiveFile, allowYamlFile));
     }
 
     /**
@@ -60,24 +56,6 @@
      * @throws ParsingException
      */
     public ParsingResult<ArchiveRoot> parseDir(Path archiveDir) throws ParsingException {
-<<<<<<< HEAD
-        return normalizeAllNodeTemplateName(toscaArchiveParser.parseDir(archiveDir));
-    }
-
-    /**
-     * Normalize all the names of the node templates to be compliant with alien4cloud (we constraint names to avoid deployment issues when using node names in
-     * VM names for example)
-     *
-     * @param parsedArchive The archive to post process
-     */
-    private ParsingResult<ArchiveRoot> normalizeAllNodeTemplateName(ParsingResult<ArchiveRoot> parsedArchive) {
-        Topology topology = parsedArchive.getResult().getTopology();
-        if (topology != null) {
-            TopologyUtils.normalizeAllNodeTemplateName(topology, parsedArchive);
-        }
-        return parsedArchive;
-=======
         return postProcessor.process(archiveDir, toscaArchiveParser.parseDir(archiveDir));
->>>>>>> 44e0c593
     }
 }