package alien4cloud.tosca;

<<<<<<< HEAD
import java.util.List;
import java.util.Map;
import java.util.Map.Entry;

import javax.annotation.Resource;

import org.springframework.stereotype.Component;

import alien4cloud.model.components.AbstractPropertyValue;
import alien4cloud.model.components.ComplexPropertyValue;
import alien4cloud.model.components.DeploymentArtifact;
import alien4cloud.model.components.ImplementationArtifact;
import alien4cloud.model.components.IndexedArtifactToscaElement;
import alien4cloud.model.components.IndexedDataType;
import alien4cloud.model.components.IndexedInheritableToscaElement;
import alien4cloud.model.components.Interface;
import alien4cloud.model.components.ListPropertyValue;
import alien4cloud.model.components.Operation;
import alien4cloud.model.components.PrimitiveIndexedDataType;
import alien4cloud.model.components.PropertyConstraint;
import alien4cloud.model.components.PropertyDefinition;
import alien4cloud.model.components.ScalarPropertyValue;
import alien4cloud.model.topology.NodeTemplate;
import alien4cloud.model.topology.RelationshipTemplate;
import alien4cloud.model.topology.Topology;
import alien4cloud.topology.TopologyUtils;
import alien4cloud.tosca.model.ArchiveRoot;
import alien4cloud.tosca.normative.IPropertyType;
import alien4cloud.tosca.normative.InvalidPropertyValueException;
import alien4cloud.tosca.normative.ToscaType;
import alien4cloud.tosca.parser.ParsingError;
import alien4cloud.tosca.parser.ParsingResult;
import alien4cloud.tosca.parser.impl.ErrorCode;
import alien4cloud.tosca.properties.constraints.exception.ConstraintViolationException;
import alien4cloud.utils.services.DependencyService;
import alien4cloud.utils.services.DependencyService.ArchiveDependencyContext;

import com.google.common.collect.Lists;
import com.google.common.collect.Maps;

@Component
public class ArchivePostProcessor {

    @Resource
    private DependencyService dependencyService;

=======
import org.springframework.stereotype.Component;

import alien4cloud.model.topology.Topology;
import alien4cloud.topology.TopologyUtils;
import alien4cloud.tosca.model.ArchiveRoot;
import alien4cloud.tosca.parser.ParsingResult;

@Component
public class ArchivePostProcessor {
>>>>>>> cbc2247d
    /**
     * Post process the archive: For every definition of the model it fills the id fields in the TOSCA elements from the key of the elements map.
     * 
     * @param parsedArchive The archive to post process
     */
<<<<<<< HEAD
    public void postProcess(ParsingResult<ArchiveRoot> parsedArchive) {
        doPostProcess(parsedArchive);
    }

    @SuppressWarnings("unchecked")
    private void doPostProcess(ParsingResult<ArchiveRoot> parsedArchive) {
        Map<String, String> globalElementsMap = Maps.newHashMap();
        postProcessArchive(parsedArchive.getResult().getArchive().getName(), parsedArchive.getResult().getArchive().getVersion(), parsedArchive,
                globalElementsMap);
        // TODO manage sub-archives
        // for (ParsingResult<?> subParsingResult : parsedArchive.getContext().getSubResults()) {
        // if (subParsingResult.getResult() instanceof ArchiveRoot) {
        // postProcessArchive(parsedArchive.getResult().getArchive().getName(), parsedArchive.getResult().getArchive().getVersion(),
        // (ParsingResult<ArchiveRoot>) subParsingResult, globalElementsMap);
        // }
        // }
    }

    private final void postProcessArchive(String archiveName, String archiveVersion, ParsingResult<ArchiveRoot> parsedArchive,
            Map<String, String> globalElementsMap) {
        postProcessElements(archiveName, archiveVersion, parsedArchive, parsedArchive.getResult().getNodeTypes(), globalElementsMap);
        postProcessPropertyDefinitions(parsedArchive.getResult().getNodeTypes(), parsedArchive);
        postProcessIndexedArtifactToscaElement(parsedArchive.getResult(), parsedArchive.getResult().getNodeTypes());
        postProcessElements(archiveName, archiveVersion, parsedArchive, parsedArchive.getResult().getRelationshipTypes(), globalElementsMap);
        postProcessPropertyDefinitions(parsedArchive.getResult().getRelationshipTypes(), parsedArchive);
        postProcessIndexedArtifactToscaElement(parsedArchive.getResult(), parsedArchive.getResult().getRelationshipTypes());
        postProcessElements(archiveName, archiveVersion, parsedArchive, parsedArchive.getResult().getCapabilityTypes(), globalElementsMap);
        postProcessPropertyDefinitions(parsedArchive.getResult().getCapabilityTypes(), parsedArchive);
        postProcessElements(archiveName, archiveVersion, parsedArchive, parsedArchive.getResult().getArtifactTypes(), globalElementsMap);
        postProcessTopology(archiveName, archiveVersion, parsedArchive, parsedArchive.getResult().getTopology(), globalElementsMap);
    }

    private final <T extends IndexedInheritableToscaElement> void postProcessPropertyDefinitions(Map<String, T> elements,
            ParsingResult<ArchiveRoot> parsedArchive) {
        for (Entry<String, T> elementEntry : elements.entrySet()) {
            Map<String, PropertyDefinition> propertyDefinitions = elementEntry.getValue().getProperties();
            if (propertyDefinitions != null) {
                for (Entry<String, PropertyDefinition> propertyDefinitionEntry : propertyDefinitions.entrySet()) {
                    String propertyFqn = elementEntry.getKey() + "." + propertyDefinitionEntry.getKey();
                    validateDefaultValue(propertyDefinitionEntry.getValue(), propertyFqn, parsedArchive);
                }
            }
        }
    }

    private void validateDefaultValue(PropertyDefinition propertyDefinition, String propertyFqn, ParsingResult<ArchiveRoot> parsedArchive) {
        // TODO:XDE
        AbstractPropertyValue defaultObject = propertyDefinition.getDefault();
        if (defaultObject == null) {
            return;
        }
        //
        if (ToscaType.isSimple(propertyDefinition.getType())) {
            if (!(defaultObject instanceof ScalarPropertyValue)) {
                addNonCompatiblePropertyTypeError(propertyDefinition.getType(), defaultObject.toString(), parsedArchive);
                return;
            }
            ScalarPropertyValue scalarPropertyValue = (ScalarPropertyValue) defaultObject;
            String defaultAsString = scalarPropertyValue.getValue();
            validateSimpleObjectValue(propertyDefinition.getType(), propertyDefinition.getConstraints(), defaultAsString, parsedArchive);
        } else if (ToscaType.LIST.equals(propertyDefinition.getType())) {
            if (!(defaultObject instanceof ListPropertyValue)) {
                addNonCompatiblePropertyTypeError(propertyDefinition.getType(), defaultObject.toString(), parsedArchive);
                return;
            }
            ListPropertyValue listPropertyValue = (ListPropertyValue) defaultObject;
            PropertyDefinition entryPropertyDefinition = propertyDefinition.getEntrySchema();
            List<Object> entries = listPropertyValue.getValue();
            int i = 0;
            for (Object value : entries) {
                validateObjectValue(entryPropertyDefinition, value, propertyFqn + "[" + ++i + "]", parsedArchive);
            }
        } else if (ToscaType.MAP.equals(propertyDefinition.getType())) {
            if (!(defaultObject instanceof ComplexPropertyValue)) {
                addNonCompatiblePropertyTypeError(propertyDefinition.getType(), defaultObject.toString(), parsedArchive);
                return;
            }
            ComplexPropertyValue complexPropertyValue = (ComplexPropertyValue) defaultObject;
            Map<String, Object> complexPropertyValueMap = complexPropertyValue.getValue();
            PropertyDefinition entryPropertyDefinition = propertyDefinition.getEntrySchema();
            for (Entry<String, Object> entry : complexPropertyValueMap.entrySet()) {
                validateObjectValue(entryPropertyDefinition, entry.getValue(), propertyFqn + "." + entry.getKey(), parsedArchive);
            }
        } else if (!ToscaType.isPrimitive(propertyDefinition.getType())) {
            // complex object
            // complex type that derives from simple
            IndexedDataType dataType = dependencyService.getDataType(propertyDefinition.getType(), new ArchiveDependencyContext(parsedArchive.getResult()));
            if (dataType instanceof PrimitiveIndexedDataType) {
                if (!(defaultObject instanceof ScalarPropertyValue)) {
                    addNonCompatiblePropertyTypeError(propertyDefinition.getType(), defaultObject.toString(), parsedArchive);
                    return;
                }
                ScalarPropertyValue scalarPropertyValue = (ScalarPropertyValue) defaultObject;
                String defaultAsString = scalarPropertyValue.getValue();
                List<PropertyConstraint> constraints = Lists.newArrayList();
                if (propertyDefinition.getConstraints() != null) {
                    constraints.addAll(propertyDefinition.getConstraints());
                }
                if (((PrimitiveIndexedDataType) dataType).getConstraints() != null) {
                    constraints.addAll(((PrimitiveIndexedDataType) dataType).getConstraints());
                }
                validateSimpleObjectValue(dataType.getDerivedFrom().get(0), constraints, defaultAsString, parsedArchive);
            } else {
                if (!(defaultObject instanceof ComplexPropertyValue)) {
                    addNonCompatiblePropertyTypeError(propertyDefinition.getType(), defaultObject.toString(), parsedArchive);
                    return;
                }
                ComplexPropertyValue complexPropertyValue = (ComplexPropertyValue) defaultObject;
                Map<String, Object> complexPropertyValueMap = complexPropertyValue.getValue();
                for (Entry<String, PropertyDefinition> propEntry : dataType.getProperties().entrySet()) {
                    Object propertyValue = complexPropertyValueMap.get(propEntry.getKey());
                    PropertyDefinition propertyPropertyDefinition = propEntry.getValue();
                    validateObjectValue(propertyPropertyDefinition, propertyValue, propertyFqn + "." + propEntry.getKey(), parsedArchive);
                }
            }

        }
    }

    private void validateObjectValue(PropertyDefinition propertyDefinition, Object value, String propertyFqn, ParsingResult<ArchiveRoot> parsedArchive) {
        if (value == null) {
            if (propertyDefinition.isRequired()) {
                parsedArchive
                        .getContext()
                        .getParsingErrors()
                        .add(new ParsingError(ErrorCode.VALIDATION_ERROR, "ToscaPropertyDefaultValueConstraints", null,
                                "A value is required but was not found for property " + propertyFqn, null, "constraints"));
            }
            return;
        }
        if (ToscaType.isSimple(propertyDefinition.getType())) {
            validateSimpleObjectValue(propertyDefinition.getType(), propertyDefinition.getConstraints(), value.toString(), parsedArchive);
        } else if (ToscaType.LIST.equals(propertyDefinition.getType())) {
            if (!(value instanceof List)) {
                addNonCompatiblePropertyTypeError(propertyDefinition.getType(), value.toString(), parsedArchive);
                return;
            }
            PropertyDefinition entryPropertyDefinition = propertyDefinition.getEntrySchema();
            List<Object> entries = (List<Object>) value;
            int i = 0;
            for (Object entry : entries) {
                validateObjectValue(entryPropertyDefinition, entry, propertyFqn + "[" + ++i + "]", parsedArchive);
            }
        } else if (ToscaType.MAP.equals(propertyDefinition.getType())) {
            if (!(value instanceof Map)) {
                addNonCompatiblePropertyTypeError(propertyDefinition.getType(), value.toString(), parsedArchive);
                return;
            }
            PropertyDefinition entryPropertyDefinition = propertyDefinition.getEntrySchema();
            Map<String, Object> valueMap = (Map<String, Object>) value;
            for (Entry<String, Object> entry : valueMap.entrySet()) {
                validateObjectValue(entryPropertyDefinition, entry.getValue(), propertyFqn + "." + entry.getKey(), parsedArchive);
            }
        } else if (!ToscaType.isPrimitive(propertyDefinition.getType())) {
            // complex object
            IndexedDataType dataType = dependencyService.getDataType(propertyDefinition.getType(), new ArchiveDependencyContext(parsedArchive.getResult()));
            if (dataType instanceof PrimitiveIndexedDataType) {
                List<PropertyConstraint> constraints = Lists.newArrayList();
                if (propertyDefinition.getConstraints() != null) {
                    constraints.addAll(propertyDefinition.getConstraints());
                }
                if (((PrimitiveIndexedDataType) dataType).getConstraints() != null) {
                    constraints.addAll(((PrimitiveIndexedDataType) dataType).getConstraints());
                }
                validateSimpleObjectValue(dataType.getDerivedFrom().get(0), constraints, value.toString(), parsedArchive);

            } else {
                if (!(value instanceof Map)) {
                    addNonCompatiblePropertyTypeError(propertyDefinition.getType(), value.toString(), parsedArchive);
                    return;
                }
                Map<String, Object> complexPropertyValueMap = (Map<String, Object>) value;
                for (Entry<String, PropertyDefinition> propEntry : dataType.getProperties().entrySet()) {
                    Object propertyValue = complexPropertyValueMap.get(propEntry.getKey());
                    PropertyDefinition propertyPropertyDefinition = propEntry.getValue();
                    validateObjectValue(propertyPropertyDefinition, propertyValue, propertyFqn + "." + propEntry.getKey(), parsedArchive);
                }
            }
        }
    }

    private void addNonCompatiblePropertyTypeError(String type, String defaultAsString, ParsingResult<ArchiveRoot> parsedArchive) {
        parsedArchive
                .getContext()
                .getParsingErrors()
                .add(new ParsingError(ErrorCode.VALIDATION_ERROR, "ToscaPropertyDefaultValueType", null, "Default value " + defaultAsString
                        + " is not valid or is not supported for the property type " + type, null, "default"));
    }

    private void addNonCompatibleConstraintError(PropertyConstraint constraint, String defaultAsString, ParsingResult<ArchiveRoot> parsedArchive) {
        parsedArchive
        .getContext()
        .getParsingErrors()
                .add(new ParsingError(ErrorCode.VALIDATION_ERROR, "ToscaPropertyDefaultValueConstraints", null, "Default value " + defaultAsString
                        + " is not valid for the constraint " + constraint.getClass().getSimpleName(), null, "constraints"));
    }

    private void validateSimpleObjectValue(String type, List<PropertyConstraint> constraints, String value, ParsingResult<ArchiveRoot> parsedArchive) {
        IPropertyType<?> toscaType = ToscaType.fromYamlTypeName(type);
        Object defaultValue;
        try {
            defaultValue = toscaType.parse(value);
        } catch (InvalidPropertyValueException e) {
            addNonCompatiblePropertyTypeError(type, value, parsedArchive);
            return;
        }
        if (constraints != null && !constraints.isEmpty()) {
            for (int i = 0; i < constraints.size(); i++) {
                PropertyConstraint constraint = constraints.get(i);
                try {
                    constraint.validate(defaultValue);
                } catch (ConstraintViolationException e) {
                    addNonCompatibleConstraintError(constraint, value, parsedArchive);
                }
            }
        }
    }

    private void postProcessTopology(String archiveName, String archiveVersion, ParsingResult<ArchiveRoot> parsedArchive, Topology topology,
            Map<String, String> globalElementsMap) {
        if (topology == null) {
            return;
        }
        for (NodeTemplate nodeTemplate : topology.getNodeTemplates().values()) {
            postProcessNodeTemplate(archiveName, archiveVersion, parsedArchive, nodeTemplate, globalElementsMap);
        }
        TopologyUtils.normalizeAllNodeTemplateName(topology, parsedArchive);
    }

    private void postProcessNodeTemplate(String archiveName, String archiveVersion, ParsingResult<ArchiveRoot> parsedArchive, NodeTemplate nodeTemplate,
            Map<String, String> globalElementsMap) {
        postProcessInterfaces(parsedArchive.getResult(), nodeTemplate.getInterfaces());
        if (nodeTemplate.getRelationships() != null) {
            for (RelationshipTemplate relationship : nodeTemplate.getRelationships().values()) {
                postProcessInterfaces(parsedArchive.getResult(), relationship.getInterfaces());
            }
        }
    }

    private final void postProcessElements(String archiveName, String archiveVersion, ParsingResult<ArchiveRoot> parsedArchive,
            Map<String, ? extends IndexedInheritableToscaElement> elements, Map<String, String> globalElementsMap) {
        if (elements == null) {
            return;
        }
        for (Entry<String, ? extends IndexedInheritableToscaElement> element : elements.entrySet()) {
            element.getValue().setId(element.getKey());
            element.getValue().setArchiveName(archiveName);
            element.getValue().setArchiveVersion(archiveVersion);
            String previous = globalElementsMap.put(element.getKey(), parsedArchive.getContext().getFileName());
            if (previous != null) {
                parsedArchive
                        .getContext()
                        .getParsingErrors()
                        .add(new ParsingError(ErrorCode.DUPLICATED_ELEMENT_DECLARATION, "Type is defined twice in archive.", null, parsedArchive.getContext()
                                .getFileName(), null, previous));
            }
        }
    }

    private void postProcessIndexedArtifactToscaElement(ArchiveRoot archive, Map<String, ? extends IndexedArtifactToscaElement> elements) {
        if (elements == null) {
            return;
        }
        for (IndexedArtifactToscaElement element : elements.values()) {
            postProcessDeploymentArtifacts(archive, element);
            postProcessInterfaces(archive, element.getInterfaces());
        }
    }

    private void postProcessDeploymentArtifacts(ArchiveRoot archive, IndexedArtifactToscaElement element) {
        if (element.getArtifacts() == null) {
            return;
        }

        for (DeploymentArtifact artifact : element.getArtifacts().values()) {
            postProcessDeploymentArtifact(archive, artifact);
        }
    }

    private void postProcessInterfaces(ArchiveRoot archive, Map<String, Interface> interfaces) {
        if (interfaces == null) {
            return;
        }

        for (Interface interfaz : interfaces.values()) {
            for (Operation operation : interfaz.getOperations().values()) {
                postProcessImplementationArtifact(archive, operation.getImplementationArtifact());
            }
        }
    }

    private void postProcessDeploymentArtifact(ArchiveRoot archive, DeploymentArtifact artifact) {
        if (artifact != null) {
            artifact.setArchiveName(archive.getArchive().getName());
            artifact.setArchiveVersion(archive.getArchive().getVersion());
        }
    }

    private void postProcessImplementationArtifact(ArchiveRoot archive, ImplementationArtifact artifact) {
        if (artifact != null) {
            artifact.setArchiveName(archive.getArchive().getName());
            artifact.setArchiveVersion(archive.getArchive().getVersion());
=======
    public ParsingResult<ArchiveRoot> process(ParsingResult<ArchiveRoot> parsedArchive) {
        Topology topology = parsedArchive.getResult().getTopology();
        if (topology != null) {
            TopologyUtils.normalizeAllNodeTemplateName(topology, parsedArchive);
>>>>>>> cbc2247d
        }
        return parsedArchive;
    }
}<|MERGE_RESOLUTION|>--- conflicted
+++ resolved
@@ -1,53 +1,5 @@
 package alien4cloud.tosca;
 
-<<<<<<< HEAD
-import java.util.List;
-import java.util.Map;
-import java.util.Map.Entry;
-
-import javax.annotation.Resource;
-
-import org.springframework.stereotype.Component;
-
-import alien4cloud.model.components.AbstractPropertyValue;
-import alien4cloud.model.components.ComplexPropertyValue;
-import alien4cloud.model.components.DeploymentArtifact;
-import alien4cloud.model.components.ImplementationArtifact;
-import alien4cloud.model.components.IndexedArtifactToscaElement;
-import alien4cloud.model.components.IndexedDataType;
-import alien4cloud.model.components.IndexedInheritableToscaElement;
-import alien4cloud.model.components.Interface;
-import alien4cloud.model.components.ListPropertyValue;
-import alien4cloud.model.components.Operation;
-import alien4cloud.model.components.PrimitiveIndexedDataType;
-import alien4cloud.model.components.PropertyConstraint;
-import alien4cloud.model.components.PropertyDefinition;
-import alien4cloud.model.components.ScalarPropertyValue;
-import alien4cloud.model.topology.NodeTemplate;
-import alien4cloud.model.topology.RelationshipTemplate;
-import alien4cloud.model.topology.Topology;
-import alien4cloud.topology.TopologyUtils;
-import alien4cloud.tosca.model.ArchiveRoot;
-import alien4cloud.tosca.normative.IPropertyType;
-import alien4cloud.tosca.normative.InvalidPropertyValueException;
-import alien4cloud.tosca.normative.ToscaType;
-import alien4cloud.tosca.parser.ParsingError;
-import alien4cloud.tosca.parser.ParsingResult;
-import alien4cloud.tosca.parser.impl.ErrorCode;
-import alien4cloud.tosca.properties.constraints.exception.ConstraintViolationException;
-import alien4cloud.utils.services.DependencyService;
-import alien4cloud.utils.services.DependencyService.ArchiveDependencyContext;
-
-import com.google.common.collect.Lists;
-import com.google.common.collect.Maps;
-
-@Component
-public class ArchivePostProcessor {
-
-    @Resource
-    private DependencyService dependencyService;
-
-=======
 import org.springframework.stereotype.Component;
 
 import alien4cloud.model.topology.Topology;
@@ -57,321 +9,15 @@
 
 @Component
 public class ArchivePostProcessor {
->>>>>>> cbc2247d
     /**
      * Post process the archive: For every definition of the model it fills the id fields in the TOSCA elements from the key of the elements map.
      * 
      * @param parsedArchive The archive to post process
      */
-<<<<<<< HEAD
-    public void postProcess(ParsingResult<ArchiveRoot> parsedArchive) {
-        doPostProcess(parsedArchive);
-    }
-
-    @SuppressWarnings("unchecked")
-    private void doPostProcess(ParsingResult<ArchiveRoot> parsedArchive) {
-        Map<String, String> globalElementsMap = Maps.newHashMap();
-        postProcessArchive(parsedArchive.getResult().getArchive().getName(), parsedArchive.getResult().getArchive().getVersion(), parsedArchive,
-                globalElementsMap);
-        // TODO manage sub-archives
-        // for (ParsingResult<?> subParsingResult : parsedArchive.getContext().getSubResults()) {
-        // if (subParsingResult.getResult() instanceof ArchiveRoot) {
-        // postProcessArchive(parsedArchive.getResult().getArchive().getName(), parsedArchive.getResult().getArchive().getVersion(),
-        // (ParsingResult<ArchiveRoot>) subParsingResult, globalElementsMap);
-        // }
-        // }
-    }
-
-    private final void postProcessArchive(String archiveName, String archiveVersion, ParsingResult<ArchiveRoot> parsedArchive,
-            Map<String, String> globalElementsMap) {
-        postProcessElements(archiveName, archiveVersion, parsedArchive, parsedArchive.getResult().getNodeTypes(), globalElementsMap);
-        postProcessPropertyDefinitions(parsedArchive.getResult().getNodeTypes(), parsedArchive);
-        postProcessIndexedArtifactToscaElement(parsedArchive.getResult(), parsedArchive.getResult().getNodeTypes());
-        postProcessElements(archiveName, archiveVersion, parsedArchive, parsedArchive.getResult().getRelationshipTypes(), globalElementsMap);
-        postProcessPropertyDefinitions(parsedArchive.getResult().getRelationshipTypes(), parsedArchive);
-        postProcessIndexedArtifactToscaElement(parsedArchive.getResult(), parsedArchive.getResult().getRelationshipTypes());
-        postProcessElements(archiveName, archiveVersion, parsedArchive, parsedArchive.getResult().getCapabilityTypes(), globalElementsMap);
-        postProcessPropertyDefinitions(parsedArchive.getResult().getCapabilityTypes(), parsedArchive);
-        postProcessElements(archiveName, archiveVersion, parsedArchive, parsedArchive.getResult().getArtifactTypes(), globalElementsMap);
-        postProcessTopology(archiveName, archiveVersion, parsedArchive, parsedArchive.getResult().getTopology(), globalElementsMap);
-    }
-
-    private final <T extends IndexedInheritableToscaElement> void postProcessPropertyDefinitions(Map<String, T> elements,
-            ParsingResult<ArchiveRoot> parsedArchive) {
-        for (Entry<String, T> elementEntry : elements.entrySet()) {
-            Map<String, PropertyDefinition> propertyDefinitions = elementEntry.getValue().getProperties();
-            if (propertyDefinitions != null) {
-                for (Entry<String, PropertyDefinition> propertyDefinitionEntry : propertyDefinitions.entrySet()) {
-                    String propertyFqn = elementEntry.getKey() + "." + propertyDefinitionEntry.getKey();
-                    validateDefaultValue(propertyDefinitionEntry.getValue(), propertyFqn, parsedArchive);
-                }
-            }
-        }
-    }
-
-    private void validateDefaultValue(PropertyDefinition propertyDefinition, String propertyFqn, ParsingResult<ArchiveRoot> parsedArchive) {
-        // TODO:XDE
-        AbstractPropertyValue defaultObject = propertyDefinition.getDefault();
-        if (defaultObject == null) {
-            return;
-        }
-        //
-        if (ToscaType.isSimple(propertyDefinition.getType())) {
-            if (!(defaultObject instanceof ScalarPropertyValue)) {
-                addNonCompatiblePropertyTypeError(propertyDefinition.getType(), defaultObject.toString(), parsedArchive);
-                return;
-            }
-            ScalarPropertyValue scalarPropertyValue = (ScalarPropertyValue) defaultObject;
-            String defaultAsString = scalarPropertyValue.getValue();
-            validateSimpleObjectValue(propertyDefinition.getType(), propertyDefinition.getConstraints(), defaultAsString, parsedArchive);
-        } else if (ToscaType.LIST.equals(propertyDefinition.getType())) {
-            if (!(defaultObject instanceof ListPropertyValue)) {
-                addNonCompatiblePropertyTypeError(propertyDefinition.getType(), defaultObject.toString(), parsedArchive);
-                return;
-            }
-            ListPropertyValue listPropertyValue = (ListPropertyValue) defaultObject;
-            PropertyDefinition entryPropertyDefinition = propertyDefinition.getEntrySchema();
-            List<Object> entries = listPropertyValue.getValue();
-            int i = 0;
-            for (Object value : entries) {
-                validateObjectValue(entryPropertyDefinition, value, propertyFqn + "[" + ++i + "]", parsedArchive);
-            }
-        } else if (ToscaType.MAP.equals(propertyDefinition.getType())) {
-            if (!(defaultObject instanceof ComplexPropertyValue)) {
-                addNonCompatiblePropertyTypeError(propertyDefinition.getType(), defaultObject.toString(), parsedArchive);
-                return;
-            }
-            ComplexPropertyValue complexPropertyValue = (ComplexPropertyValue) defaultObject;
-            Map<String, Object> complexPropertyValueMap = complexPropertyValue.getValue();
-            PropertyDefinition entryPropertyDefinition = propertyDefinition.getEntrySchema();
-            for (Entry<String, Object> entry : complexPropertyValueMap.entrySet()) {
-                validateObjectValue(entryPropertyDefinition, entry.getValue(), propertyFqn + "." + entry.getKey(), parsedArchive);
-            }
-        } else if (!ToscaType.isPrimitive(propertyDefinition.getType())) {
-            // complex object
-            // complex type that derives from simple
-            IndexedDataType dataType = dependencyService.getDataType(propertyDefinition.getType(), new ArchiveDependencyContext(parsedArchive.getResult()));
-            if (dataType instanceof PrimitiveIndexedDataType) {
-                if (!(defaultObject instanceof ScalarPropertyValue)) {
-                    addNonCompatiblePropertyTypeError(propertyDefinition.getType(), defaultObject.toString(), parsedArchive);
-                    return;
-                }
-                ScalarPropertyValue scalarPropertyValue = (ScalarPropertyValue) defaultObject;
-                String defaultAsString = scalarPropertyValue.getValue();
-                List<PropertyConstraint> constraints = Lists.newArrayList();
-                if (propertyDefinition.getConstraints() != null) {
-                    constraints.addAll(propertyDefinition.getConstraints());
-                }
-                if (((PrimitiveIndexedDataType) dataType).getConstraints() != null) {
-                    constraints.addAll(((PrimitiveIndexedDataType) dataType).getConstraints());
-                }
-                validateSimpleObjectValue(dataType.getDerivedFrom().get(0), constraints, defaultAsString, parsedArchive);
-            } else {
-                if (!(defaultObject instanceof ComplexPropertyValue)) {
-                    addNonCompatiblePropertyTypeError(propertyDefinition.getType(), defaultObject.toString(), parsedArchive);
-                    return;
-                }
-                ComplexPropertyValue complexPropertyValue = (ComplexPropertyValue) defaultObject;
-                Map<String, Object> complexPropertyValueMap = complexPropertyValue.getValue();
-                for (Entry<String, PropertyDefinition> propEntry : dataType.getProperties().entrySet()) {
-                    Object propertyValue = complexPropertyValueMap.get(propEntry.getKey());
-                    PropertyDefinition propertyPropertyDefinition = propEntry.getValue();
-                    validateObjectValue(propertyPropertyDefinition, propertyValue, propertyFqn + "." + propEntry.getKey(), parsedArchive);
-                }
-            }
-
-        }
-    }
-
-    private void validateObjectValue(PropertyDefinition propertyDefinition, Object value, String propertyFqn, ParsingResult<ArchiveRoot> parsedArchive) {
-        if (value == null) {
-            if (propertyDefinition.isRequired()) {
-                parsedArchive
-                        .getContext()
-                        .getParsingErrors()
-                        .add(new ParsingError(ErrorCode.VALIDATION_ERROR, "ToscaPropertyDefaultValueConstraints", null,
-                                "A value is required but was not found for property " + propertyFqn, null, "constraints"));
-            }
-            return;
-        }
-        if (ToscaType.isSimple(propertyDefinition.getType())) {
-            validateSimpleObjectValue(propertyDefinition.getType(), propertyDefinition.getConstraints(), value.toString(), parsedArchive);
-        } else if (ToscaType.LIST.equals(propertyDefinition.getType())) {
-            if (!(value instanceof List)) {
-                addNonCompatiblePropertyTypeError(propertyDefinition.getType(), value.toString(), parsedArchive);
-                return;
-            }
-            PropertyDefinition entryPropertyDefinition = propertyDefinition.getEntrySchema();
-            List<Object> entries = (List<Object>) value;
-            int i = 0;
-            for (Object entry : entries) {
-                validateObjectValue(entryPropertyDefinition, entry, propertyFqn + "[" + ++i + "]", parsedArchive);
-            }
-        } else if (ToscaType.MAP.equals(propertyDefinition.getType())) {
-            if (!(value instanceof Map)) {
-                addNonCompatiblePropertyTypeError(propertyDefinition.getType(), value.toString(), parsedArchive);
-                return;
-            }
-            PropertyDefinition entryPropertyDefinition = propertyDefinition.getEntrySchema();
-            Map<String, Object> valueMap = (Map<String, Object>) value;
-            for (Entry<String, Object> entry : valueMap.entrySet()) {
-                validateObjectValue(entryPropertyDefinition, entry.getValue(), propertyFqn + "." + entry.getKey(), parsedArchive);
-            }
-        } else if (!ToscaType.isPrimitive(propertyDefinition.getType())) {
-            // complex object
-            IndexedDataType dataType = dependencyService.getDataType(propertyDefinition.getType(), new ArchiveDependencyContext(parsedArchive.getResult()));
-            if (dataType instanceof PrimitiveIndexedDataType) {
-                List<PropertyConstraint> constraints = Lists.newArrayList();
-                if (propertyDefinition.getConstraints() != null) {
-                    constraints.addAll(propertyDefinition.getConstraints());
-                }
-                if (((PrimitiveIndexedDataType) dataType).getConstraints() != null) {
-                    constraints.addAll(((PrimitiveIndexedDataType) dataType).getConstraints());
-                }
-                validateSimpleObjectValue(dataType.getDerivedFrom().get(0), constraints, value.toString(), parsedArchive);
-
-            } else {
-                if (!(value instanceof Map)) {
-                    addNonCompatiblePropertyTypeError(propertyDefinition.getType(), value.toString(), parsedArchive);
-                    return;
-                }
-                Map<String, Object> complexPropertyValueMap = (Map<String, Object>) value;
-                for (Entry<String, PropertyDefinition> propEntry : dataType.getProperties().entrySet()) {
-                    Object propertyValue = complexPropertyValueMap.get(propEntry.getKey());
-                    PropertyDefinition propertyPropertyDefinition = propEntry.getValue();
-                    validateObjectValue(propertyPropertyDefinition, propertyValue, propertyFqn + "." + propEntry.getKey(), parsedArchive);
-                }
-            }
-        }
-    }
-
-    private void addNonCompatiblePropertyTypeError(String type, String defaultAsString, ParsingResult<ArchiveRoot> parsedArchive) {
-        parsedArchive
-                .getContext()
-                .getParsingErrors()
-                .add(new ParsingError(ErrorCode.VALIDATION_ERROR, "ToscaPropertyDefaultValueType", null, "Default value " + defaultAsString
-                        + " is not valid or is not supported for the property type " + type, null, "default"));
-    }
-
-    private void addNonCompatibleConstraintError(PropertyConstraint constraint, String defaultAsString, ParsingResult<ArchiveRoot> parsedArchive) {
-        parsedArchive
-        .getContext()
-        .getParsingErrors()
-                .add(new ParsingError(ErrorCode.VALIDATION_ERROR, "ToscaPropertyDefaultValueConstraints", null, "Default value " + defaultAsString
-                        + " is not valid for the constraint " + constraint.getClass().getSimpleName(), null, "constraints"));
-    }
-
-    private void validateSimpleObjectValue(String type, List<PropertyConstraint> constraints, String value, ParsingResult<ArchiveRoot> parsedArchive) {
-        IPropertyType<?> toscaType = ToscaType.fromYamlTypeName(type);
-        Object defaultValue;
-        try {
-            defaultValue = toscaType.parse(value);
-        } catch (InvalidPropertyValueException e) {
-            addNonCompatiblePropertyTypeError(type, value, parsedArchive);
-            return;
-        }
-        if (constraints != null && !constraints.isEmpty()) {
-            for (int i = 0; i < constraints.size(); i++) {
-                PropertyConstraint constraint = constraints.get(i);
-                try {
-                    constraint.validate(defaultValue);
-                } catch (ConstraintViolationException e) {
-                    addNonCompatibleConstraintError(constraint, value, parsedArchive);
-                }
-            }
-        }
-    }
-
-    private void postProcessTopology(String archiveName, String archiveVersion, ParsingResult<ArchiveRoot> parsedArchive, Topology topology,
-            Map<String, String> globalElementsMap) {
-        if (topology == null) {
-            return;
-        }
-        for (NodeTemplate nodeTemplate : topology.getNodeTemplates().values()) {
-            postProcessNodeTemplate(archiveName, archiveVersion, parsedArchive, nodeTemplate, globalElementsMap);
-        }
-        TopologyUtils.normalizeAllNodeTemplateName(topology, parsedArchive);
-    }
-
-    private void postProcessNodeTemplate(String archiveName, String archiveVersion, ParsingResult<ArchiveRoot> parsedArchive, NodeTemplate nodeTemplate,
-            Map<String, String> globalElementsMap) {
-        postProcessInterfaces(parsedArchive.getResult(), nodeTemplate.getInterfaces());
-        if (nodeTemplate.getRelationships() != null) {
-            for (RelationshipTemplate relationship : nodeTemplate.getRelationships().values()) {
-                postProcessInterfaces(parsedArchive.getResult(), relationship.getInterfaces());
-            }
-        }
-    }
-
-    private final void postProcessElements(String archiveName, String archiveVersion, ParsingResult<ArchiveRoot> parsedArchive,
-            Map<String, ? extends IndexedInheritableToscaElement> elements, Map<String, String> globalElementsMap) {
-        if (elements == null) {
-            return;
-        }
-        for (Entry<String, ? extends IndexedInheritableToscaElement> element : elements.entrySet()) {
-            element.getValue().setId(element.getKey());
-            element.getValue().setArchiveName(archiveName);
-            element.getValue().setArchiveVersion(archiveVersion);
-            String previous = globalElementsMap.put(element.getKey(), parsedArchive.getContext().getFileName());
-            if (previous != null) {
-                parsedArchive
-                        .getContext()
-                        .getParsingErrors()
-                        .add(new ParsingError(ErrorCode.DUPLICATED_ELEMENT_DECLARATION, "Type is defined twice in archive.", null, parsedArchive.getContext()
-                                .getFileName(), null, previous));
-            }
-        }
-    }
-
-    private void postProcessIndexedArtifactToscaElement(ArchiveRoot archive, Map<String, ? extends IndexedArtifactToscaElement> elements) {
-        if (elements == null) {
-            return;
-        }
-        for (IndexedArtifactToscaElement element : elements.values()) {
-            postProcessDeploymentArtifacts(archive, element);
-            postProcessInterfaces(archive, element.getInterfaces());
-        }
-    }
-
-    private void postProcessDeploymentArtifacts(ArchiveRoot archive, IndexedArtifactToscaElement element) {
-        if (element.getArtifacts() == null) {
-            return;
-        }
-
-        for (DeploymentArtifact artifact : element.getArtifacts().values()) {
-            postProcessDeploymentArtifact(archive, artifact);
-        }
-    }
-
-    private void postProcessInterfaces(ArchiveRoot archive, Map<String, Interface> interfaces) {
-        if (interfaces == null) {
-            return;
-        }
-
-        for (Interface interfaz : interfaces.values()) {
-            for (Operation operation : interfaz.getOperations().values()) {
-                postProcessImplementationArtifact(archive, operation.getImplementationArtifact());
-            }
-        }
-    }
-
-    private void postProcessDeploymentArtifact(ArchiveRoot archive, DeploymentArtifact artifact) {
-        if (artifact != null) {
-            artifact.setArchiveName(archive.getArchive().getName());
-            artifact.setArchiveVersion(archive.getArchive().getVersion());
-        }
-    }
-
-    private void postProcessImplementationArtifact(ArchiveRoot archive, ImplementationArtifact artifact) {
-        if (artifact != null) {
-            artifact.setArchiveName(archive.getArchive().getName());
-            artifact.setArchiveVersion(archive.getArchive().getVersion());
-=======
     public ParsingResult<ArchiveRoot> process(ParsingResult<ArchiveRoot> parsedArchive) {
         Topology topology = parsedArchive.getResult().getTopology();
         if (topology != null) {
             TopologyUtils.normalizeAllNodeTemplateName(topology, parsedArchive);
->>>>>>> cbc2247d
         }
         return parsedArchive;
     }
