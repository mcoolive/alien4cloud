--- conflicted
+++ resolved
@@ -1,23 +1,20 @@
 package alien4cloud.tosca.container;
-
-<<<<<<< HEAD
-import alien4cloud.csar.services.ICsarDependencyLoader;
-import alien4cloud.model.components.CSARDependency;
-import alien4cloud.topology.TopologyService;
-=======
-import org.alien4cloud.tosca.catalog.index.ICsarDependencyLoader;
-import org.alien4cloud.tosca.model.CSARDependency;
->>>>>>> 4ebbc74f
-import alien4cloud.utils.VersionUtil;
-import com.google.common.collect.Maps;
-import com.google.common.collect.Sets;
-import lombok.Getter;
-import lombok.Setter;
-import lombok.extern.slf4j.Slf4j;
 
 import java.util.Iterator;
 import java.util.Map;
 import java.util.Set;
+
+import org.alien4cloud.tosca.catalog.index.CsarService;
+import org.alien4cloud.tosca.catalog.index.ICsarDependencyLoader;
+import org.alien4cloud.tosca.model.CSARDependency;
+
+import com.google.common.collect.Maps;
+import com.google.common.collect.Sets;
+
+import alien4cloud.utils.VersionUtil;
+import lombok.Getter;
+import lombok.Setter;
+import lombok.extern.slf4j.Slf4j;
 
 @Getter
 @Setter
@@ -141,7 +138,7 @@
         for (CSARDependency transitiveDependency : transitiveDependencies) {
             Set<String> transitiveTypesLoadedByDependency = dependenciesMap.get(transitiveDependency);
             if (transitiveTypesLoadedByDependency == null) {
-                addNewDependency(TopologyService.buildDependencyBean(transitiveDependency.getName(), transitiveDependency.getVersion()), type);
+                addNewDependency(CsarService.buildDependencyBean(transitiveDependency.getName(), transitiveDependency.getVersion()), type);
             } else {
                 transitiveTypesLoadedByDependency.add(type);
             }
