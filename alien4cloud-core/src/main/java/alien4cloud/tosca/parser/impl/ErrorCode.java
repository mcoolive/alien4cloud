package alien4cloud.tosca.parser.impl;

/**
 * Enumeration of error codes in TOSCA Parsing.
 */
public enum ErrorCode {
    /** File does not respect YAML format. */
    INVALID_YAML,
    /** The csar already exists (and the version is not a SNAPSHOT version). */
    CSAR_ALREADY_EXISTS,
    /** Temporary error, currently Alien supports only a single definition file. */
    SINGLE_DEFINITION_SUPPORTED,
    /** In TOSCA Meta the entry definition was missing. */
    ENTRY_DEFINITION_NOT_FOUND,
    /** If the file cannot be opened as a zip or in case of any IO exception */
    ERRONEOUS_ARCHIVE_FILE,
    /** Invalid syntax while parsing a type. */
    SYNTAX_ERROR,
    /** Tosca version cannot be found in a definition file. */
    MISSING_TOSCA_VERSION,
    /** A field is not recognized by Alien 4 Cloud and will be skipped. */
    UNRECOGNIZED_PROPERTY,
    /** A referenced file (definition, icon, artifact is missing). */
    MISSING_FILE,
    /** IO Error while reading a file. */
    FAILED_TO_READ_FILE,
    /** A TOSCA element specified in the archive already exists. */
    DUPLICATED_ELEMENT_DECLARATION,
    /** A referenced TOSCA type is missing. */
    TYPE_NOT_FOUND,
    /** The icon format is not supported. */
    INVALID_ICON_FORMAT,
    /** Error in Alien Mapping */
    ALIEN_MAPPING_ERROR,
    /** Error in type validation (may be property constraints or missing mandatory property). */
    VALIDATION_ERROR,
    /** This constraint is not a valid TOSCA constraint. */
    UNKNOWN_CONSTRAINT,
    /** An imported CSAR cannot be found. */
    MISSING_DEPENDENCY,
    /** Scalar unit declaration not well managed. */
    INVALID_SCALAR_UNIT,
    /** Implementation artifact is unknown. */
    UNKNOWN_IMPLEMENTATION_ARTIFACT,
    /** A topology has been detected. */
    TOPOLOGY_DETECTED,
<<<<<<< HEAD
    /** A property defined as get_input has an issue */
    MISSING_TOPOLOGY_INPUT,
=======
    TOPOLOGY_UPDATED,
>>>>>>> 4f8db02e
    YAML_SEQUENCE_EXPECTED,
    YAML_MAPPING_NODE_EXPECTED,
    YAML_SCALAR_NODE_EXPECTED,
    UNKNOWN_CAPABILITY,
    REQUIREMENT_TARGET_NODE_TEMPLATE_NAME_REQUIRED,
    RELATIONSHIP_NOT_BUILT,
    REQUIREMENT_NOT_FOUND,
    REQUIREMENT_TARGET_NOT_FOUND,
    REQUIREMENT_CAPABILITY_NOT_FOUND,
    OUTPUTS_BAD_PARAMS_COUNT,
    OUTPUTS_UNKNOWN_FUNCTION,
    UNKOWN_GROUP_POLICY,
    UNKOWN_GROUP_MEMBER;
}<|MERGE_RESOLUTION|>--- conflicted
+++ resolved
@@ -44,12 +44,9 @@
     UNKNOWN_IMPLEMENTATION_ARTIFACT,
     /** A topology has been detected. */
     TOPOLOGY_DETECTED,
-<<<<<<< HEAD
+    TOPOLOGY_UPDATED,
     /** A property defined as get_input has an issue */
     MISSING_TOPOLOGY_INPUT,
-=======
-    TOPOLOGY_UPDATED,
->>>>>>> 4f8db02e
     YAML_SEQUENCE_EXPECTED,
     YAML_MAPPING_NODE_EXPECTED,
     YAML_SCALAR_NODE_EXPECTED,
