--- conflicted
+++ resolved
@@ -1,29 +1,25 @@
 package alien4cloud.tosca.parser.impl.advanced;
 
-import java.util.Map;
-import java.util.Map.Entry;
-
-import javax.annotation.Resource;
-
+import alien4cloud.model.topology.AbstractPolicy;
+import alien4cloud.model.topology.GenericPolicy;
+import alien4cloud.model.topology.HaPolicy;
+import alien4cloud.model.topology.LocationPlacementPolicy;
+import alien4cloud.tosca.parser.ParserUtils;
+import alien4cloud.tosca.parser.ParsingContextExecution;
+import alien4cloud.tosca.parser.ParsingError;
+import alien4cloud.tosca.parser.ParsingErrorLevel;
+import alien4cloud.tosca.parser.impl.ErrorCode;
+import alien4cloud.tosca.parser.impl.base.ScalarParser;
+import alien4cloud.tosca.parser.mapping.DefaultParser;
 import org.elasticsearch.common.collect.Maps;
 import org.springframework.stereotype.Component;
 import org.yaml.snakeyaml.nodes.MappingNode;
 import org.yaml.snakeyaml.nodes.Node;
 import org.yaml.snakeyaml.nodes.ScalarNode;
 
-import alien4cloud.model.topology.AbstractPolicy;
-import alien4cloud.model.topology.GenericPolicy;
-import alien4cloud.model.topology.HaPolicy;
-<<<<<<< HEAD
-import alien4cloud.model.topology.LocationPlacementPolicy;
-=======
-import alien4cloud.tosca.parser.ParserUtils;
->>>>>>> 6da33b4d
-import alien4cloud.tosca.parser.ParsingContextExecution;
-import alien4cloud.tosca.parser.ParsingError;
-import alien4cloud.tosca.parser.impl.ErrorCode;
-import alien4cloud.tosca.parser.impl.base.ScalarParser;
-import alien4cloud.tosca.parser.mapping.DefaultParser;
+import javax.annotation.Resource;
+import java.util.Map;
+import java.util.Map.Entry;
 
 @Component
 public class GroupPolicyParser extends DefaultParser<AbstractPolicy> {
@@ -34,9 +30,9 @@
     public static final String NAME = "name";
     public static final String TYPE = "type";
     public static final String VALUE = "value";
-    
-    private static final Map<String,Class<? extends AbstractPolicy>> POLICY_TYPES = Maps.newLinkedHashMap();
-    
+
+    private static final Map<String, Class<? extends AbstractPolicy>> POLICY_TYPES = Maps.newLinkedHashMap();
+
     static {
         POLICY_TYPES.put(HaPolicy.HA_POLICY, HaPolicy.class);
     }
@@ -56,7 +52,7 @@
             }
             return buildPolicy(nodeMap, node, context);
         }
-        
+
         if (!(node instanceof MappingNode)) {
             // we expect a MappingNode
             context.getParsingErrors().add(new ParsingError(ErrorCode.YAML_MAPPING_NODE_EXPECTED, null, node.getStartMark(), null, node.getEndMark(), null));
@@ -64,9 +60,10 @@
         }
         Map<String, Object> nodeMap = ParserUtils.parseMap((MappingNode) node);
 
-        String name = (String) nodeMap.get(NAME);
-        String type = (String) nodeMap.get(TYPE);
-        if (nodeMap.size() == 1 && name==null && type==null) {
+        Object nameO = (Object) nodeMap.get(NAME);
+        Object typeO = (Object) nodeMap.get(TYPE);
+
+        if (nodeMap.size() == 1 && nameO == null && typeO == null) {
             // short notation '<key>: <value>' where (in priority order) 
             // - <value> is a map and <key> matches a known pre-defined type, then <value> is a map of data passed to the type
             // - <value> matches a known pre-defined type, then <key> is taken as a name
@@ -76,7 +73,7 @@
             nodeMap.clear();
             if (e.getValue() instanceof Map) {
                 @SuppressWarnings("unchecked")
-                Map<String, Object> v = (Map<String,Object>)e.getValue();
+                Map<String, Object> v = (Map<String, Object>) e.getValue();
                 nodeMap.putAll(v);
                 if (POLICY_TYPES.containsKey(e.getKey())) {
                     nodeMap.put(TYPE, e.getKey());
@@ -92,6 +89,17 @@
                     nodeMap.put(VALUE, e.getValue().toString());
                 }
             }
+        } else {
+            if (!(nameO instanceof String)) {
+                context.getParsingErrors()
+                        .add(new ParsingError(ParsingErrorLevel.ERROR, ErrorCode.SYNTAX_ERROR, null, node.getStartMark(), null, node.getEndMark(), nameO.toString()));
+                return null;
+            }
+            if (!(typeO instanceof String)) {
+                context.getParsingErrors()
+                        .add(new ParsingError(ParsingErrorLevel.ERROR, ErrorCode.SYNTAX_ERROR, null, node.getStartMark(), null, node.getEndMark(), nameO.toString()));
+                return null;
+            }
         }
 
         return buildPolicy(nodeMap, node, context);
@@ -100,30 +108,28 @@
     private AbstractPolicy buildPolicy(Map<String, Object> nodeMap, Node node, ParsingContextExecution context) {
         String type = (String) nodeMap.get(TYPE);
         AbstractPolicy result = null;
-<<<<<<< HEAD
-        switch (type) {
-        case HaPolicy.HA_POLICY:
-            result = new HaPolicy();
-            break;
-        case LocationPlacementPolicy.LOCATION_PLACEMENT_POLICY:
-            result = new LocationPlacementPolicy(nodeMap.get(LocationPlacementPolicy.LOCATION_ID_PROPERTY));
-            break;
+
+        if (type != null) {
+            switch (type) {
+                case HaPolicy.HA_POLICY:
+
+
+                    result = new HaPolicy(nodeMap);
+                    break;
+                case LocationPlacementPolicy.LOCATION_PLACEMENT_POLICY:
+                    Object locationO = nodeMap.get(LocationPlacementPolicy.LOCATION_ID_PROPERTY);
+                    if (locationO instanceof String) {
+                        result = new LocationPlacementPolicy();
+                    } else {
+                        context.getParsingErrors()
+                                .add(new ParsingError(ParsingErrorLevel.ERROR, ErrorCode.SYNTAX_ERROR, null, node.getStartMark(), "Location id should be a string.", node.getEndMark(), locationO.toString()));
+                        return null;
+                    }
+                    break;
+            }
         }
         if (result == null) {
-            context.getParsingErrors()
-                    .add(new ParsingError(ParsingErrorLevel.ERROR, ErrorCode.UNKOWN_GROUP_POLICY, null, node.getStartMark(), null, node.getEndMark(), type));
-            return null;
-=======
-        if (type!=null) {
-            switch (type) {
-            case HaPolicy.HA_POLICY:
-                result = new HaPolicy(nodeMap);
-                break;
-            }
-        }
-        if (result==null) {
             result = new GenericPolicy(nodeMap);
->>>>>>> 6da33b4d
         }
         return result;
     }
