package alien4cloud.tosca.parser.impl.advanced;

import java.util.HashMap;
import java.util.List;
import java.util.Map;
import java.util.Map.Entry;

import javax.annotation.Resource;

import lombok.extern.slf4j.Slf4j;

import org.apache.commons.lang3.StringUtils;
import org.springframework.stereotype.Component;
import org.yaml.snakeyaml.nodes.MappingNode;
import org.yaml.snakeyaml.nodes.Node;
import org.yaml.snakeyaml.nodes.NodeTuple;
import org.yaml.snakeyaml.nodes.ScalarNode;
import org.yaml.snakeyaml.nodes.SequenceNode;

import alien4cloud.component.ICSARRepositorySearchService;
import alien4cloud.csar.services.CsarService;
import alien4cloud.model.components.AbstractPropertyValue;
import alien4cloud.model.components.IndexedNodeType;
import alien4cloud.model.components.IndexedRelationshipType;
import alien4cloud.model.components.RequirementDefinition;
import alien4cloud.model.topology.Capability;
import alien4cloud.model.topology.NodeTemplate;
import alien4cloud.model.topology.RelationshipTemplate;
import alien4cloud.topology.TopologyServiceCore;
import alien4cloud.tosca.model.ArchiveRoot;
import alien4cloud.tosca.parser.INodeParser;
import alien4cloud.tosca.parser.ParserUtils;
import alien4cloud.tosca.parser.ParsingContextExecution;
import alien4cloud.tosca.parser.ParsingError;
import alien4cloud.tosca.parser.ParsingErrorLevel;
import alien4cloud.tosca.parser.ToscaParsingUtil;
import alien4cloud.tosca.parser.impl.ErrorCode;
import alien4cloud.tosca.parser.impl.base.MapParser;
import alien4cloud.tosca.parser.impl.base.ScalarParser;
import alien4cloud.tosca.parser.mapping.DefaultDeferredParser;

import com.google.common.collect.Maps;

@Component
@Slf4j
public class RelationshipTemplatesParser extends DefaultDeferredParser<Map<String, RelationshipTemplate>> {

    @Resource
    private CsarService csarService;

    @Resource
    private ScalarParser scalarParser;

    @Resource
    private ICSARRepositorySearchService searchService;

    @Resource
    private TopologyServiceCore topologyServiceCore;

    @Override
    public Map<String, RelationshipTemplate> parse(Node node, ParsingContextExecution context) {
        Object parent = context.getParent();
        if (!(parent instanceof NodeTemplate)) {
            // TODO: throw ex
        }
        NodeTemplate nodeTemplate = (NodeTemplate) parent;
        Map<String, RelationshipTemplate> result = new HashMap<String, RelationshipTemplate>();
        if (!(node instanceof SequenceNode)) {
            // we expect a SequenceNode
<<<<<<< HEAD
            context.getParsingErrors().add(
                    new ParsingError(ErrorCode.VALIDATION_ERROR, "ToscaSequenceExpected", node.getStartMark(), "a YAML SequenceNode is expected here", node
                            .getEndMark(), ""));
=======
            context.getParsingErrors().add(new ParsingError(ErrorCode.YAML_SEQUENCE_EXPECTED, null, node.getStartMark(), null, node.getEndMark(), null));
>>>>>>> df40aed8
            return null;
        }
        SequenceNode mappingNode = ((SequenceNode) node);
        List<Node> children = mappingNode.getValue();
        for (Node child : children) {
            if (!(child instanceof MappingNode)) {
                context.getParsingErrors().add(
                        new ParsingError(ParsingErrorLevel.WARNING, ErrorCode.YAML_MAPPING_NODE_EXPECTED, null, child.getStartMark(), null, child.getEndMark(),
                                null));
                continue;
            }
            MappingNode requirementNode = (MappingNode) child;
            List<NodeTuple> requirementNodeTuples = requirementNode.getValue();
            NodeTuple nt = requirementNodeTuples.get(0);
            Node keyNode = nt.getKeyNode();
            // can a key be something else than a scalar node ?
            String toscaRequirementName = scalarParser.parse(keyNode, context);
            Node valueNode = nt.getValueNode();
            if (valueNode instanceof ScalarNode) {
                // the value node is a scalar, this is the short notation for requirements : Short notation (node only)
                // ex: host: compute
                String toscaRequirementTargetNodeTemplateName = ((ScalarNode) valueNode).getValue();
                buildAndAddRelationhip(valueNode, nodeTemplate, toscaRequirementName, toscaRequirementTargetNodeTemplateName, null, null, context, result, null);
            } else if (valueNode instanceof MappingNode) {
                // the value is not a scalar, Short notation (with relationship or capability) or Extended notation
                // we only parser the Short notation (with relationship or capability)
                MappingNode mappingValueNode = (MappingNode) valueNode;
                mappingValueNode.getValue();

                // let's search for requirement's properties
                Map<String, AbstractPropertyValue> relationshipProperties = null;
                for (NodeTuple mappingValueNodeChilds : mappingValueNode.getValue()) {
                    if (mappingValueNodeChilds.getKeyNode() instanceof ScalarNode
                            && ((ScalarNode) mappingValueNodeChilds.getKeyNode()).getValue().equals("properties")
                            && (mappingValueNodeChilds.getValueNode() instanceof MappingNode)) {
                        INodeParser<AbstractPropertyValue> propertyValueParser = context.getRegistry().get("property_value");
                        MapParser<AbstractPropertyValue> mapParser = new MapParser<AbstractPropertyValue>(propertyValueParser, "property_value");
                        relationshipProperties = mapParser.parse(mappingValueNodeChilds.getValueNode(), context);
                    }
                }

                Map<String, String> map = ParserUtils.parseStringMap(mappingValueNode, context, "properties");
                // for the node (node_type_or_template_name), we only accpet the "template_name"
                String toscaRequirementTargetNodeTemplateName = map.get("node");
                if (toscaRequirementTargetNodeTemplateName == null) {
                    // the node template name is required
                    context.getParsingErrors().add(
                            new ParsingError(ErrorCode.REQUIREMENT_TARGET_NODE_TEMPLATE_NAME_REQUIRED, null, valueNode.getStartMark(), null, valueNode
                                    .getEndMark(), null));
                    continue;
                }
                // this is a Capability Type
                String tosca_capability = map.get("capability");
                // this is a Relationship Type
                String tosca_relationship = map.get("relationship");
                buildAndAddRelationhip(valueNode, nodeTemplate, toscaRequirementName, toscaRequirementTargetNodeTemplateName, tosca_capability,
                        tosca_relationship, context, result, relationshipProperties);
            }

        }
        return result;
    }

    private void buildAndAddRelationhip(Node node, NodeTemplate nodeTemplate, String toscaRequirementName, String toscaRequirementTargetNodeTemplateName,
            String capabilityType, String relationshipType, ParsingContextExecution context, Map<String, RelationshipTemplate> relationships,
            Map<String, AbstractPropertyValue> relationshipProperties) {
        RelationshipTemplate relationshipTemplate = buildRelationshipTemplate(node, nodeTemplate, toscaRequirementName, toscaRequirementTargetNodeTemplateName,
                capabilityType, relationshipType, context, relationshipProperties);
        if (relationshipTemplate == null) {
            context.getParsingErrors().add(
                    new ParsingError(ParsingErrorLevel.WARNING, ErrorCode.RELATIONSHIP_NOT_BUILT, null, node.getStartMark(), null, node.getEndMark(),
                            toscaRequirementName));
        } else {
            String relationShipName = buildRelationShipTemplateName(relationshipTemplate, toscaRequirementTargetNodeTemplateName);
            addRelationshipTemplateToMap(relationships, relationShipName, relationshipTemplate, 0);
        }
    }

    private void addRelationshipTemplateToMap(Map<String, RelationshipTemplate> map, String name, RelationshipTemplate relationshipTemplate, int attempCount) {
        String key = name;
        if (attempCount > 0) {
            key += attempCount;
        }
        if (map.containsKey(key)) {
            addRelationshipTemplateToMap(map, name, relationshipTemplate, attempCount++);
        } else {
            map.put(key, relationshipTemplate);
        }
    }

    private String buildRelationShipTemplateName(RelationshipTemplate relationshipTemplate, String targetName) {
        String value = relationshipTemplate.getType();
        if (value.contains(".")) {
            value = value.substring(value.lastIndexOf(".") + 1);
        }
        value = StringUtils.uncapitalize(value);
        value = value + StringUtils.capitalize(targetName);
        return value;
    }

    private RelationshipTemplate buildRelationshipTemplate(Node node, NodeTemplate nodeTemplate, String toscaRequirementName,
            String toscaRequirementTargetNodeTemplateName, String capabilityType, String relationshipType, ParsingContextExecution context,
            Map<String, AbstractPropertyValue> relationshipProperties) {
        RelationshipTemplate relationshipTemplate = new RelationshipTemplate();
        ArchiveRoot archiveRoot = (ArchiveRoot) context.getRoot().getWrappedInstance();
        IndexedNodeType indexedNodeType = ToscaParsingUtil.getNodeTypeFromArchiveOrDependencies(nodeTemplate.getType(), archiveRoot, searchService);
        if (indexedNodeType == null) {
<<<<<<< HEAD
            context.getParsingErrors().add(
                    new ParsingError(ErrorCode.TYPE_NOT_FOUND, "node_template requirements parsing", node.getStartMark(),
                            "Not able to find the note template's type nor in current or dependencies", node.getEndMark(), nodeTemplate.getType()));
=======
            // the note type is null if not found in archive or dep, the error is already raised
>>>>>>> df40aed8
            return null;
        }
        RequirementDefinition rd = getRequirementDefinitionByName(indexedNodeType, toscaRequirementName);
        if (rd == null) {
            context.getParsingErrors().add(
                    new ParsingError(ErrorCode.REQUIREMENT_NOT_FOUND, null, node.getStartMark(), null, node.getEndMark(), toscaRequirementName));
            return null;
        }
        // the relationship template type is take from 'relationship' node or requirement definition
        String relationshipTypeName = (relationshipType != null) ? relationshipType : rd.getRelationshipType();
        // ex: host
        relationshipTemplate.setRequirementName(toscaRequirementName);
        // ex: tosca.nodes.Compute
        relationshipTemplate.setRequirementType(rd.getType());
        // ex: tosca.relationships.HostedOn
        relationshipTemplate.setType(relationshipTypeName);

        // now find the target of the relation
        NodeTemplate targetNodeTemplate = archiveRoot.getTopology().getNodeTemplates().get(toscaRequirementTargetNodeTemplateName);
        if (targetNodeTemplate == null) {
            context.getParsingErrors().add(
                    new ParsingError(ErrorCode.REQUIREMENT_TARGET_NOT_FOUND, null, node.getStartMark(), null, node.getEndMark(),
                            toscaRequirementTargetNodeTemplateName));
            return null;
        }
        // IndexedNodeType indexedTargetNodeType = ToscaParsingUtil.getNodeTypeFromArchiveOrDependencies(targetNodeTemplate.getType(), archiveRoot,
        // searchService);
        // if (!indexedTargetNodeType.getDerivedFrom().contains(rd.getType())) {
            // an error ?
            // context.getParsingErrors().add(
            // new ParsingError(ParsingErrorLevel.WARNING, ErrorCode.VALIDATION_ERROR, "node_template requirements parsing", node.getStartMark(),
            // "The relation target doesn't seem to be compibatble with the requirement", node.getEndMark(), targetNodeTemplate.getType()));
        // }

        Capability capability = null;
        if (capabilityType == null) {
            // the capability type is not known, we assume that we are parsing a Short notation (node only)
            // in such notation : "a requirement named ‘host’ that needs to be fulfilled by the same named capability"
            // so here we use the requirement name to find the capability
            if (targetNodeTemplate.getCapabilities() != null) {
                capability = targetNodeTemplate.getCapabilities().get(toscaRequirementName);
                if (capability != null) {
                    relationshipTemplate.setTargetedCapabilityName(rd.getId());
                }
            }
        } else {
            Entry<String, Capability> capabilityEntry = getCapabilityByType(targetNodeTemplate, capabilityType);
            if (capabilityEntry != null) {
                capability = capabilityEntry.getValue();
                relationshipTemplate.setTargetedCapabilityName(capabilityEntry.getKey());
            }
        }
        if (capability == null) {
            // we should fail
            context.getParsingErrors().add(
                    new ParsingError(ErrorCode.REQUIREMENT_CAPABILITY_NOT_FOUND, null, node.getStartMark(), null, node.getEndMark(), toscaRequirementName));
            return null;
        }

        relationshipTemplate.setTarget(toscaRequirementTargetNodeTemplateName);

        // now find the relationship type
        IndexedRelationshipType indexedRelationshipType = ToscaParsingUtil.getRelationshipTypeFromArchiveOrDependencies(relationshipTypeName, archiveRoot,
                searchService);
        if (indexedRelationshipType == null) {
            context.getParsingErrors()
                    .add(new ParsingError(ErrorCode.TYPE_NOT_FOUND, null, node.getStartMark(), null, node.getEndMark(), relationshipTypeName));
            return null;
        }
        Map<String, AbstractPropertyValue> properties = Maps.newHashMap();
        TopologyServiceCore.fillProperties(properties, indexedRelationshipType.getProperties(), relationshipProperties);
        relationshipTemplate.setProperties(properties);
        return relationshipTemplate;
    }

    private Entry<String, Capability> getCapabilityByType(NodeTemplate nodeTemplate, String type) {
        for (Entry<String, Capability> capabilityEntry : nodeTemplate.getCapabilities().entrySet()) {
            if (capabilityEntry.getValue().getType().equals(type)) {
                return capabilityEntry;
            }
        }
        return null;
    }

    private RequirementDefinition getRequirementDefinitionByName(IndexedNodeType indexedNodeType, String name) {
        if (indexedNodeType.getRequirements() != null) {
            for (RequirementDefinition rd : indexedNodeType.getRequirements()) {
                if (rd.getId().equals(name)) {
                    return rd;
                }
            }
        }
        return null;
    }

}<|MERGE_RESOLUTION|>--- conflicted
+++ resolved
@@ -67,13 +67,7 @@
         Map<String, RelationshipTemplate> result = new HashMap<String, RelationshipTemplate>();
         if (!(node instanceof SequenceNode)) {
             // we expect a SequenceNode
-<<<<<<< HEAD
-            context.getParsingErrors().add(
-                    new ParsingError(ErrorCode.VALIDATION_ERROR, "ToscaSequenceExpected", node.getStartMark(), "a YAML SequenceNode is expected here", node
-                            .getEndMark(), ""));
-=======
             context.getParsingErrors().add(new ParsingError(ErrorCode.YAML_SEQUENCE_EXPECTED, null, node.getStartMark(), null, node.getEndMark(), null));
->>>>>>> df40aed8
             return null;
         }
         SequenceNode mappingNode = ((SequenceNode) node);
@@ -121,8 +115,9 @@
                 if (toscaRequirementTargetNodeTemplateName == null) {
                     // the node template name is required
                     context.getParsingErrors().add(
-                            new ParsingError(ErrorCode.REQUIREMENT_TARGET_NODE_TEMPLATE_NAME_REQUIRED, null, valueNode.getStartMark(), null, valueNode
-                                    .getEndMark(), null));
+                            new ParsingError(ErrorCode.VALIDATION_ERROR, "ToscaRequirementTargetNodeTemplateNameRequired", valueNode.getStartMark(),
+                                    "The requirement target node should be defined using a 'node' property, not able to find the relation ship target",
+                                    valueNode.getEndMark(), ""));
                     continue;
                 }
                 // this is a Capability Type
@@ -181,13 +176,7 @@
         ArchiveRoot archiveRoot = (ArchiveRoot) context.getRoot().getWrappedInstance();
         IndexedNodeType indexedNodeType = ToscaParsingUtil.getNodeTypeFromArchiveOrDependencies(nodeTemplate.getType(), archiveRoot, searchService);
         if (indexedNodeType == null) {
-<<<<<<< HEAD
-            context.getParsingErrors().add(
-                    new ParsingError(ErrorCode.TYPE_NOT_FOUND, "node_template requirements parsing", node.getStartMark(),
-                            "Not able to find the note template's type nor in current or dependencies", node.getEndMark(), nodeTemplate.getType()));
-=======
             // the note type is null if not found in archive or dep, the error is already raised
->>>>>>> df40aed8
             return null;
         }
         RequirementDefinition rd = getRequirementDefinitionByName(indexedNodeType, toscaRequirementName);
@@ -196,14 +185,13 @@
                     new ParsingError(ErrorCode.REQUIREMENT_NOT_FOUND, null, node.getStartMark(), null, node.getEndMark(), toscaRequirementName));
             return null;
         }
-        // the relationship template type is take from 'relationship' node or requirement definition
-        String relationshipTypeName = (relationshipType != null) ? relationshipType : rd.getRelationshipType();
         // ex: host
         relationshipTemplate.setRequirementName(toscaRequirementName);
+        // relationshipTemplate.setTargetedCapabilityName(rd.getId());
         // ex: tosca.nodes.Compute
         relationshipTemplate.setRequirementType(rd.getType());
         // ex: tosca.relationships.HostedOn
-        relationshipTemplate.setType(relationshipTypeName);
+        relationshipTemplate.setType(rd.getRelationshipType());
 
         // now find the target of the relation
         NodeTemplate targetNodeTemplate = archiveRoot.getTopology().getNodeTemplates().get(toscaRequirementTargetNodeTemplateName);
@@ -250,11 +238,13 @@
         relationshipTemplate.setTarget(toscaRequirementTargetNodeTemplateName);
 
         // now find the relationship type
-        IndexedRelationshipType indexedRelationshipType = ToscaParsingUtil.getRelationshipTypeFromArchiveOrDependencies(relationshipTypeName, archiveRoot,
+        IndexedRelationshipType indexedRelationshipType = ToscaParsingUtil.getRelationshipTypeFromArchiveOrDependencies(rd.getRelationshipType(), archiveRoot,
                 searchService);
         if (indexedRelationshipType == null) {
-            context.getParsingErrors()
-                    .add(new ParsingError(ErrorCode.TYPE_NOT_FOUND, null, node.getStartMark(), null, node.getEndMark(), relationshipTypeName));
+            context.getParsingErrors().add(
+                    new ParsingError(ErrorCode.TYPE_NOT_FOUND, "ToscaRequirementRelationshipTypeNotFound", node.getStartMark(),
+                            "The relationship type corresponding to the requirement definition can't be identified", node.getEndMark(), rd
+                                    .getRelationshipType()));
             return null;
         }
         Map<String, AbstractPropertyValue> properties = Maps.newHashMap();
