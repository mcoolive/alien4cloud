package alien4cloud.tosca.parser.impl.advanced;

import java.util.Iterator;
import java.util.List;
import java.util.Map;
import java.util.Map.Entry;
import java.util.Set;

import javax.annotation.Resource;

import org.springframework.stereotype.Component;
import org.yaml.snakeyaml.nodes.Node;

import alien4cloud.component.ICSARRepositorySearchService;
import alien4cloud.model.components.AbstractPropertyValue;
import alien4cloud.model.components.CSARDependency;
import alien4cloud.model.components.FunctionPropertyValue;
import alien4cloud.model.components.IndexedInheritableToscaElement;
import alien4cloud.model.components.IndexedModelUtils;
import alien4cloud.model.components.IndexedNodeType;
import alien4cloud.model.components.PropertyDefinition;
import alien4cloud.model.components.PropertyValue;
<<<<<<< HEAD
=======
import alien4cloud.model.components.IndexedToscaElement;
>>>>>>> 695dea93
import alien4cloud.model.topology.NodeGroup;
import alien4cloud.model.topology.NodeTemplate;
import alien4cloud.model.topology.Topology;
import alien4cloud.paas.wf.AbstractActivity;
import alien4cloud.paas.wf.AbstractStep;
import alien4cloud.paas.wf.NodeActivityStep;
import alien4cloud.paas.wf.Workflow;
import alien4cloud.paas.wf.WorkflowsBuilderService;
import alien4cloud.paas.wf.WorkflowsBuilderService.TopologyContext;
import alien4cloud.paas.wf.util.WorkflowUtils;
import alien4cloud.tosca.model.ArchiveRoot;
import alien4cloud.tosca.parser.IChecker;
import alien4cloud.tosca.parser.ParsingContextExecution;
import alien4cloud.tosca.parser.ParsingError;
import alien4cloud.tosca.parser.ParsingErrorLevel;
import alien4cloud.tosca.parser.ToscaParsingUtil;
import alien4cloud.tosca.parser.impl.ErrorCode;
import alien4cloud.tosca.properties.constraints.exception.ConstraintValueDoNotMatchPropertyTypeException;
import alien4cloud.tosca.properties.constraints.exception.ConstraintViolationException;
import alien4cloud.utils.services.ConstraintPropertyService;

import com.google.common.base.Objects;
import com.google.common.collect.Maps;
import com.google.common.collect.Sets;

@Component
public class TopologyChecker implements IChecker<Topology> {

    private static final String KEY = "topologyChecker";

    @Resource
    private ICSARRepositorySearchService searchService;

    @Resource
    private ConstraintPropertyService constraintPropertyService;

<<<<<<< HEAD
=======
    @Resource
    private WorkflowsBuilderService workflowBuilderService;

>>>>>>> 695dea93
    @Override
    public String getName() {
        return KEY;
    }

    @Override
    public void before(ParsingContextExecution context, Node node) {
        ArchiveRoot archiveRoot = (ArchiveRoot) context.getRoot().getWrappedInstance();

        // we need that node types inherited stuffs have to be merged before we start parsing node templates and requirements
        mergeHierarchy(archiveRoot.getArtifactTypes(), archiveRoot);
        mergeHierarchy(archiveRoot.getCapabilityTypes(), archiveRoot);
        mergeHierarchy(archiveRoot.getNodeTypes(), archiveRoot);
        mergeHierarchy(archiveRoot.getDataTypes(), archiveRoot);
        mergeHierarchy(archiveRoot.getRelationshipTypes(), archiveRoot);
    }

    @Override
    public void check(final Topology instance, ParsingContextExecution context, Node node) {
        if (instance.isEmpty()) {
            // if the topology doesn't contains any node template it won't be imported so add a warning.
            context.getParsingErrors().add(
                    new ParsingError(ParsingErrorLevel.WARNING, ErrorCode.EMPTY_TOPOLOGY, null, node.getStartMark(), null, node.getEndMark(), ""));
        }

<<<<<<< HEAD
        ArchiveRoot archiveRoot = (ArchiveRoot) context.getRoot().getWrappedInstance();
=======
        final ArchiveRoot archiveRoot = (ArchiveRoot) context.getRoot().getWrappedInstance();
>>>>>>> 695dea93
        Set<CSARDependency> dependencies = archiveRoot.getArchive().getDependencies();
        if (dependencies != null) {
            instance.setDependencies(dependencies);
        }
<<<<<<< HEAD
=======

>>>>>>> 695dea93
        // here we need to check that the group members really exist
        if (instance.getGroups() != null && !instance.getGroups().isEmpty()) {
            int i = 0;
            for (NodeGroup nodeGroup : instance.getGroups().values()) {
                nodeGroup.setIndex(i++);
                Iterator<String> groupMembers = nodeGroup.getMembers().iterator();
                while (groupMembers.hasNext()) {
                    String nodeTemplateId = groupMembers.next();
                    NodeTemplate nodeTemplate = instance.getNodeTemplates().get(nodeTemplateId);
                    if (nodeTemplate == null) {
                        // add an error to the context
                        context.getParsingErrors().add(
                                new ParsingError(ParsingErrorLevel.WARNING, ErrorCode.UNKOWN_GROUP_MEMBER, null, node.getStartMark(), null, node.getEndMark(),
                                        nodeTemplateId));
                        // and remove the member
                        groupMembers.remove();
                    } else {
                        Set<String> groups = nodeTemplate.getGroups();
                        if (groups == null) {
                            groups = Sets.newHashSet();
                            nodeTemplate.setGroups(groups);
                        }
                        groups.add(nodeGroup.getName());
                    }
                }
            }
        }

        // check properties inputs validity
        if (instance.getNodeTemplates() != null && !instance.getNodeTemplates().isEmpty()) {
            for (Entry<String, NodeTemplate> nodeEntry : instance.getNodeTemplates().entrySet()) {
                String nodeName = nodeEntry.getKey();
                NodeTemplate nodeTemplate = nodeEntry.getValue();
                if (nodeEntry.getValue().getProperties() == null) {
                    continue;
                }
                IndexedNodeType nodeType = ToscaParsingUtil.getNodeTypeFromArchiveOrDependencies(nodeTemplate.getType(), archiveRoot, searchService);
                if (nodeType == null) {
                    // Already caught in NodeTemplateChecker
                    continue;
                }
                for (Entry<String, AbstractPropertyValue> propertyEntry : nodeEntry.getValue().getProperties().entrySet()) {
                    String propertyName = propertyEntry.getKey();
                    AbstractPropertyValue propertyValue = propertyEntry.getValue();
                    if (nodeType.getProperties() == null || !nodeType.getProperties().containsKey(propertyName)) {
                        context.getParsingErrors().add(
                                new ParsingError(ParsingErrorLevel.ERROR, ErrorCode.UNRECOGNIZED_PROPERTY, nodeName, node.getStartMark(), "Property "
                                        + propertyName + " does not exist in type " + nodeType.getElementId(), node.getEndMark(), propertyName));
                        continue;
                    }
                    PropertyDefinition propertyDefinition = nodeType.getProperties().get(propertyName);
                    if (propertyValue instanceof FunctionPropertyValue) {
                        FunctionPropertyValue function = (FunctionPropertyValue) propertyValue;
                        String parameters = function.getParameters().get(0);
                        // check get_input only
                        if (function.getFunction().equals("get_input")) {
                            if (instance.getInputs() == null || !instance.getInputs().keySet().contains(parameters)) {
                                context.getParsingErrors().add(
                                        new ParsingError(ParsingErrorLevel.ERROR, ErrorCode.MISSING_TOPOLOGY_INPUT, nodeName, node.getStartMark(), parameters,
                                                node.getEndMark(), propertyName));
<<<<<<< HEAD
                            }
                        }
                    } else if (propertyValue instanceof PropertyValue<?>) {
                        try {
                            constraintPropertyService.checkPropertyConstraint(propertyName, ((PropertyValue<?>) propertyValue).getValue(), propertyDefinition,
                                    archiveRoot);
                        } catch (ConstraintValueDoNotMatchPropertyTypeException | ConstraintViolationException e) {
                            StringBuilder problem = new StringBuilder("Validation issue ");
                            if (e.getConstraintInformation() != null) {
                                problem.append("for " + e.getConstraintInformation().toString());
=======
>>>>>>> 695dea93
                            }
                            problem.append(e.getMessage());
                            context.getParsingErrors().add(
                                    new ParsingError(ParsingErrorLevel.ERROR, ErrorCode.VALIDATION_ERROR, nodeName, node.getStartMark(), problem.toString(),
                                            node.getEndMark(), propertyName));
                        }
                    } else if (propertyValue instanceof PropertyValue<?>) {
                        try {
                            constraintPropertyService.checkPropertyConstraint(propertyName, ((PropertyValue<?>) propertyValue).getValue(), propertyDefinition,
                                    archiveRoot);
                        } catch (ConstraintValueDoNotMatchPropertyTypeException | ConstraintViolationException e) {
                            StringBuilder problem = new StringBuilder("Validation issue ");
                            if (e.getConstraintInformation() != null) {
                                problem.append("for " + e.getConstraintInformation().toString());
                            }
                            problem.append(e.getMessage());
                            context.getParsingErrors().add(
                                    new ParsingError(ParsingErrorLevel.ERROR, ErrorCode.VALIDATION_ERROR, nodeName, node.getStartMark(), problem.toString(),
                                            node.getEndMark(), propertyName));
                        }
                    }
                }
            }
        }

        // manage the workflows
        TopologyContext topologyContext = workflowBuilderService.buildCachedTopologyContext(new TopologyContext() {
            @Override
            public Topology getTopology() {
                return instance;
            }
            @Override
            public <T extends IndexedToscaElement> T findElement(Class<T> clazz, String id) {
                return ToscaParsingUtil.getElementFromArchiveOrDependencies(clazz, id, archiveRoot, searchService);
            }
        });
        finalizeParsedWorkflows(topologyContext, context, node);
        workflowBuilderService.initWorkflows(topologyContext);

    }

    /**
     * Called after yaml parsing.
     */
    private void finalizeParsedWorkflows(TopologyContext topologyContext, ParsingContextExecution context, Node node) {
        if (topologyContext.getTopology().getWorkflows() == null || topologyContext.getTopology().getWorkflows().isEmpty()) {
            return;
        }
        for (Workflow wf : topologyContext.getTopology().getWorkflows().values()) {
            wf.setStandard(WorkflowUtils.isStandardWorkflow(wf));
            if (wf.getSteps() != null) {
                for (AbstractStep step : wf.getSteps().values()) {
                    if (step.getFollowingSteps() != null) {
                        Iterator<String> followingIds = step.getFollowingSteps().iterator();
                        while (followingIds.hasNext()) {
                            String followingId = followingIds.next();
                            AbstractStep followingStep = wf.getSteps().get(followingId);
                            if (followingStep == null) {
                                followingIds.remove();
                                // TODO: add an error in parsing context ?
                                context.getParsingErrors().add(
                                        new ParsingError(ParsingErrorLevel.WARNING, ErrorCode.UNKNWON_WORKFLOW_STEP, null, node.getStartMark(), null, node
                                                .getEndMark(), followingId));
                            } else {
                                followingStep.addPreceding(step.getName());
                            }
                        }
                    }
                    if (step instanceof NodeActivityStep) {
                        AbstractActivity activity = ((NodeActivityStep) step).getActivity();
                        if (activity == null) {
                            // add an error ?
                        } else {
                            activity.setNodeId(((NodeActivityStep) step).getNodeId());
                        }
                    }
                }
            }
            WorkflowUtils.fillHostId(wf, topologyContext);
            int errorCount = workflowBuilderService.validateWorkflow(topologyContext, wf);
            if (errorCount > 0) {
                context.getParsingErrors().add(
                        new ParsingError(ParsingErrorLevel.WARNING, ErrorCode.WORKFLOW_HAS_ERRORS, null, node.getStartMark(), null, node.getEndMark(), wf
                                .getName()));
            }
        }
    }
    
    private <T extends IndexedInheritableToscaElement> void mergeHierarchy(Map<String, T> indexedElements, ArchiveRoot archiveRoot) {
        if (indexedElements == null) {
            return;
        }
        for (T element : indexedElements.values()) {
            mergeHierarchy(element, archiveRoot);
        }
    }

    private <T extends IndexedInheritableToscaElement> void mergeHierarchy(T indexedElement, ArchiveRoot archiveRoot) {
        List<String> derivedFrom = indexedElement.getDerivedFrom();
        if (derivedFrom == null) {
            return;
        }
        Map<String, T> hierarchy = Maps.newHashMap();
        for (String parentId : derivedFrom) {
            T parentElement = (T) ToscaParsingUtil.getElementFromArchiveOrDependencies(indexedElement.getClass(), parentId, archiveRoot, searchService);
            hierarchy.put(parentElement.getId(), parentElement);
        }
        List<T> hierarchyList = IndexedModelUtils.orderByDerivedFromHierarchy(hierarchy);
        hierarchyList.add(indexedElement);
        for (int i = 0; i < hierarchyList.size() - 1; i++) {
            T from = hierarchyList.get(i);
            T to = hierarchyList.get(i + 1);
            if (Objects.equal(to.getArchiveName(), archiveRoot.getArchive().getName())
                    && Objects.equal(to.getArchiveVersion(), archiveRoot.getArchive().getVersion())) {
                // we only merge element that come with current archive (the one we are parsing).
                // by this way, we don't remerge existing elements
                IndexedModelUtils.mergeInheritableIndex(from, to);
            }
        }
    }

}<|MERGE_RESOLUTION|>--- conflicted
+++ resolved
@@ -20,10 +20,7 @@
 import alien4cloud.model.components.IndexedNodeType;
 import alien4cloud.model.components.PropertyDefinition;
 import alien4cloud.model.components.PropertyValue;
-<<<<<<< HEAD
-=======
 import alien4cloud.model.components.IndexedToscaElement;
->>>>>>> 695dea93
 import alien4cloud.model.topology.NodeGroup;
 import alien4cloud.model.topology.NodeTemplate;
 import alien4cloud.model.topology.Topology;
@@ -60,12 +57,9 @@
     @Resource
     private ConstraintPropertyService constraintPropertyService;
 
-<<<<<<< HEAD
-=======
     @Resource
     private WorkflowsBuilderService workflowBuilderService;
 
->>>>>>> 695dea93
     @Override
     public String getName() {
         return KEY;
@@ -91,19 +85,12 @@
                     new ParsingError(ParsingErrorLevel.WARNING, ErrorCode.EMPTY_TOPOLOGY, null, node.getStartMark(), null, node.getEndMark(), ""));
         }
 
-<<<<<<< HEAD
-        ArchiveRoot archiveRoot = (ArchiveRoot) context.getRoot().getWrappedInstance();
-=======
         final ArchiveRoot archiveRoot = (ArchiveRoot) context.getRoot().getWrappedInstance();
->>>>>>> 695dea93
         Set<CSARDependency> dependencies = archiveRoot.getArchive().getDependencies();
         if (dependencies != null) {
             instance.setDependencies(dependencies);
         }
-<<<<<<< HEAD
-=======
-
->>>>>>> 695dea93
+
         // here we need to check that the group members really exist
         if (instance.getGroups() != null && !instance.getGroups().isEmpty()) {
             int i = 0;
@@ -164,24 +151,7 @@
                                 context.getParsingErrors().add(
                                         new ParsingError(ParsingErrorLevel.ERROR, ErrorCode.MISSING_TOPOLOGY_INPUT, nodeName, node.getStartMark(), parameters,
                                                 node.getEndMark(), propertyName));
-<<<<<<< HEAD
                             }
-                        }
-                    } else if (propertyValue instanceof PropertyValue<?>) {
-                        try {
-                            constraintPropertyService.checkPropertyConstraint(propertyName, ((PropertyValue<?>) propertyValue).getValue(), propertyDefinition,
-                                    archiveRoot);
-                        } catch (ConstraintValueDoNotMatchPropertyTypeException | ConstraintViolationException e) {
-                            StringBuilder problem = new StringBuilder("Validation issue ");
-                            if (e.getConstraintInformation() != null) {
-                                problem.append("for " + e.getConstraintInformation().toString());
-=======
->>>>>>> 695dea93
-                            }
-                            problem.append(e.getMessage());
-                            context.getParsingErrors().add(
-                                    new ParsingError(ParsingErrorLevel.ERROR, ErrorCode.VALIDATION_ERROR, nodeName, node.getStartMark(), problem.toString(),
-                                            node.getEndMark(), propertyName));
                         }
                     } else if (propertyValue instanceof PropertyValue<?>) {
                         try {
