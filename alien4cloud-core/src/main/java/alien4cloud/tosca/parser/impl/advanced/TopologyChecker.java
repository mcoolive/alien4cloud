package alien4cloud.tosca.parser.impl.advanced;

import java.util.Iterator;
import java.util.List;
import java.util.Map;
import java.util.Map.Entry;
import java.util.Set;

import javax.annotation.Resource;

import org.springframework.stereotype.Component;
import org.yaml.snakeyaml.nodes.Node;

import alien4cloud.component.ICSARRepositorySearchService;
import alien4cloud.model.components.AbstractPropertyValue;
import alien4cloud.model.components.CSARDependency;
import alien4cloud.model.components.FunctionPropertyValue;
import alien4cloud.model.components.IndexedInheritableToscaElement;
import alien4cloud.model.components.IndexedModelUtils;
<<<<<<< HEAD
import alien4cloud.model.components.IndexedNodeType;
import alien4cloud.model.components.PropertyDefinition;
import alien4cloud.model.components.PropertyValue;
=======
import alien4cloud.model.components.IndexedToscaElement;
>>>>>>> 7d04629f
import alien4cloud.model.topology.NodeGroup;
import alien4cloud.model.topology.NodeTemplate;
import alien4cloud.model.topology.Topology;
import alien4cloud.paas.wf.AbstractActivity;
import alien4cloud.paas.wf.AbstractStep;
import alien4cloud.paas.wf.NodeActivityStep;
import alien4cloud.paas.wf.Workflow;
import alien4cloud.paas.wf.WorkflowsBuilderService;
import alien4cloud.paas.wf.WorkflowsBuilderService.TopologyContext;
import alien4cloud.paas.wf.util.WorkflowUtils;
import alien4cloud.tosca.model.ArchiveRoot;
import alien4cloud.tosca.parser.IChecker;
import alien4cloud.tosca.parser.ParsingContextExecution;
import alien4cloud.tosca.parser.ParsingError;
import alien4cloud.tosca.parser.ParsingErrorLevel;
import alien4cloud.tosca.parser.ToscaParsingUtil;
import alien4cloud.tosca.parser.impl.ErrorCode;
import alien4cloud.tosca.properties.constraints.exception.ConstraintValueDoNotMatchPropertyTypeException;
import alien4cloud.tosca.properties.constraints.exception.ConstraintViolationException;
import alien4cloud.utils.services.ConstraintPropertyService;

import com.google.common.base.Objects;
import com.google.common.collect.Maps;
import com.google.common.collect.Sets;

@Component
public class TopologyChecker implements IChecker<Topology> {

    private static final String KEY = "topologyChecker";

    @Resource
    private ICSARRepositorySearchService searchService;

    @Resource
<<<<<<< HEAD
    private ConstraintPropertyService constraintPropertyService;
=======
    private WorkflowsBuilderService workflowBuilderService;
>>>>>>> 7d04629f

    @Override
    public String getName() {
        return KEY;
    }

    @Override
    public void before(ParsingContextExecution context, Node node) {
        ArchiveRoot archiveRoot = (ArchiveRoot) context.getRoot().getWrappedInstance();

        // we need that node types inherited stuffs have to be merged before we start parsing node templates and requirements
        mergeHierarchy(archiveRoot.getArtifactTypes(), archiveRoot);
        mergeHierarchy(archiveRoot.getCapabilityTypes(), archiveRoot);
        mergeHierarchy(archiveRoot.getNodeTypes(), archiveRoot);
        mergeHierarchy(archiveRoot.getDataTypes(), archiveRoot);
        mergeHierarchy(archiveRoot.getRelationshipTypes(), archiveRoot);
    }

    @Override
    public void check(final Topology instance, ParsingContextExecution context, Node node) {
        if (instance.isEmpty()) {
            // if the topology doesn't contains any node template it won't be imported so add a warning.
            context.getParsingErrors().add(
                    new ParsingError(ParsingErrorLevel.WARNING, ErrorCode.EMPTY_TOPOLOGY, null, node.getStartMark(), null, node.getEndMark(), ""));
        }

<<<<<<< HEAD
        ArchiveRoot archiveRoot = (ArchiveRoot) context.getRoot().getWrappedInstance();
        Set<CSARDependency> dependencies = archiveRoot.getArchive().getDependencies();
        if (dependencies != null) {
            instance.setDependencies(dependencies);
        }
=======
        final ArchiveRoot archiveRoot = (ArchiveRoot) context.getRoot().getWrappedInstance();

        Set<CSARDependency> topologyDeps = new HashSet<CSARDependency>(archiveRoot.getArchive().getDependencies());
        instance.setDependencies(topologyDeps);
>>>>>>> 7d04629f

        // here we need to check that the group members really exist
        if (instance.getGroups() != null && !instance.getGroups().isEmpty()) {
            int i = 0;
            for (NodeGroup nodeGroup : instance.getGroups().values()) {
                nodeGroup.setIndex(i++);
                Iterator<String> groupMembers = nodeGroup.getMembers().iterator();
                while (groupMembers.hasNext()) {
                    String nodeTemplateId = groupMembers.next();
                    NodeTemplate nodeTemplate = instance.getNodeTemplates().get(nodeTemplateId);
                    if (nodeTemplate == null) {
                        // add an error to the context
                        context.getParsingErrors().add(
                                new ParsingError(ParsingErrorLevel.WARNING, ErrorCode.UNKOWN_GROUP_MEMBER, null, node.getStartMark(), null, node.getEndMark(),
                                        nodeTemplateId));
                        // and remove the member
                        groupMembers.remove();
                    } else {
                        Set<String> groups = nodeTemplate.getGroups();
                        if (groups == null) {
                            groups = Sets.newHashSet();
                            nodeTemplate.setGroups(groups);
                        }
                        groups.add(nodeGroup.getName());
                    }
                }
            }
        }

        // check properties inputs validity
        if (instance.getNodeTemplates() != null && !instance.getNodeTemplates().isEmpty()) {
            for (Entry<String, NodeTemplate> nodeEntry : instance.getNodeTemplates().entrySet()) {
                String nodeName = nodeEntry.getKey();
                NodeTemplate nodeTemplate = nodeEntry.getValue();
                if (nodeEntry.getValue().getProperties() == null) {
                    continue;
                }
                IndexedNodeType nodeType = ToscaParsingUtil.getNodeTypeFromArchiveOrDependencies(nodeTemplate.getType(), archiveRoot, searchService);
                if (nodeType == null) {
                    // Already caught in NodeTemplateChecker
                    continue;
                }
                for (Entry<String, AbstractPropertyValue> propertyEntry : nodeEntry.getValue().getProperties().entrySet()) {
                    String propertyName = propertyEntry.getKey();
                    AbstractPropertyValue propertyValue = propertyEntry.getValue();
                    if (nodeType.getProperties() == null || !nodeType.getProperties().containsKey(propertyName)) {
                        context.getParsingErrors().add(
                                new ParsingError(ParsingErrorLevel.ERROR, ErrorCode.UNRECOGNIZED_PROPERTY, nodeName, node.getStartMark(), "Property "
                                        + propertyName + " does not exist in type " + nodeType.getElementId(), node.getEndMark(), propertyName));
                        continue;
                    }
                    PropertyDefinition propertyDefinition = nodeType.getProperties().get(propertyName);
                    if (propertyValue instanceof FunctionPropertyValue) {
                        FunctionPropertyValue function = (FunctionPropertyValue) propertyValue;
                        String parameters = function.getParameters().get(0);
                        // check get_input only
                        if (function.getFunction().equals("get_input")) {
                            if (instance.getInputs() == null || !instance.getInputs().keySet().contains(parameters)) {
                                context.getParsingErrors().add(
                                        new ParsingError(ParsingErrorLevel.ERROR, ErrorCode.MISSING_TOPOLOGY_INPUT, nodeName, node.getStartMark(), parameters,
                                                node.getEndMark(), propertyName));
                            }
                        }
                    } else if (propertyValue instanceof PropertyValue<?>) {
                        try {
                            constraintPropertyService.checkPropertyConstraint(propertyName, ((PropertyValue<?>) propertyValue).getValue(), propertyDefinition,
                                    archiveRoot);
                        } catch (ConstraintValueDoNotMatchPropertyTypeException | ConstraintViolationException e) {
                            StringBuilder problem = new StringBuilder("Validation issue ");
                            if (e.getConstraintInformation() != null) {
                                problem.append("for " + e.getConstraintInformation().toString());
                            }
                            problem.append(e.getMessage());
                            context.getParsingErrors().add(
                                    new ParsingError(ParsingErrorLevel.ERROR, ErrorCode.VALIDATION_ERROR, nodeName, node.getStartMark(), problem.toString(),
                                            node.getEndMark(), propertyName));
                        }
                    }
                }
            }
        }

        // manage the workflows
        TopologyContext topologyContext = workflowBuilderService.buildCachedTopologyContext(new TopologyContext() {
            @Override
            public Topology getTopology() {
                return instance;
            }
            @Override
            public <T extends IndexedToscaElement> T findElement(Class<T> clazz, String id) {
                return ToscaParsingUtil.getElementFromArchiveOrDependencies(clazz, id, archiveRoot, searchService);
            }
        });
        finalizeParsedWorkflows(topologyContext, context, node);
        workflowBuilderService.initWorkflows(topologyContext);

    }

    /**
     * Called after yaml parsing.
     */
    private void finalizeParsedWorkflows(TopologyContext topologyContext, ParsingContextExecution context, Node node) {
        if (topologyContext.getTopology().getWorkflows() == null || topologyContext.getTopology().getWorkflows().isEmpty()) {
            return;
        }
        for (Workflow wf : topologyContext.getTopology().getWorkflows().values()) {
            wf.setStandard(WorkflowUtils.isStandardWorkflow(wf));
            if (wf.getSteps() != null) {
                for (AbstractStep step : wf.getSteps().values()) {
                    if (step.getFollowingSteps() != null) {
                        Iterator<String> followingIds = step.getFollowingSteps().iterator();
                        while (followingIds.hasNext()) {
                            String followingId = followingIds.next();
                            AbstractStep followingStep = wf.getSteps().get(followingId);
                            if (followingStep == null) {
                                followingIds.remove();
                                // TODO: add an error in parsing context ?
                                context.getParsingErrors().add(
                                        new ParsingError(ParsingErrorLevel.WARNING, ErrorCode.UNKNWON_WORKFLOW_STEP, null, node.getStartMark(), null, node
                                                .getEndMark(), followingId));
                            } else {
                                followingStep.addPreceding(step.getName());
                            }
                        }
                    }
                    if (step instanceof NodeActivityStep) {
                        AbstractActivity activity = ((NodeActivityStep) step).getActivity();
                        if (activity == null) {
                            // add an error ?
                        } else {
                            activity.setNodeId(((NodeActivityStep) step).getNodeId());
                        }
                    }
                }
            }
            WorkflowUtils.fillHostId(wf, topologyContext);
            int errorCount = workflowBuilderService.validateWorkflow(topologyContext, wf);
            if (errorCount > 0) {
                context.getParsingErrors().add(
                        new ParsingError(ParsingErrorLevel.WARNING, ErrorCode.WORKFLOW_HAS_ERRORS, null, node.getStartMark(), null, node.getEndMark(), wf
                                .getName()));
            }
        }
    }
    
    private <T extends IndexedInheritableToscaElement> void mergeHierarchy(Map<String, T> indexedElements, ArchiveRoot archiveRoot) {
        if (indexedElements == null) {
            return;
        }
        for (T element : indexedElements.values()) {
            mergeHierarchy(element, archiveRoot);
        }
    }

    private <T extends IndexedInheritableToscaElement> void mergeHierarchy(T indexedElement, ArchiveRoot archiveRoot) {
        List<String> derivedFrom = indexedElement.getDerivedFrom();
        if (derivedFrom == null) {
            return;
        }
        Map<String, T> hierarchy = Maps.newHashMap();
        for (String parentId : derivedFrom) {
            T parentElement = (T) ToscaParsingUtil.getElementFromArchiveOrDependencies(indexedElement.getClass(), parentId, archiveRoot, searchService);
            hierarchy.put(parentElement.getId(), parentElement);
        }
        List<T> hierarchyList = IndexedModelUtils.orderByDerivedFromHierarchy(hierarchy);
        hierarchyList.add(indexedElement);
        for (int i = 0; i < hierarchyList.size() - 1; i++) {
            T from = hierarchyList.get(i);
            T to = hierarchyList.get(i + 1);
            if (Objects.equal(to.getArchiveName(), archiveRoot.getArchive().getName())
                    && Objects.equal(to.getArchiveVersion(), archiveRoot.getArchive().getVersion())) {
                // we only merge element that come with current archive (the one we are parsing).
                // by this way, we don't remerge existing elements
                IndexedModelUtils.mergeInheritableIndex(from, to);
            }
        }
    }

}<|MERGE_RESOLUTION|>--- conflicted
+++ resolved
@@ -17,13 +17,10 @@
 import alien4cloud.model.components.FunctionPropertyValue;
 import alien4cloud.model.components.IndexedInheritableToscaElement;
 import alien4cloud.model.components.IndexedModelUtils;
-<<<<<<< HEAD
 import alien4cloud.model.components.IndexedNodeType;
 import alien4cloud.model.components.PropertyDefinition;
 import alien4cloud.model.components.PropertyValue;
-=======
 import alien4cloud.model.components.IndexedToscaElement;
->>>>>>> 7d04629f
 import alien4cloud.model.topology.NodeGroup;
 import alien4cloud.model.topology.NodeTemplate;
 import alien4cloud.model.topology.Topology;
@@ -58,11 +55,10 @@
     private ICSARRepositorySearchService searchService;
 
     @Resource
-<<<<<<< HEAD
     private ConstraintPropertyService constraintPropertyService;
-=======
+
+    @Resource
     private WorkflowsBuilderService workflowBuilderService;
->>>>>>> 7d04629f
 
     @Override
     public String getName() {
@@ -89,18 +85,11 @@
                     new ParsingError(ParsingErrorLevel.WARNING, ErrorCode.EMPTY_TOPOLOGY, null, node.getStartMark(), null, node.getEndMark(), ""));
         }
 
-<<<<<<< HEAD
-        ArchiveRoot archiveRoot = (ArchiveRoot) context.getRoot().getWrappedInstance();
+        final ArchiveRoot archiveRoot = (ArchiveRoot) context.getRoot().getWrappedInstance();
         Set<CSARDependency> dependencies = archiveRoot.getArchive().getDependencies();
         if (dependencies != null) {
             instance.setDependencies(dependencies);
         }
-=======
-        final ArchiveRoot archiveRoot = (ArchiveRoot) context.getRoot().getWrappedInstance();
-
-        Set<CSARDependency> topologyDeps = new HashSet<CSARDependency>(archiveRoot.getArchive().getDependencies());
-        instance.setDependencies(topologyDeps);
->>>>>>> 7d04629f
 
         // here we need to check that the group members really exist
         if (instance.getGroups() != null && !instance.getGroups().isEmpty()) {
