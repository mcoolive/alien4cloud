package alien4cloud.utils.services;

import java.util.List;
import java.util.Map;

import javax.inject.Inject;

import org.springframework.stereotype.Service;

import com.google.common.collect.Maps;

import alien4cloud.exception.InvalidArgumentException;
import alien4cloud.model.components.*;
import alien4cloud.model.topology.Capability;
import alien4cloud.model.topology.NodeTemplate;
import alien4cloud.tosca.properties.constraints.exception.ConstraintValueDoNotMatchPropertyTypeException;
import alien4cloud.tosca.properties.constraints.exception.ConstraintViolationException;
<<<<<<< HEAD
=======
import alien4cloud.utils.services.DependencyService.DependencyContext;
>>>>>>> ac3c63bf

/**
 * Service to set and check constraints on properties.
 */
@Service
public class PropertyService {
    @Inject
    private ConstraintPropertyService constraintPropertyService;

    public void setPropertyValue(Map<String, AbstractPropertyValue> properties, PropertyDefinition propertyDefinition, String propertyName,
            Object propertyValue) throws ConstraintValueDoNotMatchPropertyTypeException, ConstraintViolationException {
        // take the default value
        if (propertyValue == null) {
            // no check here, the default value has to be valid at parse time
            properties.put(propertyName, propertyDefinition.getDefault());
            return;
        }

        // if the default value is also empty, we set the property value to null
        constraintPropertyService.checkPropertyConstraint(propertyName, propertyValue, propertyDefinition, dependencyContext);
        if (propertyValue instanceof String) {
            // constraintPropertyService.checkSimplePropertyConstraint(propertyName, (String) propertyValue, propertyDefinition);
            properties.put(propertyName, new ScalarPropertyValue((String) propertyValue));
        } else if (propertyValue instanceof Map) {
            properties.put(propertyName, new ComplexPropertyValue((Map<String, Object>) propertyValue));
        } else if (propertyValue instanceof List) {
            properties.put(propertyName, new ListPropertyValue((List<Object>) propertyValue));
        } else {
<<<<<<< HEAD
            if (propertyValue instanceof String) {
                constraintPropertyService.checkPropertyConstraint(propertyName, propertyValue, propertyDefinition);
                // constraintPropertyService.checkSimplePropertyConstraint(propertyName, (String) propertyValue, propertyDefinition);
                properties.put(propertyName, new ScalarPropertyValue((String) propertyValue));
            } else if (propertyValue instanceof Map) {
                // TODO check complex constraints.
                properties.put(propertyName, new ComplexPropertyValue((Map<String, Object>) propertyValue));
            } else if (propertyValue instanceof List) {
                // TODO check complex constraints.
                properties.put(propertyName, new ListPropertyValue((List<Object>) propertyValue));
            } else {
                throw new InvalidArgumentException("Property type " + propertyValue.getClass().getName() + " is invalid");
            }
=======
            throw new InvalidArgumentException("Property type " + propertyValue.getClass().getName() + " is invalid");
>>>>>>> ac3c63bf
        }
    }

    /**
     * Set value for a property
     *
     * @param nodeTemplate the node template
     * @param propertyDefinition the definition of the property to be set
     * @param propertyName the name of the property to set
     * @param propertyValue the value to be set
     */
<<<<<<< HEAD
    public void setPropertyValue(NodeTemplate nodeTemplate, PropertyDefinition propertyDefinition, String propertyName, Object propertyValue)
            throws ConstraintValueDoNotMatchPropertyTypeException, ConstraintViolationException {
=======
    public void setPropertyValue(NodeTemplate nodeTemplate, PropertyDefinition propertyDefinition, String propertyName, Object propertyValue,
            DependencyContext dependencyContext) throws ConstraintValueDoNotMatchPropertyTypeException, ConstraintViolationException {
>>>>>>> ac3c63bf
        if (nodeTemplate.getProperties() == null) {
            nodeTemplate.setProperties(Maps.<String, AbstractPropertyValue> newHashMap());
        }
        setPropertyValue(nodeTemplate.getProperties(), propertyDefinition, propertyName, propertyValue);
    }

    /**
     * Set value for a capability property
     *
     * @param capability the capability
     * @param propertyDefinition the definition of the property
     * @param propertyName the name of the property
     * @param propertyValue the value of the property
     */
<<<<<<< HEAD
    public void setCapabilityPropertyValue(Capability capability, PropertyDefinition propertyDefinition, String propertyName, Object propertyValue)
            throws ConstraintValueDoNotMatchPropertyTypeException, ConstraintViolationException {
=======
    public void setCapabilityPropertyValue(Capability capability, PropertyDefinition propertyDefinition, String propertyName, Object propertyValue,
            DependencyContext dependencyContext) throws ConstraintValueDoNotMatchPropertyTypeException, ConstraintViolationException {
>>>>>>> ac3c63bf
        if (capability.getProperties() == null) {
            capability.setProperties(Maps.<String, AbstractPropertyValue> newHashMap());
        }
        setPropertyValue(capability.getProperties(), propertyDefinition, propertyName, propertyValue);
    }
}<|MERGE_RESOLUTION|>--- conflicted
+++ resolved
@@ -15,10 +15,7 @@
 import alien4cloud.model.topology.NodeTemplate;
 import alien4cloud.tosca.properties.constraints.exception.ConstraintValueDoNotMatchPropertyTypeException;
 import alien4cloud.tosca.properties.constraints.exception.ConstraintViolationException;
-<<<<<<< HEAD
-=======
 import alien4cloud.utils.services.DependencyService.DependencyContext;
->>>>>>> ac3c63bf
 
 /**
  * Service to set and check constraints on properties.
@@ -29,7 +26,7 @@
     private ConstraintPropertyService constraintPropertyService;
 
     public void setPropertyValue(Map<String, AbstractPropertyValue> properties, PropertyDefinition propertyDefinition, String propertyName,
-            Object propertyValue) throws ConstraintValueDoNotMatchPropertyTypeException, ConstraintViolationException {
+            Object propertyValue, DependencyContext dependencyContext) throws ConstraintValueDoNotMatchPropertyTypeException, ConstraintViolationException {
         // take the default value
         if (propertyValue == null) {
             // no check here, the default value has to be valid at parse time
@@ -47,23 +44,7 @@
         } else if (propertyValue instanceof List) {
             properties.put(propertyName, new ListPropertyValue((List<Object>) propertyValue));
         } else {
-<<<<<<< HEAD
-            if (propertyValue instanceof String) {
-                constraintPropertyService.checkPropertyConstraint(propertyName, propertyValue, propertyDefinition);
-                // constraintPropertyService.checkSimplePropertyConstraint(propertyName, (String) propertyValue, propertyDefinition);
-                properties.put(propertyName, new ScalarPropertyValue((String) propertyValue));
-            } else if (propertyValue instanceof Map) {
-                // TODO check complex constraints.
-                properties.put(propertyName, new ComplexPropertyValue((Map<String, Object>) propertyValue));
-            } else if (propertyValue instanceof List) {
-                // TODO check complex constraints.
-                properties.put(propertyName, new ListPropertyValue((List<Object>) propertyValue));
-            } else {
-                throw new InvalidArgumentException("Property type " + propertyValue.getClass().getName() + " is invalid");
-            }
-=======
             throw new InvalidArgumentException("Property type " + propertyValue.getClass().getName() + " is invalid");
->>>>>>> ac3c63bf
         }
     }
 
@@ -75,17 +56,12 @@
      * @param propertyName the name of the property to set
      * @param propertyValue the value to be set
      */
-<<<<<<< HEAD
-    public void setPropertyValue(NodeTemplate nodeTemplate, PropertyDefinition propertyDefinition, String propertyName, Object propertyValue)
-            throws ConstraintValueDoNotMatchPropertyTypeException, ConstraintViolationException {
-=======
     public void setPropertyValue(NodeTemplate nodeTemplate, PropertyDefinition propertyDefinition, String propertyName, Object propertyValue,
             DependencyContext dependencyContext) throws ConstraintValueDoNotMatchPropertyTypeException, ConstraintViolationException {
->>>>>>> ac3c63bf
         if (nodeTemplate.getProperties() == null) {
             nodeTemplate.setProperties(Maps.<String, AbstractPropertyValue> newHashMap());
         }
-        setPropertyValue(nodeTemplate.getProperties(), propertyDefinition, propertyName, propertyValue);
+        setPropertyValue(nodeTemplate.getProperties(), propertyDefinition, propertyName, propertyValue, dependencyContext);
     }
 
     /**
@@ -96,16 +72,11 @@
      * @param propertyName the name of the property
      * @param propertyValue the value of the property
      */
-<<<<<<< HEAD
-    public void setCapabilityPropertyValue(Capability capability, PropertyDefinition propertyDefinition, String propertyName, Object propertyValue)
-            throws ConstraintValueDoNotMatchPropertyTypeException, ConstraintViolationException {
-=======
     public void setCapabilityPropertyValue(Capability capability, PropertyDefinition propertyDefinition, String propertyName, Object propertyValue,
             DependencyContext dependencyContext) throws ConstraintValueDoNotMatchPropertyTypeException, ConstraintViolationException {
->>>>>>> ac3c63bf
         if (capability.getProperties() == null) {
             capability.setProperties(Maps.<String, AbstractPropertyValue> newHashMap());
         }
-        setPropertyValue(capability.getProperties(), propertyDefinition, propertyName, propertyValue);
+        setPropertyValue(capability.getProperties(), propertyDefinition, propertyName, propertyValue, dependencyContext);
     }
 }