--- conflicted
+++ resolved
@@ -76,9 +76,7 @@
         return topology;
     }
 
-<<<<<<< HEAD
     @Override
-=======
     public Topology get(String id) {
         return alienDAO.findById(Topology.class, id);
     }
@@ -89,7 +87,7 @@
      * @param id The id to check.
      * @return True if a topology with the given id exists, false if not.
      */
->>>>>>> 1ca00523
+    @Override
     public boolean exists(String id) {
         return alienDAO.buildQuery(Topology.class).setFilters(singleKeyFilter("id", id)).count() > 0;
     }
