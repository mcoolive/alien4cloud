package org.alien4cloud.tosca.catalog.index;

<<<<<<< HEAD
import alien4cloud.common.AlienConstants;
import alien4cloud.exception.AlreadyExistException;
import alien4cloud.utils.VersionUtil;
import alien4cloud.utils.version.Version;
import org.alien4cloud.tosca.catalog.ArchiveDelegateType;
import org.alien4cloud.tosca.model.Csar;
=======
import static alien4cloud.dao.FilterUtil.fromKeyValueCouples;
import static alien4cloud.dao.FilterUtil.singleKeyFilter;

import java.util.Map;

import alien4cloud.common.AlienConstants;
>>>>>>> 9beecc99
import org.alien4cloud.tosca.model.templates.Topology;
import org.apache.commons.lang3.StringUtils;
import org.elasticsearch.index.query.QueryBuilders;
import org.springframework.stereotype.Service;

/**
 * Service responsible for indexing and updating topologies.
 */
@Service
public class TopologyCatalogService extends AbstractToscaIndexSearchService<Topology> {

    @Override
    protected Topology[] getArray(int size) {
        return new Topology[size];
    }

    @Override
    protected String getAggregationField() {
        return "archiveName";
    }

    /**
<<<<<<< HEAD
     * Creates a topology and register it as a template in the catalog
     *
     * @param name        The name of the topology template
     * @param description The description of the topology template
     * @param version     The version of the topology
     * @return The @{@link Topology} newly created
     */
    public Topology createTopologyAsTemplate(String name, String description, String version) {
        Topology topology = new Topology();

        // Every version of a topology template has a Cloud Service Archive
        String delegateType = ArchiveDelegateType.CATALOG.toString();
        Csar csar = new Csar(name, StringUtils.isNotBlank(version) ? version : VersionUtil.DEFAULT_VERSION_NAME);
        csar.setWorkspace(AlienConstants.GLOBAL_WORKSPACE_ID);
        csar.setDelegateType(delegateType);
        ensureUniqueness(Csar.class, csar.getId());

        topology.setArchiveName(csar.getName());
        topology.setArchiveVersion(csar.getVersion());
        topology.setNestedVersion(new Version(topology.getArchiveVersion()));
        topology.setWorkspace(csar.getWorkspace());
        ensureUniqueness(Topology.class, topology.getId());

        alienDAO.save(csar);
        alienDAO.save(topology);

        return topology;
    }

    private void ensureUniqueness(Class<?> clazz, String id) {
        long count = alienDAO.count(clazz, QueryBuilders.idsQuery().ids(id));
        if (count > 0) {
            throw new AlreadyExistException("Object already exist");
        }
=======
     * Get all topologies matching the given set of filters.
     *
     * @param filters The filters to query the topologies.
     * @return Return the matching
     */
    public Topology[] getAll(Map<String, String[]> filters, String archiveName) {
        return searchDAO.buildQuery(Topology.class)
                .setFilters(fromKeyValueCouples(filters, "workspace", AlienConstants.GLOBAL_WORKSPACE_ID, "archiveName", archiveName)).prepareSearch()
                .search(0, Integer.MAX_VALUE).getData();
>>>>>>> 9beecc99
    }
}<|MERGE_RESOLUTION|>--- conflicted
+++ resolved
@@ -1,30 +1,29 @@
 package org.alien4cloud.tosca.catalog.index;
 
-<<<<<<< HEAD
 import alien4cloud.common.AlienConstants;
 import alien4cloud.exception.AlreadyExistException;
 import alien4cloud.utils.VersionUtil;
 import alien4cloud.utils.version.Version;
 import org.alien4cloud.tosca.catalog.ArchiveDelegateType;
 import org.alien4cloud.tosca.model.Csar;
-=======
+import org.alien4cloud.tosca.model.templates.Topology;
+import org.apache.commons.lang3.StringUtils;
+import org.springframework.stereotype.Service;
+
+import javax.inject.Inject;
+import java.util.Map;
+
 import static alien4cloud.dao.FilterUtil.fromKeyValueCouples;
 import static alien4cloud.dao.FilterUtil.singleKeyFilter;
-
-import java.util.Map;
-
-import alien4cloud.common.AlienConstants;
->>>>>>> 9beecc99
-import org.alien4cloud.tosca.model.templates.Topology;
-import org.apache.commons.lang3.StringUtils;
-import org.elasticsearch.index.query.QueryBuilders;
-import org.springframework.stereotype.Service;
 
 /**
  * Service responsible for indexing and updating topologies.
  */
 @Service
 public class TopologyCatalogService extends AbstractToscaIndexSearchService<Topology> {
+
+    @Inject
+    private CsarService csarService;
 
     @Override
     protected Topology[] getArray(int size) {
@@ -36,8 +35,14 @@
         return "archiveName";
     }
 
+    private void ensureUniqueness(String archiveName, String version) {
+        long count = csarService.count(singleKeyFilter("version", version), archiveName);
+        if (count > 0) {
+            throw new AlreadyExistException("CSAR: " + archiveName + ", Version: " + version + " already exists in the repository.");
+        }
+    }
+
     /**
-<<<<<<< HEAD
      * Creates a topology and register it as a template in the catalog
      *
      * @param name        The name of the topology template
@@ -49,17 +54,15 @@
         Topology topology = new Topology();
 
         // Every version of a topology template has a Cloud Service Archive
-        String delegateType = ArchiveDelegateType.CATALOG.toString();
         Csar csar = new Csar(name, StringUtils.isNotBlank(version) ? version : VersionUtil.DEFAULT_VERSION_NAME);
         csar.setWorkspace(AlienConstants.GLOBAL_WORKSPACE_ID);
-        csar.setDelegateType(delegateType);
-        ensureUniqueness(Csar.class, csar.getId());
+        csar.setDelegateType(ArchiveDelegateType.CATALOG.toString());
+        ensureUniqueness(csar.getName(), csar.getVersion());
 
         topology.setArchiveName(csar.getName());
         topology.setArchiveVersion(csar.getVersion());
         topology.setNestedVersion(new Version(topology.getArchiveVersion()));
         topology.setWorkspace(csar.getWorkspace());
-        ensureUniqueness(Topology.class, topology.getId());
 
         alienDAO.save(csar);
         alienDAO.save(topology);
@@ -67,21 +70,16 @@
         return topology;
     }
 
-    private void ensureUniqueness(Class<?> clazz, String id) {
-        long count = alienDAO.count(clazz, QueryBuilders.idsQuery().ids(id));
-        if (count > 0) {
-            throw new AlreadyExistException("Object already exist");
-        }
-=======
+    /**
      * Get all topologies matching the given set of filters.
      *
      * @param filters The filters to query the topologies.
+     * @param archiveName The name of the related archive
      * @return Return the matching
      */
     public Topology[] getAll(Map<String, String[]> filters, String archiveName) {
-        return searchDAO.buildQuery(Topology.class)
+        return alienDAO.buildQuery(Topology.class)
                 .setFilters(fromKeyValueCouples(filters, "workspace", AlienConstants.GLOBAL_WORKSPACE_ID, "archiveName", archiveName)).prepareSearch()
                 .search(0, Integer.MAX_VALUE).getData();
->>>>>>> 9beecc99
     }
 }