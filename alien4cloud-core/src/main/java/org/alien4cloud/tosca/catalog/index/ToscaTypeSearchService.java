package org.alien4cloud.tosca.catalog.index;

import static alien4cloud.dao.FilterUtil.fromKeyValueCouples;
import static alien4cloud.dao.FilterUtil.singleKeyFilter;

import java.util.Collections;
import java.util.List;
import java.util.Map;
import java.util.Set;

import javax.annotation.Resource;

import org.alien4cloud.tosca.model.CSARDependency;
import org.alien4cloud.tosca.model.Csar;
import org.alien4cloud.tosca.model.types.AbstractToscaType;
import org.elasticsearch.index.query.BoolQueryBuilder;
import org.elasticsearch.index.query.QueryBuilder;
import org.elasticsearch.index.query.QueryBuilders;
import org.elasticsearch.search.sort.FieldSortBuilder;
import org.elasticsearch.search.sort.SortOrder;
import org.springframework.context.annotation.Primary;
import org.springframework.stereotype.Component;

import alien4cloud.dao.IGenericSearchDAO;
import alien4cloud.dao.model.FacetedSearchResult;
import alien4cloud.exception.NotFoundException;
import alien4cloud.utils.VersionUtil;
import lombok.NonNull;
import lombok.extern.slf4j.Slf4j;

@Slf4j
@Component
@Primary
public class ToscaTypeSearchService extends AbstractToscaIndexSearchService<AbstractToscaType> implements IToscaTypeSearchService {
    @Resource(name = "alien-es-dao")
    private IGenericSearchDAO searchDAO;

    @Override
    public Csar getArchive(String archiveName, String archiveVersion) {
        return searchDAO.buildQuery(Csar.class).prepareSearch().setFilters(fromKeyValueCouples("name", archiveName, "version", archiveVersion)).find();
    }

    @Override
    public boolean hasTypes(String archiveName, String archiveVersion) {
        return searchDAO.buildQuery(AbstractToscaType.class).setFilters(fromKeyValueCouples("archiveName", archiveName, "archiveVersion", archiveVersion))
                .count() > 0;
    }

<<<<<<< HEAD
    @Override
=======
    /**
     * Get all tosca types available in the CSAR with the given name and version
     * 
     * @param archiveName archive's name
     * @param archiveVersion archive's version
     * @return all available tosca types inside the CSAR
     */
    public AbstractToscaType[] getArchiveTypes(String archiveName, String archiveVersion) {
        return searchDAO.buildQuery(AbstractToscaType.class).setFilters(fromKeyValueCouples("archiveName", archiveName, "archiveVersion", archiveVersion))
                .prepareSearch().search(0, Integer.MAX_VALUE).getData();
    }

    /**
     * Find an element based on it's type, id and version.
     *
     * @param elementType The element type.
     * @param elementId The element id.
     * @param version The element version (version of the archive that defines the element).
     * @return Return the matching
     */
>>>>>>> 1ca00523
    public <T extends AbstractToscaType> T find(Class<T> elementType, String elementId, String version) {
        return searchDAO.buildQuery(elementType).setFilters(fromKeyValueCouples("rawElementId", elementId, "archiveVersion", version)).prepareSearch().find();
    }

    @Override
    public <T extends AbstractToscaType> T findMostRecent(Class<T> elementType, String elementId) {
        return searchDAO.buildQuery(elementType).setFilters(fromKeyValueCouples("rawElementId", elementId)).prepareSearch()
                .alterSearchRequestBuilder(
                        searchRequestBuilder -> searchRequestBuilder.addSort(new FieldSortBuilder("nestedVersion.majorVersion").order(SortOrder.DESC))
                                .addSort(new FieldSortBuilder("nestedVersion.minorVersion").order(SortOrder.DESC))
                                .addSort(new FieldSortBuilder("nestedVersion.incrementalVersion").order(SortOrder.DESC))
                                .addSort(new FieldSortBuilder("nestedVersion.qualifier").order(SortOrder.DESC).missing("_first")))
                .find();
    }

    @Override
    public <T extends AbstractToscaType> T[] findAll(Class<T> elementType, String elementId) {
        return searchDAO.buildQuery(elementType).setFilters(singleKeyFilter("rawElementId", elementId)).prepareSearch().search(0, Integer.MAX_VALUE).getData();
    }

    /**
     * Build an elasticsearch query to get data tosca elements based on a set of dependencies.
     *
     * @param dependencies The set of dependencies.
     * @param keyValueFilters List of key1, value1, key2, value2 to add term filters to the query for each dependency.
     * @return
     */
    private BoolQueryBuilder getDependencyQuery(Set<CSARDependency> dependencies, String... keyValueFilters) {
        BoolQueryBuilder boolQueryBuilder = QueryBuilders.boolQuery();
        for (CSARDependency dependency : dependencies) {
            BoolQueryBuilder dependencyQuery = QueryBuilders.boolQuery();
            dependencyQuery.must(QueryBuilders.termQuery("archiveName", dependency.getName()))
                    .must(QueryBuilders.termQuery("archiveVersion", dependency.getVersion()));
            if (keyValueFilters != null) {
                for (int i = 0; i < keyValueFilters.length; i += 2) {
                    dependencyQuery.must(QueryBuilders.termQuery(keyValueFilters[i], keyValueFilters[i + 1]));
                }
            }
            boolQueryBuilder.should(dependencyQuery);
        }
        return boolQueryBuilder;
    }

    @Override
    public boolean isElementExistInDependencies(@NonNull Class<? extends AbstractToscaType> elementClass, @NonNull String elementId,
            Set<CSARDependency> dependencies) {
        if (dependencies == null || dependencies.isEmpty()) {
            return false;
        }
        return searchDAO.count(elementClass, getDependencyQuery(dependencies, "rawElementId", elementId)) > 0;
    }

    private <T extends AbstractToscaType> T getLatestVersionOfElement(Class<T> elementClass, QueryBuilder queryBuilder) {
        List<T> elements = searchDAO.customFindAll(elementClass, queryBuilder);
        if (elements != null && !elements.isEmpty()) {
            Collections.sort(elements,
                    (left, right) -> VersionUtil.parseVersion(left.getArchiveVersion()).compareTo(VersionUtil.parseVersion(right.getArchiveVersion())));
            return elements.get(elements.size() - 1);
        } else {
            return null;
        }
    }

    @Override
    public <T extends AbstractToscaType> T getElementInDependencies(Class<T> elementClass, Set<CSARDependency> dependencies, String... keyValues) {
        if (dependencies == null || dependencies.isEmpty()) {
            return null;
        }
        BoolQueryBuilder boolQueryBuilder = getDependencyQuery(dependencies, keyValues);
        return getLatestVersionOfElement(elementClass, boolQueryBuilder);
    }

    @Override
    public <T extends AbstractToscaType> T getElementInDependencies(Class<T> elementClass, String elementId, Set<CSARDependency> dependencies) {
        if (dependencies == null || dependencies.isEmpty()) {
            return null;
        }
        BoolQueryBuilder boolQueryBuilder = getDependencyQuery(dependencies, "rawElementId", elementId);
        return getLatestVersionOfElement(elementClass, boolQueryBuilder);
    }

    @Override
    public <T extends AbstractToscaType> T getRequiredElementInDependencies(Class<T> elementClass, String elementId, Set<CSARDependency> dependencies)
            throws NotFoundException {
        T element = getElementInDependencies(elementClass, elementId, dependencies);
        if (element == null) {
            throw new NotFoundException(
                    "Element elementId: <" + elementId + "> of type <" + elementClass.getSimpleName() + "> cannot be found in dependencies " + dependencies);
        }
        return element;
    }

    // we need to override for aspect purpose
    @Override
    public FacetedSearchResult search(Class<? extends AbstractToscaType> clazz, String query, Integer size, Map<String, String[]> filters) {
        return super.search(clazz, query, size, filters);
    }

    @Override
    protected AbstractToscaType[] getArray(int size) {
        return new AbstractToscaType[size];
    }

    @Override
    protected String getAggregationField() {
        return "elementId";
    }
}<|MERGE_RESOLUTION|>--- conflicted
+++ resolved
@@ -46,30 +46,13 @@
                 .count() > 0;
     }
 
-<<<<<<< HEAD
     @Override
-=======
-    /**
-     * Get all tosca types available in the CSAR with the given name and version
-     * 
-     * @param archiveName archive's name
-     * @param archiveVersion archive's version
-     * @return all available tosca types inside the CSAR
-     */
     public AbstractToscaType[] getArchiveTypes(String archiveName, String archiveVersion) {
         return searchDAO.buildQuery(AbstractToscaType.class).setFilters(fromKeyValueCouples("archiveName", archiveName, "archiveVersion", archiveVersion))
                 .prepareSearch().search(0, Integer.MAX_VALUE).getData();
     }
 
-    /**
-     * Find an element based on it's type, id and version.
-     *
-     * @param elementType The element type.
-     * @param elementId The element id.
-     * @param version The element version (version of the archive that defines the element).
-     * @return Return the matching
-     */
->>>>>>> 1ca00523
+    @Override
     public <T extends AbstractToscaType> T find(Class<T> elementType, String elementId, String version) {
         return searchDAO.buildQuery(elementType).setFilters(fromKeyValueCouples("rawElementId", elementId, "archiveVersion", version)).prepareSearch().find();
     }
