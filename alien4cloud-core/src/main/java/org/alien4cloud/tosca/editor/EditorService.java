--- conflicted
+++ resolved
@@ -1,6 +1,7 @@
 package org.alien4cloud.tosca.editor;
 
-<<<<<<< HEAD
+import static alien4cloud.utils.FileUtil.isZipFile;
+
 import java.io.BufferedWriter;
 import java.io.IOException;
 import java.io.InputStream;
@@ -14,19 +15,6 @@
 import javax.annotation.PostConstruct;
 import javax.inject.Inject;
 
-=======
-import alien4cloud.exception.NotFoundException;
-import alien4cloud.git.SimpleGitHistoryEntry;
-import alien4cloud.model.topology.Topology;
-import alien4cloud.security.AuthorizationUtil;
-import alien4cloud.topology.TopologyDTO;
-import alien4cloud.topology.TopologyService;
-import alien4cloud.topology.TopologyServiceCore;
-import alien4cloud.utils.CollectionUtils;
-import alien4cloud.utils.ReflectionUtil;
-import com.google.common.collect.Lists;
-import com.google.common.collect.Maps;
->>>>>>> 77503c01
 import org.alien4cloud.tosca.editor.exception.EditionConcurrencyException;
 import org.alien4cloud.tosca.editor.exception.EditorIOException;
 import org.alien4cloud.tosca.editor.exception.RecoverTopologyException;
@@ -42,7 +30,6 @@
 import org.springframework.messaging.handler.annotation.MessageMapping;
 import org.springframework.stereotype.Service;
 
-<<<<<<< HEAD
 import com.google.common.collect.Lists;
 import com.google.common.collect.Maps;
 
@@ -56,19 +43,6 @@
 import alien4cloud.utils.CollectionUtils;
 import alien4cloud.utils.FileUtil;
 import alien4cloud.utils.ReflectionUtil;
-=======
-import javax.annotation.PostConstruct;
-import javax.inject.Inject;
-import java.io.BufferedWriter;
-import java.io.IOException;
-import java.nio.file.Files;
-import java.nio.file.Path;
-import java.util.List;
-import java.util.Map;
-import java.util.UUID;
->>>>>>> 77503c01
-
-import static alien4cloud.utils.FileUtil.isZipFile;
 
 /**
  * This service manages command execution on the TOSCA topology template editor.
@@ -88,13 +62,11 @@
     @Inject
     private EditorRepositoryService repositoryService;
     @Inject
-<<<<<<< HEAD
     private EditorTopologyUploadService topologyUploadService;
+    @Inject
+    private EditorTopologyRecoveryHelperService recoveryHelperService;
     @Value("${directories.alien}/${directories.upload_temp}")
     private String tempUploadDir;
-=======
-    private EditorTopologyRecoveryHelperService recoveryHelperService;
->>>>>>> 77503c01
 
     /** Processors map by type. */
     private Map<Class<?>, IEditorOperationProcessor<? extends AbstractEditorOperation>> processorMap = Maps.newHashMap();
@@ -184,32 +156,20 @@
     // trigger editor operation
     @MessageMapping("/topology-editor/{topologyId}")
     public <T extends AbstractEditorOperation> TopologyDTO execute(@DestinationVariable String topologyId, T operation) {
-        try {
-            // init the topology context.
+        // get the topology context.
+        try {
             initContext(topologyId, operation);
+
             // check for topology potential recovery
             checkTopologyRecovery();
 
             doExecute(operation);
 
-            // return the topology DTO
+            // return the topology context
             return dtoBuilder.buildTopologyDTO(EditionContextManager.get());
         } finally {
             EditionContextManager.get().setCurrentOperation(null);
             editionContextManager.destroy();
-        }
-    }
-
-    /**
-     * Checks if the topology needs to be recovered and eventually throws an error.
-     * The {@link RecoverTopologyOperation} is cache for later use in recovering process
-     */
-    public void checkTopologyRecovery() {
-        Topology topology = EditionContextManager.getTopology();
-        EditionContext context = EditionContextManager.get();
-        context.setRecoveryOperation(recoveryHelperService.buildRecoveryOperation(topology));
-        if (context.getRecoveryOperation() != null) {
-            throw new RecoverTopologyException("The topology needs to be recovered.", context.getRecoveryOperation());
         }
     }
 
@@ -230,6 +190,7 @@
     }
 
     /**
+     * FIXME there is a cyclic dependency on beans here.
      * Finds the proper processor and process an operation
      *
      * @param operation The operation to process
@@ -251,6 +212,7 @@
     public TopologyDTO undoRedo(String topologyId, int at, String lastOperationId) {
         try {
             initContext(topologyId, lastOperationId);
+
             if (-1 > at || at > EditionContextManager.get().getOperations().size()) {
                 throw new NotFoundException("Unable to find the requested index for undo/redo");
             }
@@ -293,41 +255,7 @@
         try {
             initContext(topologyId, lastOperationId);
 
-<<<<<<< HEAD
-            EditionContext context = EditionContextManager.get();
-            if (context.getLastOperationIndex() <= context.getLastSavedOperationIndex()) {
-                // nothing to save..
-                return dtoBuilder.buildTopologyDTO(EditionContextManager.get());
-            }
-
-            StringBuilder commitMessage = new StringBuilder();
-            // copy and cleanup all temporary files from the executed operations.
-            for (int i = context.getLastSavedOperationIndex() + 1; i <= context.getLastOperationIndex(); i++) {
-                AbstractEditorOperation operation = context.getOperations().get(i);
-                IEditorOperationProcessor<?> processor = (IEditorOperationProcessor) processorMap.get(operation.getClass());
-                if (processor instanceof IEditorCommitableProcessor) {
-                    ((IEditorCommitableProcessor) processor).beforeCommit(operation);
-                }
-
-                commitMessage.append(operation.getAuthor()).append(": ").append(operation.commitMessage()).append("\n");
-            }
-
-            saveYamlFile();
-
-            Topology topology = EditionContextManager.getTopology();
-            // Save the topology in elastic search
-            topologyServiceCore.save(topology);
-            topologyServiceCore.updateSubstitutionType(topology);
-
-            // Local git commit
-            repositoryService.commit(topologyId, commitMessage.toString());
-
-            // TODO add support for undo even after save, this require ability to rollback files to git state, we need file rollback support for that..
-            context.setOperations(Lists.newArrayList(context.getOperations().subList(context.getLastOperationIndex() + 1, context.getOperations().size())));
-            context.setLastOperationIndex(-1);
-=======
             doSave();
->>>>>>> 77503c01
 
             return dtoBuilder.buildTopologyDTO(EditionContextManager.get());
         } catch (IOException e) {
@@ -416,7 +344,6 @@
     }
 
     /**
-<<<<<<< HEAD
      * Override the content of an archive from a full exising archive.
      * 
      * @param topologyId The if of the topology to process.
@@ -460,7 +387,21 @@
             editionContextManager.destroy();
         }
     }
-=======
+
+    /**
+     * Checks if the topology needs to be recovered and eventually throws an error.
+     * The {@link RecoverTopologyOperation} is cache for later use in recovering process
+     */
+    public void checkTopologyRecovery() {
+        Topology topology = EditionContextManager.getTopology();
+        EditionContext context = EditionContextManager.get();
+        context.setRecoveryOperation(recoveryHelperService.buildRecoveryOperation(topology));
+        if (context.getRecoveryOperation() != null) {
+            throw new RecoverTopologyException("The topology needs to be recovered.", context.getRecoveryOperation());
+        }
+    }
+
+    /**
      * Execute an operation and directly trigger the save process
      *
      * @param topologyId The id of the topology.
@@ -527,5 +468,4 @@
         operation.setPreviousOperationId(lastOperationId);
         return executeAndSave(topologyId, operation);
     }
->>>>>>> 77503c01
 }