--- conflicted
+++ resolved
@@ -66,11 +66,8 @@
                     "Unable to find requirement with name <" + operation.getRequirementName() + "> on the source node" + operation.getNodeName());
         }
 
-<<<<<<< HEAD
-=======
         Topology topology = EditionContextManager.getTopology();
         Set<CSARDependency> oldDependencies = topology.getDependencies();
->>>>>>> 9a0b9625
         Map<String, NodeTemplate> nodeTemplates = TopologyServiceCore.getNodeTemplates(topology);
         // ensure that the target node exists
         TopologyServiceCore.getNodeTemplate(topology.getId(), operation.getTarget(), nodeTemplates);
