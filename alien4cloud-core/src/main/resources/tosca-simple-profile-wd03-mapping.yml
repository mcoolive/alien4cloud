--- conflicted
+++ resolved
@@ -21,11 +21,7 @@
 - outputs_type: alien4cloud.tosca.parser.impl.advanced.OuputsParser
 - group_policy_parser: alien4cloud.tosca.parser.impl.advanced.GroupPolicyParser
 - artifact_ref_parser: alien4cloud.tosca.parser.impl.advanced.ArtifactReferenceParser
-- node_filter_parser: alien4cloud.tosca.parser.impl.advanced.NodeFilterParser
-<<<<<<< HEAD
-=======
 - sustitution_mapping_parser: alien4cloud.tosca.parser.impl.advanced.SustitutionMappingParser
->>>>>>> 149ee42f
 
 # declare standard mapping based parsers
 - definition: alien4cloud.tosca.model.ArchiveRoot
@@ -163,44 +159,22 @@
     map: properties
     type: template_property
 
-<<<<<<< HEAD
-=======
-# - constraint_list: alien4cloud.model.components.ConstraintList
-#   list: constraints
-#   type: constraint
-
->>>>>>> 149ee42f
 # Node filter related types
 - filter_definition: alien4cloud.model.components.FilterDefinition
   properties:
     sequence_to_map: properties
-<<<<<<< HEAD
     type: constraint_list
     node_is_value: false
-=======
-    # type: constraint_list
-    list_type: constraint
->>>>>>> 149ee42f
 
 - node_filter_type: alien4cloud.model.components.NodeFilter
   properties:
     sequence_to_map: properties
-<<<<<<< HEAD
     type: constraint_list
     node_is_value: false
   capabilities:
     sequence_to_map: capabilities
     type: filter_definition
     node_is_value: false
-=======
-    list_type: constraint
-  capabilities:
-    sequence_to_map: capabilities
-    type: filter_definition
-  # properties:
-  #   sequence_to_map: properties
-  #   list_type: constraint
->>>>>>> 149ee42f
 
 - requirement_definition: alien4cloud.model.components.RequirementDefinition
   __0: # define mapping for the first tuple of a requirement_definition. Both key and values must be mapped to different fields.
@@ -224,12 +198,7 @@
   capability: capabilityName
   node_filter:
     reference: nodeFilter
-<<<<<<< HEAD
     type: node_filter_type
-    # type: node_filter_parser
-=======
-    type: node_filter_type # type: node_filter_parser
->>>>>>> 149ee42f
 
 - deployment_artifact: alien4cloud.model.components.DeploymentArtifact
   __0:
