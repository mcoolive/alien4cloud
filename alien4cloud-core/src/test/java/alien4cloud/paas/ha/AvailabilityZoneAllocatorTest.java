<<<<<<< HEAD
//package alien4cloud.paas.ha;
//
//import java.util.List;
//import java.util.Map;
//import java.util.Set;
//
//import lombok.extern.slf4j.Slf4j;
//
//import org.junit.Assert;
//import org.junit.Test;
//
//import alien4cloud.model.deployment.DeploymentSetup;
//import alien4cloud.model.cloud.AvailabilityZone;
//import alien4cloud.model.cloud.CloudResourceMatcherConfig;
//import alien4cloud.model.components.AbstractPropertyValue;
//import alien4cloud.model.components.ScalarPropertyValue;
//import alien4cloud.model.topology.NodeTemplate;
//import alien4cloud.paas.model.PaaSNodeTemplate;
//import alien4cloud.paas.model.PaaSTopology;
//import alien4cloud.tosca.normative.NormativeBlockStorageConstants;
//
//import com.google.common.collect.Lists;
//import com.google.common.collect.Maps;
//import com.google.common.collect.Sets;
//
//@Slf4j
//public class AvailabilityZoneAllocatorTest {
//
//    public static final String HA_GROUP = "HA_group";
//
//    private List<PaaSNodeTemplate> generateComputes(int number) {
//        List<PaaSNodeTemplate> nodes = Lists.newArrayList();
//        for (int i = 0; i < number; i++) {
//            PaaSNodeTemplate node = new PaaSNodeTemplate("Compute" + i, null);
//            nodes.add(node);
//        }
//        return nodes;
//    }
//
//    private Set<AvailabilityZone> generateAvailabilityZones(int number) {
//        Set<AvailabilityZone> zones = Sets.newHashSet();
//        for (int i = 0; i < number; i++) {
//            AvailabilityZone zone = new AvailabilityZone("zone" + i, "Zone " + i);
//            zones.add(zone);
//        }
//        return zones;
//    }
//
//    private CloudResourceMatcherConfig generateCloudResourceMatcherConfig(Set<AvailabilityZone> zones) {
//        Map<AvailabilityZone, String> mapping = Maps.newHashMap();
//        for (AvailabilityZone zone : zones) {
//            mapping.put(zone, zone.getId());
//        }
//        CloudResourceMatcherConfig config = new CloudResourceMatcherConfig();
//        config.setAvailabilityZoneMapping(mapping);
//        return config;
//    }
//
//    @Test
//    public void test() {
//        doTest(generateComputes(2), generateAvailabilityZones(2), null);
//        doTest(generateComputes(4), generateAvailabilityZones(2), null);
//        doTest(generateComputes(3), generateAvailabilityZones(4), null);
//        doTest(generateComputes(5), generateAvailabilityZones(3), null);
//        doTest(generateComputes(7), generateAvailabilityZones(2), null);
//        doTest(generateComputes(7), generateAvailabilityZones(3), null);
//    }
//
//    @Test
//    public void testAllocationWithVolumeConfigured() {
//        List<PaaSNodeTemplate> computes = generateComputes(5);
//        Set<AvailabilityZone> zones = generateAvailabilityZones(2);
//        Map<String, PaaSNodeTemplate> volumes = Maps.newHashMap();
//        for (PaaSNodeTemplate compute : computes) {
//            NodeTemplate wrappedVolume = new NodeTemplate(NormativeBlockStorageConstants.BLOCKSTORAGE_TYPE, Maps.<String, AbstractPropertyValue> newHashMap(),
//                    null, null, null, null, null);
//            wrappedVolume.getProperties().put(NormativeBlockStorageConstants.VOLUME_ID, new ScalarPropertyValue(zones.iterator().next().getId() + "/abcde"));
//            PaaSNodeTemplate volume = new PaaSNodeTemplate("volume_" + compute.getId(), wrappedVolume);
//            volume.setParent(compute);
//            compute.getStorageNodes().add(volume);
//            volumes.put(compute.getId(), volume);
//        }
//        try {
//            doTest(computes, zones, volumes);
//            Assert.fail("AVZ of volumes must prevail");
//        } catch (Exception e) {
//            log.info("Normal that it fails", e);
//            // Must have assertion failure
//        }
//        Map<AvailabilityZone, Integer> repartitionMap = Maps.newHashMap();
//        for (AvailabilityZone zone : zones) {
//            repartitionMap.put(zone, 0);
//        }
//        AvailabilityZoneAllocator allocator = new AvailabilityZoneAllocator();
//        for (PaaSNodeTemplate volume : volumes.values()) {
//            AvailabilityZone zone = allocator.getLeastUsedAvailabilityZone(repartitionMap);
//            volume.getNodeTemplate().getProperties().put(NormativeBlockStorageConstants.VOLUME_ID, new ScalarPropertyValue(zone.getId() + "/abcde"));
//        }
//        // Must not have assertion failure
//        doTest(computes, zones, volumes);
//    }
//
//    public void doTest(List<PaaSNodeTemplate> computes, Set<AvailabilityZone> availableZones, Map<String, PaaSNodeTemplate> volumes) {
//        Map<String, List<PaaSNodeTemplate>> groups = Maps.newHashMap();
//        groups.put(HA_GROUP, computes);
//        PaaSTopology topology = new PaaSTopology();
//        topology.setGroups(groups);
//        if (volumes != null) {
//            topology.setVolumes(Lists.newArrayList(volumes.values()));
//        }
//        DeploymentSetup deploymentSetup = new DeploymentSetup();
//        Map<String, Set<AvailabilityZone>> availabilityZoneMapping = Maps.newHashMap();
//        availabilityZoneMapping.put(HA_GROUP, availableZones);
//        deploymentSetup.setAvailabilityZoneMapping(availabilityZoneMapping);
//        AvailabilityZoneAllocator allocator = new AvailabilityZoneAllocator();
//        Map<String, AvailabilityZone> allocated = allocator.processAllocation(topology, deploymentSetup, generateCloudResourceMatcherConfig(availableZones));
//
//        Map<AvailabilityZone, Integer> availabilityZoneRepartition = Maps.newHashMap();
//        for (AvailabilityZone availabilityZone : availableZones) {
//            availabilityZoneRepartition.put(availabilityZone, 0);
//        }
//
//        for (Map.Entry<String, AvailabilityZone> allocatedEntry : allocated.entrySet()) {
//            int usedCount = availabilityZoneRepartition.get(allocatedEntry.getValue());
//            availabilityZoneRepartition.put(allocatedEntry.getValue(), usedCount + 1);
//        }
//
//        // The goal is to prove that with 3 availability zones, when 1 crash
//        // We'll have computes distributed in a manner that at least 2/3 is still available
//
//        // Find the most used avz
//        int mostUsed = 0;
//        int leastUsed = Integer.MAX_VALUE;
//        for (Map.Entry<AvailabilityZone, Integer> availabilityZoneRepartitionEntry : availabilityZoneRepartition.entrySet()) {
//            if (availabilityZoneRepartitionEntry.getValue() > mostUsed) {
//                mostUsed = availabilityZoneRepartitionEntry.getValue();
//            }
//            if (availabilityZoneRepartitionEntry.getValue() < leastUsed) {
//                leastUsed = availabilityZoneRepartitionEntry.getValue();
//            }
//        }
//        if (mostUsed - leastUsed > 1) {
//            throw new RuntimeException("Test failed as most used and min used difference is bigger than 1, zones are not distributed equally");
//        }
//    }
//}
=======
package alien4cloud.paas.ha;

import java.util.List;
import java.util.Map;
import java.util.Set;

import lombok.extern.slf4j.Slf4j;

import org.junit.Assert;
import org.junit.Test;

import alien4cloud.model.application.DeploymentSetup;
import alien4cloud.model.cloud.AvailabilityZone;
import alien4cloud.model.cloud.CloudResourceMatcherConfig;
import alien4cloud.model.components.AbstractPropertyValue;
import alien4cloud.model.components.ScalarPropertyValue;
import alien4cloud.model.topology.NodeTemplate;
import alien4cloud.paas.model.PaaSNodeTemplate;
import alien4cloud.paas.model.PaaSTopology;
import alien4cloud.tosca.normative.NormativeBlockStorageConstants;

import com.google.common.collect.Lists;
import com.google.common.collect.Maps;
import com.google.common.collect.Sets;

@Slf4j
public class AvailabilityZoneAllocatorTest {

    public static final String HA_GROUP = "HA_group";

    private List<PaaSNodeTemplate> generateComputes(int number) {
        List<PaaSNodeTemplate> nodes = Lists.newArrayList();
        for (int i = 0; i < number; i++) {
            PaaSNodeTemplate node = new PaaSNodeTemplate("Compute" + i, null);
            nodes.add(node);
        }
        return nodes;
    }

    private Set<AvailabilityZone> generateAvailabilityZones(int number) {
        Set<AvailabilityZone> zones = Sets.newHashSet();
        for (int i = 0; i < number; i++) {
            AvailabilityZone zone = new AvailabilityZone("zone" + i, "Zone " + i);
            zones.add(zone);
        }
        return zones;
    }

    private CloudResourceMatcherConfig generateCloudResourceMatcherConfig(Set<AvailabilityZone> zones) {
        Map<AvailabilityZone, String> mapping = Maps.newHashMap();
        for (AvailabilityZone zone : zones) {
            mapping.put(zone, zone.getId());
        }
        CloudResourceMatcherConfig config = new CloudResourceMatcherConfig();
        config.setAvailabilityZoneMapping(mapping);
        return config;
    }

    @Test
    public void test() {
        doTest(generateComputes(2), generateAvailabilityZones(2), null);
        doTest(generateComputes(4), generateAvailabilityZones(2), null);
        doTest(generateComputes(3), generateAvailabilityZones(4), null);
        doTest(generateComputes(5), generateAvailabilityZones(3), null);
        doTest(generateComputes(7), generateAvailabilityZones(2), null);
        doTest(generateComputes(7), generateAvailabilityZones(3), null);
    }

    @Test
    public void testAllocationWithVolumeConfigured() {
        List<PaaSNodeTemplate> computes = generateComputes(5);
        Set<AvailabilityZone> zones = generateAvailabilityZones(2);
        Map<String, PaaSNodeTemplate> volumes = Maps.newHashMap();
        for (PaaSNodeTemplate compute : computes) {
            NodeTemplate wrappedVolume = new NodeTemplate(NormativeBlockStorageConstants.BLOCKSTORAGE_TYPE, Maps.<String, AbstractPropertyValue> newHashMap(),
                    null, null, null, null, null, null);
            wrappedVolume.getProperties().put(NormativeBlockStorageConstants.VOLUME_ID, new ScalarPropertyValue(zones.iterator().next().getId() + "/abcde"));
            PaaSNodeTemplate volume = new PaaSNodeTemplate("volume_" + compute.getId(), wrappedVolume);
            volume.setParent(compute);
            compute.getStorageNodes().add(volume);
            volumes.put(compute.getId(), volume);
        }
        try {
            doTest(computes, zones, volumes);
            Assert.fail("AVZ of volumes must prevail");
        } catch (Exception e) {
            log.info("Normal that it fails", e);
            // Must have assertion failure
        }
        Map<AvailabilityZone, Integer> repartitionMap = Maps.newHashMap();
        for (AvailabilityZone zone : zones) {
            repartitionMap.put(zone, 0);
        }
        AvailabilityZoneAllocator allocator = new AvailabilityZoneAllocator();
        for (PaaSNodeTemplate volume : volumes.values()) {
            AvailabilityZone zone = allocator.getLeastUsedAvailabilityZone(repartitionMap);
            volume.getNodeTemplate().getProperties().put(NormativeBlockStorageConstants.VOLUME_ID, new ScalarPropertyValue(zone.getId() + "/abcde"));
        }
        // Must not have assertion failure
        doTest(computes, zones, volumes);
    }

    public void doTest(List<PaaSNodeTemplate> computes, Set<AvailabilityZone> availableZones, Map<String, PaaSNodeTemplate> volumes) {
        Map<String, List<PaaSNodeTemplate>> groups = Maps.newHashMap();
        groups.put(HA_GROUP, computes);
        PaaSTopology topology = new PaaSTopology();
        topology.setGroups(groups);
        if (volumes != null) {
            topology.setVolumes(Lists.newArrayList(volumes.values()));
        }
        DeploymentSetup deploymentSetup = new DeploymentSetup();
        Map<String, Set<AvailabilityZone>> availabilityZoneMapping = Maps.newHashMap();
        availabilityZoneMapping.put(HA_GROUP, availableZones);
        deploymentSetup.setAvailabilityZoneMapping(availabilityZoneMapping);
        AvailabilityZoneAllocator allocator = new AvailabilityZoneAllocator();
        Map<String, AvailabilityZone> allocated = allocator.processAllocation(topology, deploymentSetup, generateCloudResourceMatcherConfig(availableZones));

        Map<AvailabilityZone, Integer> availabilityZoneRepartition = Maps.newHashMap();
        for (AvailabilityZone availabilityZone : availableZones) {
            availabilityZoneRepartition.put(availabilityZone, 0);
        }

        for (Map.Entry<String, AvailabilityZone> allocatedEntry : allocated.entrySet()) {
            int usedCount = availabilityZoneRepartition.get(allocatedEntry.getValue());
            availabilityZoneRepartition.put(allocatedEntry.getValue(), usedCount + 1);
        }

        // The goal is to prove that with 3 availability zones, when 1 crash
        // We'll have computes distributed in a manner that at least 2/3 is still available

        // Find the most used avz
        int mostUsed = 0;
        int leastUsed = Integer.MAX_VALUE;
        for (Map.Entry<AvailabilityZone, Integer> availabilityZoneRepartitionEntry : availabilityZoneRepartition.entrySet()) {
            if (availabilityZoneRepartitionEntry.getValue() > mostUsed) {
                mostUsed = availabilityZoneRepartitionEntry.getValue();
            }
            if (availabilityZoneRepartitionEntry.getValue() < leastUsed) {
                leastUsed = availabilityZoneRepartitionEntry.getValue();
            }
        }
        if (mostUsed - leastUsed > 1) {
            throw new RuntimeException("Test failed as most used and min used difference is bigger than 1, zones are not distributed equally");
        }
    }
}
>>>>>>> 6da33b4d
<|MERGE_RESOLUTION|>--- conflicted
+++ resolved
@@ -1,4 +1,3 @@
-<<<<<<< HEAD
 //package alien4cloud.paas.ha;
 //
 //import java.util.List;
@@ -145,151 +144,3 @@
 //        }
 //    }
 //}
-=======
-package alien4cloud.paas.ha;
-
-import java.util.List;
-import java.util.Map;
-import java.util.Set;
-
-import lombok.extern.slf4j.Slf4j;
-
-import org.junit.Assert;
-import org.junit.Test;
-
-import alien4cloud.model.application.DeploymentSetup;
-import alien4cloud.model.cloud.AvailabilityZone;
-import alien4cloud.model.cloud.CloudResourceMatcherConfig;
-import alien4cloud.model.components.AbstractPropertyValue;
-import alien4cloud.model.components.ScalarPropertyValue;
-import alien4cloud.model.topology.NodeTemplate;
-import alien4cloud.paas.model.PaaSNodeTemplate;
-import alien4cloud.paas.model.PaaSTopology;
-import alien4cloud.tosca.normative.NormativeBlockStorageConstants;
-
-import com.google.common.collect.Lists;
-import com.google.common.collect.Maps;
-import com.google.common.collect.Sets;
-
-@Slf4j
-public class AvailabilityZoneAllocatorTest {
-
-    public static final String HA_GROUP = "HA_group";
-
-    private List<PaaSNodeTemplate> generateComputes(int number) {
-        List<PaaSNodeTemplate> nodes = Lists.newArrayList();
-        for (int i = 0; i < number; i++) {
-            PaaSNodeTemplate node = new PaaSNodeTemplate("Compute" + i, null);
-            nodes.add(node);
-        }
-        return nodes;
-    }
-
-    private Set<AvailabilityZone> generateAvailabilityZones(int number) {
-        Set<AvailabilityZone> zones = Sets.newHashSet();
-        for (int i = 0; i < number; i++) {
-            AvailabilityZone zone = new AvailabilityZone("zone" + i, "Zone " + i);
-            zones.add(zone);
-        }
-        return zones;
-    }
-
-    private CloudResourceMatcherConfig generateCloudResourceMatcherConfig(Set<AvailabilityZone> zones) {
-        Map<AvailabilityZone, String> mapping = Maps.newHashMap();
-        for (AvailabilityZone zone : zones) {
-            mapping.put(zone, zone.getId());
-        }
-        CloudResourceMatcherConfig config = new CloudResourceMatcherConfig();
-        config.setAvailabilityZoneMapping(mapping);
-        return config;
-    }
-
-    @Test
-    public void test() {
-        doTest(generateComputes(2), generateAvailabilityZones(2), null);
-        doTest(generateComputes(4), generateAvailabilityZones(2), null);
-        doTest(generateComputes(3), generateAvailabilityZones(4), null);
-        doTest(generateComputes(5), generateAvailabilityZones(3), null);
-        doTest(generateComputes(7), generateAvailabilityZones(2), null);
-        doTest(generateComputes(7), generateAvailabilityZones(3), null);
-    }
-
-    @Test
-    public void testAllocationWithVolumeConfigured() {
-        List<PaaSNodeTemplate> computes = generateComputes(5);
-        Set<AvailabilityZone> zones = generateAvailabilityZones(2);
-        Map<String, PaaSNodeTemplate> volumes = Maps.newHashMap();
-        for (PaaSNodeTemplate compute : computes) {
-            NodeTemplate wrappedVolume = new NodeTemplate(NormativeBlockStorageConstants.BLOCKSTORAGE_TYPE, Maps.<String, AbstractPropertyValue> newHashMap(),
-                    null, null, null, null, null, null);
-            wrappedVolume.getProperties().put(NormativeBlockStorageConstants.VOLUME_ID, new ScalarPropertyValue(zones.iterator().next().getId() + "/abcde"));
-            PaaSNodeTemplate volume = new PaaSNodeTemplate("volume_" + compute.getId(), wrappedVolume);
-            volume.setParent(compute);
-            compute.getStorageNodes().add(volume);
-            volumes.put(compute.getId(), volume);
-        }
-        try {
-            doTest(computes, zones, volumes);
-            Assert.fail("AVZ of volumes must prevail");
-        } catch (Exception e) {
-            log.info("Normal that it fails", e);
-            // Must have assertion failure
-        }
-        Map<AvailabilityZone, Integer> repartitionMap = Maps.newHashMap();
-        for (AvailabilityZone zone : zones) {
-            repartitionMap.put(zone, 0);
-        }
-        AvailabilityZoneAllocator allocator = new AvailabilityZoneAllocator();
-        for (PaaSNodeTemplate volume : volumes.values()) {
-            AvailabilityZone zone = allocator.getLeastUsedAvailabilityZone(repartitionMap);
-            volume.getNodeTemplate().getProperties().put(NormativeBlockStorageConstants.VOLUME_ID, new ScalarPropertyValue(zone.getId() + "/abcde"));
-        }
-        // Must not have assertion failure
-        doTest(computes, zones, volumes);
-    }
-
-    public void doTest(List<PaaSNodeTemplate> computes, Set<AvailabilityZone> availableZones, Map<String, PaaSNodeTemplate> volumes) {
-        Map<String, List<PaaSNodeTemplate>> groups = Maps.newHashMap();
-        groups.put(HA_GROUP, computes);
-        PaaSTopology topology = new PaaSTopology();
-        topology.setGroups(groups);
-        if (volumes != null) {
-            topology.setVolumes(Lists.newArrayList(volumes.values()));
-        }
-        DeploymentSetup deploymentSetup = new DeploymentSetup();
-        Map<String, Set<AvailabilityZone>> availabilityZoneMapping = Maps.newHashMap();
-        availabilityZoneMapping.put(HA_GROUP, availableZones);
-        deploymentSetup.setAvailabilityZoneMapping(availabilityZoneMapping);
-        AvailabilityZoneAllocator allocator = new AvailabilityZoneAllocator();
-        Map<String, AvailabilityZone> allocated = allocator.processAllocation(topology, deploymentSetup, generateCloudResourceMatcherConfig(availableZones));
-
-        Map<AvailabilityZone, Integer> availabilityZoneRepartition = Maps.newHashMap();
-        for (AvailabilityZone availabilityZone : availableZones) {
-            availabilityZoneRepartition.put(availabilityZone, 0);
-        }
-
-        for (Map.Entry<String, AvailabilityZone> allocatedEntry : allocated.entrySet()) {
-            int usedCount = availabilityZoneRepartition.get(allocatedEntry.getValue());
-            availabilityZoneRepartition.put(allocatedEntry.getValue(), usedCount + 1);
-        }
-
-        // The goal is to prove that with 3 availability zones, when 1 crash
-        // We'll have computes distributed in a manner that at least 2/3 is still available
-
-        // Find the most used avz
-        int mostUsed = 0;
-        int leastUsed = Integer.MAX_VALUE;
-        for (Map.Entry<AvailabilityZone, Integer> availabilityZoneRepartitionEntry : availabilityZoneRepartition.entrySet()) {
-            if (availabilityZoneRepartitionEntry.getValue() > mostUsed) {
-                mostUsed = availabilityZoneRepartitionEntry.getValue();
-            }
-            if (availabilityZoneRepartitionEntry.getValue() < leastUsed) {
-                leastUsed = availabilityZoneRepartitionEntry.getValue();
-            }
-        }
-        if (mostUsed - leastUsed > 1) {
-            throw new RuntimeException("Test failed as most used and min used difference is bigger than 1, zones are not distributed equally");
-        }
-    }
-}
->>>>>>> 6da33b4d
