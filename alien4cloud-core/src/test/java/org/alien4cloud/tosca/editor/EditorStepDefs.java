package org.alien4cloud.tosca.editor;

import java.io.IOException;
import java.nio.file.Files;
import java.nio.file.Path;
import java.nio.file.Paths;
<<<<<<< HEAD
import java.util.ArrayList;
import java.util.Collection;
import java.util.HashMap;
import java.util.LinkedList;
import java.util.List;
import java.util.Map;
import java.util.UUID;
=======
import java.util.*;
>>>>>>> 2ca2f512

import javax.annotation.Resource;
import javax.inject.Inject;

import org.alien4cloud.tosca.catalog.ArchiveUploadService;
import org.alien4cloud.tosca.catalog.index.CsarService;
import org.alien4cloud.tosca.catalog.index.ITopologyCatalogService;
import org.alien4cloud.tosca.editor.operations.AbstractEditorOperation;
import org.alien4cloud.tosca.editor.operations.UpdateFileOperation;
import org.alien4cloud.tosca.model.Csar;
import org.alien4cloud.tosca.model.templates.Topology;
import org.alien4cloud.tosca.model.types.AbstractInstantiableToscaType;
import org.alien4cloud.tosca.model.types.AbstractToscaType;
import org.alien4cloud.tosca.model.types.ArtifactType;
import org.alien4cloud.tosca.model.types.CapabilityType;
import org.alien4cloud.tosca.model.types.DataType;
import org.alien4cloud.tosca.model.types.NodeType;
import org.alien4cloud.tosca.model.types.PrimitiveDataType;
import org.alien4cloud.tosca.model.types.RelationshipType;
import org.elasticsearch.index.query.QueryBuilders;
import org.junit.Assert;
import org.springframework.expression.EvaluationContext;
import org.springframework.expression.Expression;
import org.springframework.expression.ExpressionParser;
import org.springframework.expression.spel.SpelParserConfiguration;
import org.springframework.expression.spel.standard.SpelExpressionParser;
import org.springframework.expression.spel.support.StandardEvaluationContext;
import org.springframework.security.authentication.UsernamePasswordAuthenticationToken;
import org.springframework.security.core.Authentication;
import org.springframework.security.core.GrantedAuthority;
import org.springframework.security.core.authority.SimpleGrantedAuthority;
import org.springframework.security.core.context.SecurityContextHolder;
import org.springframework.test.context.ContextConfiguration;

import com.google.common.collect.Lists;
import com.google.common.collect.Maps;

import alien4cloud.common.AlienConstants;
import alien4cloud.dao.IGenericSearchDAO;
<<<<<<< HEAD
import alien4cloud.dao.model.FacetedSearchResult;
import alien4cloud.exception.NotFoundException;
import alien4cloud.model.components.CSARSource;
import alien4cloud.paas.wf.WorkflowsBuilderService;
import alien4cloud.security.model.User;
import alien4cloud.topology.TopologyDTO;
import alien4cloud.topology.TopologyServiceCore;
=======
import alien4cloud.model.components.CSARSource;
import alien4cloud.security.model.User;
import alien4cloud.topology.TopologyDTO;
>>>>>>> 2ca2f512
import alien4cloud.tosca.parser.ParsingErrorLevel;
import alien4cloud.tosca.parser.ParsingResult;
import alien4cloud.utils.FileUtil;
import cucumber.api.DataTable;
import cucumber.api.java.Before;
<<<<<<< HEAD
import cucumber.api.java.en.And;
=======
>>>>>>> 2ca2f512
import cucumber.api.java.en.Given;
import cucumber.api.java.en.Then;
import cucumber.api.java.en.When;
import gherkin.formatter.model.DataTableRow;
import lombok.extern.slf4j.Slf4j;

@ContextConfiguration("classpath:org/alien4cloud/tosca/editor/application-context-test.xml")
@Slf4j
public class EditorStepDefs {
    @Resource(name = "alien-es-dao")
    private IGenericSearchDAO alienDAO;
    @Inject
    private ArchiveUploadService csarUploadService;
    @Inject
    private EditorService editorService;
    @Inject
    private EditionContextManager editionContextManager;
    @Inject
    private CsarService csarService;
    @Inject
<<<<<<< HEAD
    private TopologyCatalogService catalogService;
    @Inject
    private WorkflowsBuilderService workflowBuilderService;
    @Inject
    private TopologyServiceCore topologyServiceCore;
=======
    private ITopologyCatalogService catalogService;
>>>>>>> 2ca2f512

    private LinkedList<String> topologyIds = new LinkedList();

    private EvaluationContext topologyEvaluationContext;
    private EvaluationContext dtoEvaluationContext;
    private EvaluationContext exceptionEvaluationContext;
    private EvaluationContext csarEvaluationContext;

    private Exception thrownException;

    private Map<String, String> topologyIdToLastOperationId = new HashMap<>();

    private List<Class> typesToClean = Lists.newArrayList();
    public static final Path CSAR_TARGET_PATH = Paths.get("target/csars");

    public EditorStepDefs() {
        super();
        typesToClean.add(AbstractInstantiableToscaType.class);
        typesToClean.add(AbstractToscaType.class);
        typesToClean.add(CapabilityType.class);
        typesToClean.add(ArtifactType.class);
        typesToClean.add(RelationshipType.class);
        typesToClean.add(NodeType.class);
        typesToClean.add(DataType.class);
        typesToClean.add(PrimitiveDataType.class);
        typesToClean.add(Csar.class);
        typesToClean.add(Topology.class);
    }

    @Before
    public void init() throws IOException {
        thrownException = null;

        FacetedSearchResult<Topology> searchResult = catalogService.search(Topology.class, "", 100, null);
        Topology[] topologies = searchResult.getData();
        for (Topology topology : topologies) {
            csarService.forceDeleteCsar(topology.getId());
        }
        topologyIds.clear();
        editionContextManager.clearCache();
    }

    @Given("^I am authenticated with \"(.*?)\" role$")
    public void i_am_authenticated_with_role(String role) throws Throwable {
        User user = new User();
        user.setUsername("Username");
        user.setFirstName("firstName");
        user.setLastName("lastname");
        user.setEmail("user@fastco");
        Authentication auth = new TestAuth(user, role);
        SecurityContextHolder.getContext().setAuthentication(auth);
    }

    @When("^I get the archive with name \"([^\"]*)\" and version \"([^\"]*)\"$")
    public void i_Get_The_Archive_With_Name_And_Version(String name, String version) throws Throwable {
        Csar csar = csarService.get(name, version);
        csarEvaluationContext = new StandardEvaluationContext(csar);
    }

    @Then("^The csar SPEL expression \"([^\"]*)\" should return \"([^\"]*)\"$")
    public void the_Csar_SPEL_Expression_Should_Return(String spelExpression, String expected) throws Throwable {
        Object result = evaluateExpression(csarEvaluationContext, spelExpression);
        assertSpelResult(expected, result, spelExpression);
    }

    @And("^I delete the archive \"([^\"]*)\" \"([^\"]*)\" if any$")
    public void iDeleteTheArchiveIfAny(String name, String version) throws Throwable {
        try {
            csarService.deleteCsar(new Csar(name, version).getId());
        } catch (NotFoundException e) {
        }
    }

    @And("^I get the topology related to the CSAR with name \"([^\"]*)\" and version \"([^\"]*)\"$")
    public void iGetTheTopologyRelatedToTheCSARWithName(String archiveName, String archiveVersion) throws Throwable {
        Topology topology = catalogService.get(archiveName + ":" + archiveVersion);
        if (topology != null) {
            topologyIds.addLast(topology.getId());
        }
    }

    private static class TestAuth extends UsernamePasswordAuthenticationToken {
        Collection<GrantedAuthority> authorities = new ArrayList<GrantedAuthority>();

        public TestAuth(User user, String role) {
            super(user, null);
            authorities.add(new SimpleGrantedAuthority(role));
        }

        @Override
        public Collection<GrantedAuthority> getAuthorities() {
            return authorities;
        }
    }

    @Given("^I upload CSAR from path \"(.*?)\"$")
    public void i_upload_CSAR_from_path(String path) throws Throwable {
        uploadCsar(Paths.get(path));
    }

    @When("^I upload unzipped CSAR from path \"(.*?)\"$")
    public void i_upload_unzipped_CSAR_From_path(String path) throws Throwable {
        Path source = Paths.get(path);
        Path csarTargetPath = CSAR_TARGET_PATH.resolve(source.getFileName() + ".csar");
        FileUtil.zip(source, csarTargetPath);
        uploadCsar(csarTargetPath);
    }

    private void uploadCsar(Path path) throws Throwable {
        ParsingResult<Csar> result = csarUploadService.upload(path, CSARSource.UPLOAD, AlienConstants.GLOBAL_WORKSPACE_ID);
        Assert.assertFalse(result.hasError(ParsingErrorLevel.ERROR));
        if (result.getContext().getParsingErrors().size() > 0) {
            System.out.println(result);
        }
    }

    @Given("^I cleanup archives$")
    public void i_cleanup_archives() throws Throwable {
        for (Class<?> type : typesToClean) {
            alienDAO.delete(type, QueryBuilders.matchAllQuery());
        }
    }

<<<<<<< HEAD
    // // @When("^I get the topology related to the template with name \"(.*?)\"$")
    // public void iGetTheTopologyRelatedToTheTemplateWithName(String templateName) throws Throwable {
    //// TopologyTemplate topologyTeplate = topologyTemplateService.getTopologyTemplateByName(templateName);
    //// Topology topology = alienDAO.customFind(Topology.class, QueryBuilders.matchQuery("delegateId", topologyTeplate.getId()));
    //// topologyIds.addLast(topology.getId());
    // }
    //
    // // @When("^I delete the template with name \"(.*?)\" and archive \"(.*?)\" \"(.*?)\" if any$")
    // public void iRemoveTheTemplateWithName(String templateName, String archiveName, String archiveVersion) throws Throwable {
    //// TopologyTemplate topologyTemplate = topologyTemplateService.getTopologyTemplateByName(templateName);
    //// if (topologyTemplate != null) {
    //// topologyTemplateService.delete(topologyTemplate.getId());
    //// csarService.deleteCsar(archiveName, archiveVersion);
    //// }
    // }
=======
    @When("^I get the topology related to the template with name \"(.*?)\"$")
    public void iGetTheTopologyRelatedToTheTemplateWithName(String templateName) throws Throwable {
        // TopologyTemplate topologyTeplate = topologyTemplateService.getTopologyTemplateByName(templateName);
        // Topology topology = alienDAO.customFind(Topology.class, QueryBuilders.matchQuery("delegateId", topologyTeplate.getId()));
        // topologyIds.addLast(topology.getId());
    }

    @When("^I delete the template with name \"(.*?)\" and archive \"(.*?)\" \"(.*?)\" if any$")
    public void iRemoveTheTemplateWithName(String templateName, String archiveName, String archiveVersion) throws Throwable {
        // TopologyTemplate topologyTemplate = topologyTemplateService.getTopologyTemplateByName(templateName);
        // if (topologyTemplate != null) {
        // topologyTemplateService.delete(topologyTemplate.getId());
        // csarService.deleteCsar(archiveName, archiveVersion);
        // }
    }
>>>>>>> 2ca2f512

    @When("^I get the edited topology$")
    public void I_get_the_edited_topology() {
        thrownException = null;
        try {
            editionContextManager.init(topologyIds.getLast());
            Topology topology = editionContextManager.getTopology();
            topologyEvaluationContext = new StandardEvaluationContext(topology);
        } catch (Exception e) {
            log.error("Exception ocrured while getting the topology", e);
            thrownException = e;
            exceptionEvaluationContext = new StandardEvaluationContext(e);
        } finally {
            editionContextManager.destroy();
        }
    }

    @Given("^I create an empty topology$")
    public void i_create_an_empty_topology() throws Throwable {
<<<<<<< HEAD
        i_create_an_empty_topology_template(UUID.randomUUID().toString());
=======
        // Topology topology = new Topology();
        // topology.setDelegateType(Topology.class.getSimpleName().toLowerCase());
        // workflowBuilderService.initWorkflows(workflowBuilderService.buildTopologyContext(topology));
        // topologyIds.addLast(topologyServiceCore.saveTopology(topology));
>>>>>>> 2ca2f512
    }

    @Given("^I create an empty topology template \"([^\"]*)\"$")
    public void i_create_an_empty_topology_template(String topologyTemplateName) throws Throwable {
        i_create_an_empty_topology_template_version(topologyTemplateName, null);
    }

    @Given("^I create an empty topology template \"([^\"]*)\" version \"([^\"]*)\"$")
    public void i_create_an_empty_topology_template_version(String topologyTemplateName, String version) throws Throwable {
        try {
            Topology topology = catalogService.createTopologyAsTemplate(topologyTemplateName, null, version, null);
            topologyIds.addLast(topology.getId());
            topologyEvaluationContext = new StandardEvaluationContext(topology);
        } catch (Exception e) {
            log.error("Exception occurred while creating a topology template", e);
            thrownException = e;
            exceptionEvaluationContext = new StandardEvaluationContext(e);
        }
    }

    @Given("^I execute the operation on the topology number (\\d+)$")
    public void i_execute_the_operation_on_topology_number(int indexOfTopologyId, DataTable operationDT) throws Throwable {
        Map<String, String> operationMap = Maps.newHashMap();
        for (DataTableRow row : operationDT.getGherkinRows()) {
            operationMap.put(row.getCells().get(0), row.getCells().get(1));
        }

        Class operationClass = Class.forName(operationMap.get("type"));
        AbstractEditorOperation operation = (AbstractEditorOperation) operationClass.newInstance();
        EvaluationContext operationContext = new StandardEvaluationContext(operation);
        SpelParserConfiguration config = new SpelParserConfiguration(true, true);
        SpelExpressionParser parser = new SpelExpressionParser(config);
        for (Map.Entry<String, String> operationEntry : operationMap.entrySet()) {
            if (!"type".equals(operationEntry.getKey())) {
                parser.parseRaw(operationEntry.getKey()).setValue(operationContext, operationEntry.getValue());
            }
        }
        doExecuteOperation(operation, topologyIds.get(indexOfTopologyId));
    }

    @Given("^I execute the operation$")
    public void i_execute_the_operation(DataTable operationDT) throws Throwable {
        i_execute_the_operation_on_topology_number(topologyIds.size() - 1, operationDT);
    }

    @Given("^I save the topology$")
    public void i_save_the_topology() throws Throwable {
        editorService.save(topologyIds.getLast(), topologyIdToLastOperationId.get(topologyIds.getLast()));
        topologyIdToLastOperationId.put(topologyIds.getLast(), null);
    }

    @Given("^I upload a file located at \"(.*?)\" to the archive path \"(.*?)\"$")
    public void i_upload_a_file_located_at_to_the_archive_path(String filePath, String archiveTargetPath) throws Throwable {
        UpdateFileOperation updateFileOperation = new UpdateFileOperation(archiveTargetPath, Files.newInputStream(Paths.get(filePath)));
        doExecuteOperation(updateFileOperation);
    }

    private void doExecuteOperation(AbstractEditorOperation operation, String topologyId) {
        thrownException = null;
        operation.setPreviousOperationId(topologyIdToLastOperationId.get(topologyId));
        try {
            TopologyDTO topologyDTO = editorService.execute(topologyId, operation);
            String lastOperationId = topologyDTO.getOperations().get(topologyDTO.getLastOperationIndex()).getId();
            topologyIdToLastOperationId.put(topologyId, lastOperationId);
            topologyEvaluationContext = new StandardEvaluationContext(topologyDTO.getTopology());
            dtoEvaluationContext = new StandardEvaluationContext(topologyDTO);
        } catch (Exception e) {
            log.error("Exception occurred while executing operation", e);
            thrownException = e;
            exceptionEvaluationContext = new StandardEvaluationContext(e);
        }
    }

    private void doExecuteOperation(AbstractEditorOperation operation) {
        doExecuteOperation(operation, topologyIds.getLast());
    }

    private Object evaluateExpression(EvaluationContext context, String spelExpression) {
        ExpressionParser parser = new SpelExpressionParser();
        Expression exp = parser.parseExpression(spelExpression);
        return exp.getValue(context);
    }

    @Then("^The SPEL expression \"([^\"]*)\" should return \"([^\"]*)\"$")
    public void evaluateSpelExpressionUsingCurrentTopologyContext(String spelExpression, String expected) {
        Object result = evaluateExpression(topologyEvaluationContext, spelExpression);
        assertSpelResult(expected, result, spelExpression);
    }

    @Then("^The SPEL expression \"([^\"]*)\" should return (true|false)$")
    public void evaluateSpelExpressionUsingCurrentTopologyContext(String spelExpression, Boolean expected) {
        Object result = evaluateExpression(topologyEvaluationContext, spelExpression);
        assertSpelResult(expected, result, spelExpression);
    }

    @Then("^The SPEL expression \"([^\"]*)\" should return (\\d+)$")
    public void evaluateSpelExpressionUsingCurrentTopologyContext(String spelExpression, Integer expected) {
        Object result = evaluateExpression(topologyEvaluationContext, spelExpression);
        assertSpelResult(expected, result, spelExpression);
    }

    @Then("^The dto SPEL expression \"([^\"]*)\" should return \"([^\"]*)\"$")
    public void evaluateSpelExpressionUsingCurrentDTOContext(String spelExpression, String expected) {
        Object result = evaluateExpression(dtoEvaluationContext, spelExpression);
        assertSpelResult(expected, result, spelExpression);
    }

    @Then("^The dto SPEL expression \"([^\"]*)\" should return (true|false)$")
    public void evaluateSpelExpressionUsingCurrentDTOContext(String spelExpression, Boolean expected) {
        Object result = evaluateExpression(dtoEvaluationContext, spelExpression);
        assertSpelResult(expected, result, spelExpression);
    }

    @Then("^The dto SPEL expression \"([^\"]*)\" should return (\\d+)$")
    public void evaluateSpelExpressionUsingCurrentDTOContext(String spelExpression, Integer expected) {
        Object result = evaluateExpression(dtoEvaluationContext, spelExpression);
        assertSpelResult(expected, result, spelExpression);
    }

    @Then("^The exception SPEL expression \"([^\"]*)\" should return \"([^\"]*)\"$")
    public void evaluateSpelExpressionUsingCurrentExceptionContext(String spelExpression, String expected) {
        Object result = evaluateExpression(exceptionEvaluationContext, spelExpression);
        assertSpelResult(expected, result, spelExpression);
    }

    @Then("^The exception SPEL expression \"([^\"]*)\" should return (true|false)$")
    public void evaluateSpelExpressionUsingCurrentExceptionContext(String spelExpression, Boolean expected) {
        Object result = evaluateExpression(exceptionEvaluationContext, spelExpression);
        assertSpelResult(expected, result, spelExpression);
    }

    @Then("^The exception SPEL expression \"([^\"]*)\" should return (\\d+)$")
    public void evaluateSpelExpressionUsingCurrentExceptionContext(String spelExpression, Integer expected) {
        Object result = evaluateExpression(exceptionEvaluationContext, spelExpression);
        assertSpelResult(expected, result, spelExpression);
    }

    private void assertSpelResult(Object expected, Object result, String spelExpression) {
        if ("null".equals(expected)) {
            Assert.assertNull(String.format("The SPEL expression [%s] result should be null", spelExpression), result);
        } else {
            Assert.assertNotNull(String.format("The SPEL expression [%s] result should not be null", spelExpression), result);
            Assert.assertEquals(String.format("The SPEL expression [%s] should return [%s]", spelExpression, expected), expected, result);
        }
    }

    @Then("^No exception should be thrown$")
    public void no_exception_should_be_thrown() throws Throwable {
        Assert.assertNull(thrownException);
    }

    @Then("^an exception of type \"(.*?)\" should be thrown$")
    public void an_exception_of_type_should_be_thrown(String exceptionTypesStr) throws Throwable {
        String[] exceptionTypes = exceptionTypesStr.split("/");
        Throwable checkException = thrownException;
        for (String exceptionType : exceptionTypes) {
            Class<?> exceptionClass = Class.forName(exceptionType);
            Assert.assertNotNull(checkException);
            Assert.assertEquals(exceptionClass, checkException.getClass());
            checkException = checkException.getCause();
        }
    }

    @When("^I recover the topology$")
    public void i_Recover_The_Topology() throws Throwable {
        thrownException = null;
        try {
            TopologyDTO dto = editorService.recover(topologyIds.getLast(), topologyIdToLastOperationId.get(topologyIds.getLast()));
            topologyIdToLastOperationId.put(topologyIds.getLast(), null);
            dtoEvaluationContext = new StandardEvaluationContext(dto);
            topologyEvaluationContext = new StandardEvaluationContext(dto.getTopology());
        } catch (Exception e) {
            log.error("Error occurred when recovering the topology", e);
            thrownException = e;
            exceptionEvaluationContext = new StandardEvaluationContext(e);
        }
    }

    @When("^I reset the topology$")
    public void iResetTheTopology() throws Throwable {
        thrownException = null;
        try {
            TopologyDTO dto = editorService.reset(topologyIds.getLast(), topologyIdToLastOperationId.get(topologyIds.getLast()));
            topologyIdToLastOperationId.put(topologyIds.getLast(), null);
            dtoEvaluationContext = new StandardEvaluationContext(dto);
            topologyEvaluationContext = new StandardEvaluationContext(dto.getTopology());
        } catch (Exception e) {
            log.error("Error occurred when resetting the topology", e);
            thrownException = e;
            exceptionEvaluationContext = new StandardEvaluationContext(e);
        }
    }
}<|MERGE_RESOLUTION|>--- conflicted
+++ resolved
@@ -4,7 +4,6 @@
 import java.nio.file.Files;
 import java.nio.file.Path;
 import java.nio.file.Paths;
-<<<<<<< HEAD
 import java.util.ArrayList;
 import java.util.Collection;
 import java.util.HashMap;
@@ -12,9 +11,6 @@
 import java.util.List;
 import java.util.Map;
 import java.util.UUID;
-=======
-import java.util.*;
->>>>>>> 2ca2f512
 
 import javax.annotation.Resource;
 import javax.inject.Inject;
@@ -54,7 +50,6 @@
 
 import alien4cloud.common.AlienConstants;
 import alien4cloud.dao.IGenericSearchDAO;
-<<<<<<< HEAD
 import alien4cloud.dao.model.FacetedSearchResult;
 import alien4cloud.exception.NotFoundException;
 import alien4cloud.model.components.CSARSource;
@@ -62,20 +57,12 @@
 import alien4cloud.security.model.User;
 import alien4cloud.topology.TopologyDTO;
 import alien4cloud.topology.TopologyServiceCore;
-=======
-import alien4cloud.model.components.CSARSource;
-import alien4cloud.security.model.User;
-import alien4cloud.topology.TopologyDTO;
->>>>>>> 2ca2f512
 import alien4cloud.tosca.parser.ParsingErrorLevel;
 import alien4cloud.tosca.parser.ParsingResult;
 import alien4cloud.utils.FileUtil;
 import cucumber.api.DataTable;
 import cucumber.api.java.Before;
-<<<<<<< HEAD
 import cucumber.api.java.en.And;
-=======
->>>>>>> 2ca2f512
 import cucumber.api.java.en.Given;
 import cucumber.api.java.en.Then;
 import cucumber.api.java.en.When;
@@ -96,15 +83,11 @@
     @Inject
     private CsarService csarService;
     @Inject
-<<<<<<< HEAD
-    private TopologyCatalogService catalogService;
+    private ITopologyCatalogService catalogService;
     @Inject
     private WorkflowsBuilderService workflowBuilderService;
     @Inject
     private TopologyServiceCore topologyServiceCore;
-=======
-    private ITopologyCatalogService catalogService;
->>>>>>> 2ca2f512
 
     private LinkedList<String> topologyIds = new LinkedList();
 
@@ -228,7 +211,6 @@
         }
     }
 
-<<<<<<< HEAD
     // // @When("^I get the topology related to the template with name \"(.*?)\"$")
     // public void iGetTheTopologyRelatedToTheTemplateWithName(String templateName) throws Throwable {
     //// TopologyTemplate topologyTeplate = topologyTemplateService.getTopologyTemplateByName(templateName);
@@ -244,23 +226,6 @@
     //// csarService.deleteCsar(archiveName, archiveVersion);
     //// }
     // }
-=======
-    @When("^I get the topology related to the template with name \"(.*?)\"$")
-    public void iGetTheTopologyRelatedToTheTemplateWithName(String templateName) throws Throwable {
-        // TopologyTemplate topologyTeplate = topologyTemplateService.getTopologyTemplateByName(templateName);
-        // Topology topology = alienDAO.customFind(Topology.class, QueryBuilders.matchQuery("delegateId", topologyTeplate.getId()));
-        // topologyIds.addLast(topology.getId());
-    }
-
-    @When("^I delete the template with name \"(.*?)\" and archive \"(.*?)\" \"(.*?)\" if any$")
-    public void iRemoveTheTemplateWithName(String templateName, String archiveName, String archiveVersion) throws Throwable {
-        // TopologyTemplate topologyTemplate = topologyTemplateService.getTopologyTemplateByName(templateName);
-        // if (topologyTemplate != null) {
-        // topologyTemplateService.delete(topologyTemplate.getId());
-        // csarService.deleteCsar(archiveName, archiveVersion);
-        // }
-    }
->>>>>>> 2ca2f512
 
     @When("^I get the edited topology$")
     public void I_get_the_edited_topology() {
@@ -280,14 +245,7 @@
 
     @Given("^I create an empty topology$")
     public void i_create_an_empty_topology() throws Throwable {
-<<<<<<< HEAD
         i_create_an_empty_topology_template(UUID.randomUUID().toString());
-=======
-        // Topology topology = new Topology();
-        // topology.setDelegateType(Topology.class.getSimpleName().toLowerCase());
-        // workflowBuilderService.initWorkflows(workflowBuilderService.buildTopologyContext(topology));
-        // topologyIds.addLast(topologyServiceCore.saveTopology(topology));
->>>>>>> 2ca2f512
     }
 
     @Given("^I create an empty topology template \"([^\"]*)\"$")
