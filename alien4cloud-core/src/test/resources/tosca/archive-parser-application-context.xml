--- conflicted
+++ resolved
@@ -7,11 +7,7 @@
 
     <context:annotation-config/>
     <context:component-scan
-<<<<<<< HEAD
-            base-package="alien4cloud.topology, alien4cloud.tosca.parser, alien4cloud.tosca.parser.*, alien4cloud.utils.services">
-=======
             base-package="alien4cloud.topology, alien4cloud.tosca.parser, alien4cloud.tosca.parser.*, alien4cloud.utils.services, alien4cloud.paas.wf">
->>>>>>> 695dea93
         <context:exclude-filter type="regex" expression="alien4cloud.topology.TopologyService"/>
         <context:exclude-filter type="regex" expression="alien4cloud.topology.TopologyValidationService"/>
         <context:exclude-filter type="regex" expression="alien4cloud.topology.TopologyTemplateVersionService"/>
