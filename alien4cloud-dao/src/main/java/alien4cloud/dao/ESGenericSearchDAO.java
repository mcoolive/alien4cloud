--- conflicted
+++ resolved
@@ -10,6 +10,7 @@
 
 import javax.annotation.Resource;
 
+import lombok.extern.slf4j.Slf4j;
 import org.elasticsearch.action.bulk.BulkRequestBuilder;
 import org.elasticsearch.action.count.CountRequestBuilder;
 import org.elasticsearch.action.search.SearchRequestBuilder;
@@ -45,6 +46,7 @@
  *
  * @author luc boutier
  */
+@Slf4j
 public abstract class ESGenericSearchDAO extends ESGenericIdDAO implements IGenericSearchDAO {
     @Resource
     private ElasticSearchClient esClient;
@@ -231,32 +233,9 @@
     @Override
     public <T> FacetedSearchResult facetedSearch(Class<T> clazz, String searchText, Map<String, String[]> filters, FilterBuilder customFilter,
             String fetchContext, int from, int maxElements, String fieldSort, boolean sortOrder, AggregationBuilder aggregationBuilder) {
-<<<<<<< HEAD
         IESSearchQueryBuilderHelper<T> searchQueryBuilderHelper = getSearchBuilderHelper(clazz, searchText, filters, customFilter, fetchContext, fieldSort,
                 sortOrder, null);
         return searchQueryBuilderHelper.facetedSearch(from, maxElements);
-=======
-        SearchResponse searchResponse = doSearch(clazz, searchText, filters, customFilter, fetchContext, from, maxElements, true, fieldSort, sortOrder, aggregationBuilder);
-
-        // check something found
-        // return an empty object if nothing found
-        if (!somethingFound(searchResponse)) {
-            T[] resultData = (T[]) Array.newInstance(clazz, 0);
-            FacetedSearchResult toReturn = new FacetedSearchResult(from, 0, 0, 0, new String[0], resultData, new HashMap<String, FacetedSearchFacet[]>());
-            if (searchResponse != null) {
-                toReturn.setQueryDuration(searchResponse.getTookInMillis());
-            }
-            return toReturn;
-        }
-
-        FacetedSearchResult finalResponse = new FacetedSearchResult();
-
-        fillMultipleDataResult(clazz, searchResponse, finalResponse, from, true);
-
-        finalResponse.setFacets(parseAggregationCounts(searchResponse));
-
-        return finalResponse;
->>>>>>> 3d40eeaa
     }
 
     @Override
@@ -468,16 +447,19 @@
 
         Map<String, FacetedSearchFacet[]> finalResults = Maps.newHashMap();
 
-        for (Aggregation termsAgg : internalAggregationsList) {
-            InternalTerms internalTerms = (InternalTerms) termsAgg;
-
-            List<FacetedSearchFacet> facetedSearchFacets = Lists.newArrayList();
-
-            for (Terms.Bucket entry : internalTerms.getBuckets()) {
-                facetedSearchFacets.add(new FacetedSearchFacet(entry.getKey(), entry.getDocCount()));
+        for (Aggregation aggregation : internalAggregationsList) {
+            if (aggregation instanceof InternalTerms) {
+                InternalTerms internalTerms = (InternalTerms) aggregation;
+
+                FacetedSearchFacet[] facets = new FacetedSearchFacet[internalTerms.getBuckets().size()];
+                for (int i = 0; i < internalTerms.getBuckets().size(); i++) {
+                    Terms.Bucket bucket = internalTerms.getBuckets().get(i);
+                    facets[i] = new FacetedSearchFacet(bucket.getKey(), bucket.getDocCount());
+                }
+                finalResults.put(internalTerms.getName(), facets);
+            } else {
+                log.debug("Aggregation is not a facet aggregation (terms) ignore. Name: {} ,Type: {}", aggregation.getName(), aggregation.getClass().getName());
             }
-
-            finalResults.put(internalTerms.getName(), facetedSearchFacets.toArray(new FacetedSearchFacet[facetedSearchFacets.size()]));
         }
         return finalResults;
     }
