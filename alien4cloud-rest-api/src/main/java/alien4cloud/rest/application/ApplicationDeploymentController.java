package alien4cloud.rest.application;

import java.util.ArrayList;
import java.util.List;
import java.util.Map;

import javax.annotation.Resource;
import javax.validation.Valid;

import lombok.extern.slf4j.Slf4j;

import org.springframework.http.MediaType;
import org.springframework.web.bind.annotation.PathVariable;
import org.springframework.web.bind.annotation.RequestBody;
import org.springframework.web.bind.annotation.RequestMapping;
import org.springframework.web.bind.annotation.RequestMethod;
import org.springframework.web.bind.annotation.RequestParam;
import org.springframework.web.bind.annotation.RestController;
import org.springframework.web.context.request.async.DeferredResult;

import alien4cloud.application.ApplicationEnvironmentService;
import alien4cloud.application.ApplicationService;
import alien4cloud.application.ApplicationVersionService;
import alien4cloud.application.DeploymentSetupService;
import alien4cloud.application.InvalidDeploymentSetupException;
import alien4cloud.cloud.CloudResourceMatcherService;
import alien4cloud.cloud.CloudResourceTopologyMatchResult;
import alien4cloud.cloud.CloudService;
import alien4cloud.cloud.DeploymentService;
import alien4cloud.dao.IGenericSearchDAO;
import alien4cloud.exception.InvalidArgumentException;
import alien4cloud.model.application.Application;
import alien4cloud.model.application.ApplicationEnvironment;
import alien4cloud.model.application.ApplicationVersion;
import alien4cloud.model.application.DeploymentSetup;
import alien4cloud.model.cloud.Cloud;
import alien4cloud.model.cloud.CloudResourceMatcherConfig;
import alien4cloud.model.deployment.Deployment;
import alien4cloud.paas.IPaaSCallback;
import alien4cloud.paas.exception.CloudDisabledException;
import alien4cloud.paas.model.DeploymentStatus;
import alien4cloud.paas.model.InstanceInformation;
import alien4cloud.rest.model.RestError;
import alien4cloud.rest.model.RestErrorCode;
import alien4cloud.rest.model.RestResponse;
import alien4cloud.rest.model.RestResponseBuilder;
import alien4cloud.security.ApplicationEnvironmentRole;
import alien4cloud.security.ApplicationRole;
import alien4cloud.security.AuthorizationUtil;
import alien4cloud.security.CloudRole;
import alien4cloud.topology.TopologyServiceCore;
import alien4cloud.model.topology.Topology;
import alien4cloud.utils.ReflectionUtil;

import com.google.common.collect.Lists;
import com.google.common.collect.Maps;
import com.google.common.util.concurrent.FutureCallback;
import com.google.common.util.concurrent.Futures;
import com.google.common.util.concurrent.ListenableFuture;
import com.google.common.util.concurrent.SettableFuture;
import com.wordnik.swagger.annotations.Api;
import com.wordnik.swagger.annotations.ApiOperation;

@Slf4j
@RestController
@RequestMapping("/rest/applications")
@Api(value = "", description = "Manage opertions on deployed application.")
public class ApplicationDeploymentController {

    @Resource(name = "alien-es-dao")
    private IGenericSearchDAO alienDAO;
    @Resource
    private ApplicationService applicationService;
    @Resource
    private ApplicationVersionService applicationVersionService;
    @Resource
    private ApplicationEnvironmentService applicationEnvironmentService;
    @Resource
    private TopologyServiceCore topologyServiceCore;
    @Resource
    private CloudService cloudService;
    @Resource
    private DeploymentService deploymentService;
    @Resource
    private CloudResourceMatcherService cloudResourceMatcherService;
    @Resource
    private DeploymentSetupService deploymentSetupService;

    // @Deprecated
    // @ApiOperation(value = "Set the cloud to use by default in order to deploy the application.", notes =
    // "Application role required [ APPLICATION_MANAGER | APPLICATION_DEVOPS ] and Application environment role required [ DEPLOYMENT_MANAGER ]")
    // @RequestMapping(value = "/{applicationId:.+}/cloud", method = RequestMethod.PUT, consumes = MediaType.APPLICATION_JSON_VALUE, produces =
    // MediaType.APPLICATION_JSON_VALUE)
    // public RestResponse<Void> setCloud(@PathVariable String applicationId, @RequestBody UpdateApplicationCloudRequest updateApplicationCloudRequest) {
    //
    // // recover an check basic rights on the underlying application
    // Application application = applicationService.checkAndGetApplication(applicationId);
    //
    // // Application environment : get an check right on the environment
    // ApplicationEnvironment environment = getEnvironmentByIdOrDefault(application.getId(), updateApplicationCloudRequest.getApplicationEnvironmentId());
    // AuthorizationUtil.checkAuthorizationForApplication(environment, ApplicationEnvironmentRole.DEPLOYMENT_MANAGER);
    //
    // // set the cloud to this environment
    // String cloudId = updateApplicationCloudRequest.getCloudId();
    // environment.setCloudId(cloudId);
    // alienDAO.save(environment);
    //
    // // Application version : check right on the version
    // ApplicationVersion version = getVersionByIdOrDefault(application.getId(), environment.getCurrentVersionId());
    //
    // // Configure and save the deployment setup
    // DeploymentSetup deploymentSetup = getDeploymentSetup(application);
    // Cloud cloud = cloudService.getMandatoryCloud(cloudId);
    // deploymentSetupService.generateCloudResourcesMapping(deploymentSetup, topologyServiceCore.getMandatoryTopology(version.getTopologyId()), cloud, true);
    // deploymentSetupService.generatePropertyDefinition(deploymentSetup, cloud);
    // alienDAO.save(deploymentSetup);
    // return RestResponseBuilder.<Void> builder().build();
    // }

    /**
     * Trigger deployment of the application on the current configured PaaS.
     *
     * @param deployApplicationRequest application details for deployment (applicationId + deploymentProperties)
     * @return An empty rest response.
     */
    @ApiOperation(value = "Deploys the application on the configured Cloud.", notes = "Application role required [ APPLICATION_MANAGER | APPLICATION_DEVOPS ] and Application environment role required [ DEPLOYMENT_MANAGER ]")
    @RequestMapping(value = "/deployment", method = RequestMethod.POST, consumes = MediaType.APPLICATION_JSON_VALUE, produces = MediaType.APPLICATION_JSON_VALUE)
    public RestResponse<Void> deploy(@Valid @RequestBody DeployApplicationRequest deployApplicationRequest) {

        Application application = applicationService.checkAndGetApplication(deployApplicationRequest.getApplicationId());

        // Application environment : get an check right on the environment
        ApplicationEnvironment environment = getEnvironmentByIdOrDefault(deployApplicationRequest.getApplicationId(),
                deployApplicationRequest.getApplicationEnvironmentId());
        AuthorizationUtil.checkAuthorizationForApplication(environment, ApplicationEnvironmentRole.DEPLOYMENT_MANAGER);

        // Application version : check right on the version
        ApplicationVersion version = getVersionByIdOrDefault(environment.getApplicationId(), environment.getCurrentVersionId());

        // check that the environment is not already deployed
        // One environment => One deployment deployed at a time
        try {
            boolean isEnvironmentDeployed = applicationEnvironmentService.isDeployed(environment.getId());
            if (isEnvironmentDeployed) {
                return RestResponseBuilder
                        .<Void> builder()
                        .error(new RestError(RestErrorCode.APPLICATION_DEPLOYMENT_ERROR.getCode(), "The environment with id <" + environment.getCloudId()
                                + "> is already deployed")).build();
            }
        } catch (CloudDisabledException e) {
            return RestResponseBuilder
                    .<Void> builder()
                    .error(new RestError(RestErrorCode.CLOUD_DISABLED_ERROR.getCode(), "Cloud with id <" + environment.getCloudId()
                            + "> is disabled or not found")).build();
        }

        // get the cloud from the environment and check rights
        Cloud cloud = cloudService.getMandatoryCloud(environment.getCloudId());
        AuthorizationUtil.checkAuthorizationForCloud(cloud, CloudRole.values());

        Topology topology = topologyServiceCore.getMandatoryTopology(version.getTopologyId());
        if (environment.getCloudId() == null) {
            throw new InvalidArgumentException("Application [" + application.getId() + "] contains an environment with no cloud assigned");
        }
        DeploymentSetup deploymentSetup = deploymentSetupService.getOrFail(version, environment);
        if (!deploymentSetupService.generateCloudResourcesMapping(deploymentSetup, topology, cloud, true)) {
            throw new InvalidDeploymentSetupException("Application [" + application.getId() + "] is not deployable on the cloud [" + cloud.getId()
                    + "] because it contains unmatchable resources");
        }
        try {
<<<<<<< HEAD
            deploymentService.deployTopology(topology, application, deploymentSetup);
=======
            deploymentService.deployTopology(topology, environment.getCloudId(), application, environment.getName(), version.getVersion(), deploymentSetup);
>>>>>>> 2283d8bf
        } catch (CloudDisabledException e) {
            return RestResponseBuilder
                    .<Void> builder()
                    .error(new RestError(RestErrorCode.CLOUD_DISABLED_ERROR.getCode(), "Cloud with id <" + environment.getCloudId()
                            + "> is disabled or not found")).build();
        }
        return RestResponseBuilder.<Void> builder().build();
    }

    /**
     * Trigger un-deployment of the application for a given environment on the current configured PaaS.
     *
     * @param applicationId The id of the application to undeploy.
     * @return An empty rest response.
     */
    @ApiOperation(value = "Un-Deploys the application on the configured PaaS.", notes = "The logged-in user must have the [ APPLICATION_MANAGER ] role for this application. Application environment role required [ DEPLOYMENT_MANAGER ]")
    @RequestMapping(value = "/{applicationId}/environments/{applicationEnvironmentId}/deployment", method = RequestMethod.DELETE, produces = MediaType.APPLICATION_JSON_VALUE)
    public RestResponse<Void> undeploy(@PathVariable String applicationId, @PathVariable String applicationEnvironmentId) {

        Application application = applicationService.checkAndGetApplication(applicationId, ApplicationRole.APPLICATION_MANAGER);

        // get the topology from the version and the cloud from the environment
        ApplicationEnvironment environment = getEnvironmentByIdOrDefault(application.getId(), applicationEnvironmentId);
        AuthorizationUtil.checkAuthorizationForApplication(environment, ApplicationEnvironmentRole.DEPLOYMENT_MANAGER);
        ApplicationVersion version = getVersionByIdOrDefault(application.getId(), environment.getCurrentVersionId());
        try {
            boolean isEnvironmentDeployed = applicationEnvironmentService.isDeployed(environment.getId());
            if (isEnvironmentDeployed) {
                DeploymentSetup deploymentSetup = deploymentSetupService.getOrFail(version, environment);
                deploymentService.undeployTopology(deploymentSetup);
            }
        } catch (CloudDisabledException e) {
            return RestResponseBuilder.<Void> builder().error(new RestError(RestErrorCode.CLOUD_DISABLED_ERROR.getCode(), e.getMessage())).build();
        }
        return RestResponseBuilder.<Void> builder().build();
    }

    /**
     * Get only the active deployment for the given application on the given cloud
     *
     * @param applicationId id of the topology
     * @return the active deployment
     */
    @ApiOperation(value = "Get active deployment for the given application on the given cloud.", notes = "Application role required [ APPLICATION_MANAGER | APPLICATION_DEVOPS ] and Application environment role required [ DEPLOYMENT_MANAGER ]")
    @RequestMapping(value = "/{applicationId}/environments/{applicationEnvironmentId}/active-deployment", method = RequestMethod.GET, produces = MediaType.APPLICATION_JSON_VALUE)
    public RestResponse<Deployment> getActiveDeployment(@PathVariable String applicationId, @PathVariable String applicationEnvironmentId) {
        Application application = applicationService.checkAndGetApplication(applicationId);
        // get the topology from the version and the cloud from the environment
        ApplicationEnvironment environment = getEnvironmentByIdOrDefault(application.getId(), applicationEnvironmentId);
        AuthorizationUtil.checkAuthorizationForApplication(environment, ApplicationEnvironmentRole.DEPLOYMENT_MANAGER);
        Deployment deployment = deploymentService.getActiveDeployment(environment.getId());
        return RestResponseBuilder.<Deployment> builder().data(deployment).build();
    }

    /**
     * Get the current status of the deployment for the given application.
     * 
     * @param applicationId the id of the application to be deployed.
     * @param applicationEnvironmentId the environment for which to get the status
     * @return A {@link RestResponse} that contains the application's current {@link DeploymentStatus}.
     */
<<<<<<< HEAD
    @ApiOperation(value = "Get the current status of the application and an environment on the PaaS.", notes = "Returns the current status of the application on the PaaS it is deployed."
            + " Application role required [ APPLICATION_MANAGER | APPLICATION_DEVOPS ]")
    @RequestMapping(value = "/{applicationId}/environments/{applicationEnvironmentId}/deployment", method = RequestMethod.GET, produces = MediaType.APPLICATION_JSON_VALUE)
    public RestResponse<DeploymentStatus> getDeploymentStatus(@PathVariable String applicationId, @PathVariable String applicationEnvironmentId) {
        Application application = applicationService.checkAndGetApplication(applicationId);
        return RestResponseBuilder.<DeploymentStatus> builder().data(getApplicationDeploymentStatus(application, applicationEnvironmentId)).build();
=======
    @ApiOperation(value = "Get the current status of the application on the PaaS.", notes = "Returns the current status of the application on the PaaS it is deployed."
            + " Application role required [ APPLICATION_MANAGER | APPLICATION_USER | APPLICATION_DEVOPS | DEPLOYMENT_MANAGER ]")
    @RequestMapping(value = "/{applicationId}/deployment", method = RequestMethod.GET, produces = MediaType.APPLICATION_JSON_VALUE)
    public DeferredResult<RestResponse<DeploymentStatus>> getDeploymentStatus(@PathVariable String applicationId) {
        Application application = applicationService.getOrFail(applicationId);
        AuthorizationUtil.checkAuthorizationForApplication(application, ApplicationRole.values());
        final DeferredResult<RestResponse<DeploymentStatus>> statusResult = new DeferredResult<>();
        Futures.addCallback(getApplicationDeploymentStatus(application), new FutureCallback<DeploymentStatus>() {
            @Override
            public void onSuccess(DeploymentStatus result) {
                statusResult.setResult(RestResponseBuilder.<DeploymentStatus> builder().data(result).build());
            }

            @Override
            public void onFailure(Throwable t) {
                statusResult.setErrorResult(t);
            }
        });
        return statusResult;
>>>>>>> 2283d8bf
    }

    @ApiOperation(value = "Get the current statuses of an application list on the PaaS for all environments.", notes = "Returns the current status of an application list from the PaaS it is deployed on for all environments."
            + " Application role required [ APPLICATION_MANAGER | APPLICATION_DEVOPS ]")
    @RequestMapping(value = "/statuses", method = RequestMethod.POST, produces = MediaType.APPLICATION_JSON_VALUE)
<<<<<<< HEAD
    public RestResponse<Map<String, Map<String, ArrayList<String>>>> getApplicationsStatuses(@RequestBody List<String> applicationIds) {
        Map<String, Map<String, ArrayList<String>>> statuses = Maps.newHashMap();
        Application application = null;
        Map<String, ArrayList<String>> ennvironmentStatuses = Maps.newHashMap();
        ApplicationEnvironment[] environments;
        for (String applicationId : applicationIds) {
            application = applicationService.checkAndGetApplication(applicationId);
            // get all environments status for the current application
            environments = applicationEnvironmentService.getByApplicationId(application.getId());
            for (ApplicationEnvironment env : environments) {
                ArrayList<String> array = new ArrayList<String>();
                array.add(env.getName());
                try {
                    array.add(applicationEnvironmentService.getStatus(env).toString());
                    ennvironmentStatuses.put(env.getId(), array);
                } catch (CloudDisabledException e) {
                    log.debug("Getting status for the environment <" + env.getId() + "> failed because the associated cloud <" + env.getCloudId()
                            + "> seems disabled. Returned status is UNKNOWN.", e);
                    array.add(DeploymentStatus.UNKNOWN.toString());
                    ennvironmentStatuses.put(env.getId(), array);

                }
            }
            statuses.put(applicationId, ennvironmentStatuses);
            ennvironmentStatuses = Maps.newHashMap();
        }
        return RestResponseBuilder.<Map<String, Map<String,  ArrayList<String>>>> builder().data(statuses).build();
    }

    private DeploymentStatus getApplicationDeploymentStatus(Application application, String applicationEnvironmentId) {
        // get the topology from the version and the cloud from the environment
        ApplicationEnvironment environment = getEnvironmentByIdOrDefault(application.getId(), applicationEnvironmentId);
        AuthorizationUtil.checkAuthorizationForApplication(environment, ApplicationEnvironmentRole.values());
        ApplicationVersion version = getVersionByIdOrDefault(application.getId(), environment.getCurrentVersionId());
=======
    public DeferredResult<RestResponse<Map<String, DeploymentStatus>>> getApplicationsStatuses(@RequestBody final List<String> applicationIds) {
        final List<ListenableFuture<DeploymentStatus>> statuses = Lists.newArrayList();
        for (String applicationId : applicationIds) {
            Application application = applicationService.getOrFail(applicationId);
            AuthorizationUtil.checkAuthorizationForApplication(application, ApplicationRole.values());
            statuses.add(getApplicationDeploymentStatus(application));
        }
        final DeferredResult<RestResponse<Map<String, DeploymentStatus>>> statusesDeferredResult = new DeferredResult<>();
        Futures.addCallback(Futures.allAsList(statuses), new FutureCallback<List<DeploymentStatus>>() {
            @Override
            public void onSuccess(List<DeploymentStatus> result) {
                Map<String, DeploymentStatus> statusesResult = Maps.newHashMap();
                for (int i = 0; i < applicationIds.size(); i++) {
                    statusesResult.put(applicationIds.get(i), result.get(i));
                }
                statusesDeferredResult.setResult(RestResponseBuilder.<Map<String, DeploymentStatus>> builder().data(statusesResult).build());
            }

            @Override
            public void onFailure(Throwable t) {
                statusesDeferredResult.setErrorResult(t);
            }
        });
        return statusesDeferredResult;
    }

    private ListenableFuture<DeploymentStatus> getApplicationDeploymentStatus(Application application) {
        ApplicationEnvironment[] environments = applicationEnvironmentService.getByApplicationId(application.getId());
        ApplicationVersion[] versions = applicationVersionService.getByApplicationId(application.getId());
        // get the topology from the version and the cloud from the environment.
        ApplicationVersion version = versions[0];
        ApplicationEnvironment environment = environments[0];
>>>>>>> 2283d8bf

        final SettableFuture<DeploymentStatus> statusSettableFuture = SettableFuture.create();
        if (version.getTopologyId() == null) {
            statusSettableFuture.set(DeploymentStatus.UNDEPLOYED);
        } else {
            try {
<<<<<<< HEAD
                deploymentStatus = applicationEnvironmentService.getStatus(environment);
=======
                deploymentService.getDeploymentStatus(version.getTopologyId(), environment.getCloudId(), new IPaaSCallback<DeploymentStatus>() {
                    @Override
                    public void onSuccess(DeploymentStatus data) {
                        statusSettableFuture.set(data);
                    }

                    @Override
                    public void onFailure(Throwable throwable) {
                        statusSettableFuture.setException(throwable);
                    }
                });
>>>>>>> 2283d8bf
            } catch (CloudDisabledException e) {
                log.debug("Getting status for topology failed because plugin wasn't found. Returned status is undeployed.", e);
                statusSettableFuture.set(DeploymentStatus.UNDEPLOYED);
            }
        }
        return statusSettableFuture;
    }

    /**
     * Get detailed informations for every instances of every node of the application on the PaaS.
     *
     * @param applicationId The id of the application to be deployed.
     * @return A {@link RestResponse} that contains detailed informations (See {@link InstanceInformation}) of the application on the PaaS it is deployed.
     */
<<<<<<< HEAD
    @ApiOperation(value = "Get detailed informations for every instances of every node of the application on the PaaS.", notes = "Application role required [ APPLICATION_MANAGER | APPLICATION_DEVOPS ] and Application environment role required [ DEPLOYMENT_MANAGER ]")
    @RequestMapping(value = "/{applicationId}/environments/{applicationEnvironmentId}/deployment/informations", method = RequestMethod.GET, produces = MediaType.APPLICATION_JSON_VALUE)
    public RestResponse<Map<String, Map<Integer, InstanceInformation>>> getInstanceInformation(@PathVariable String applicationId,
            @PathVariable String applicationEnvironmentId) {

        Application application = applicationService.checkAndGetApplication(applicationId);
        // get the topology from the version and the cloud from the environment
        ApplicationEnvironment environment = getEnvironmentByIdOrDefault(application.getId(), applicationEnvironmentId);
        AuthorizationUtil.checkAuthorizationForApplication(environment, ApplicationEnvironmentRole.DEPLOYMENT_MANAGER);
        ApplicationVersion version = getVersionByIdOrDefault(application.getId(), environment.getCurrentVersionId());
        try {
            return RestResponseBuilder.<Map<String, Map<Integer, InstanceInformation>>> builder()
                    .data(deploymentService.getInstancesInformation(version.getTopologyId(), environment.getCloudId(), environment.getId())).build();
=======
    @ApiOperation(value = "Get detailed informations for every instances of every node of the application on the PaaS.", notes = "Returns the detailed informations of the application on the PaaS it is deployed."
            + " Application role required [ APPLICATION_MANAGER | APPLICATION_USER | APPLICATION_DEVOPS | DEPLOYMENT_MANAGER ]")
    @RequestMapping(value = "/{applicationId}/deployment/informations", method = RequestMethod.GET, produces = MediaType.APPLICATION_JSON_VALUE)
    public DeferredResult<RestResponse<Map<String, Map<String, InstanceInformation>>>> getInstanceInformation(@PathVariable String applicationId) {
        Application application = applicationService.getOrFail(applicationId);

        AuthorizationUtil.checkAuthorizationForApplication(application, ApplicationRole.values());

        ApplicationEnvironment[] environments = applicationEnvironmentService.getByApplicationId(application.getId());
        ApplicationVersion[] versions = applicationVersionService.getByApplicationId(application.getId());
        // get the topology from the version and the cloud from the environment.
        ApplicationVersion version = versions[0];
        ApplicationEnvironment environment = environments[0];
        final DeferredResult<RestResponse<Map<String, Map<String, InstanceInformation>>>> instancesDeferredResult = new DeferredResult<>();
        try {
            deploymentService.getInstancesInformation(version.getTopologyId(), environment.getCloudId(),
                    new IPaaSCallback<Map<String, Map<String, InstanceInformation>>>() {
                        @Override
                        public void onSuccess(Map<String, Map<String, InstanceInformation>> data) {
                            instancesDeferredResult.setResult(RestResponseBuilder.<Map<String, Map<String, InstanceInformation>>> builder().data(data).build());
                        }

                        @Override
                        public void onFailure(Throwable throwable) {
                            instancesDeferredResult.setErrorResult(throwable);
                        }
                    });
>>>>>>> 2283d8bf
        } catch (CloudDisabledException e) {
            log.error("Cannot get instance informations as topology plugin cannot be found.", e);
            instancesDeferredResult.setResult(RestResponseBuilder.<Map<String, Map<String, InstanceInformation>>> builder().build());
        }
        return instancesDeferredResult;
    }

    /**
     * Scale an application on a particular node.
     *
     * @param applicationId The id of the application to be scaled.
     * @param nodeTemplateId The id of the node template to be scaled.
     * @param instances The instances number to be scaled up (if > 0)/ down (if < 0)
     * @return A {@link RestResponse} that contains the application's current {@link DeploymentStatus}.
     */
    @ApiOperation(value = "Scale the application on a particular node.", notes = "Returns the detailed informations of the application on the PaaS it is deployed."
            + " Application role required [ APPLICATION_MANAGER | APPLICATION_DEVOPS ] and Application environment role required [ DEPLOYMENT_MANAGER ]")
    @RequestMapping(value = "/{applicationId}/environments/{applicationEnvironmentId}/scale/{nodeTemplateId}", method = RequestMethod.POST, produces = MediaType.APPLICATION_JSON_VALUE)
    public RestResponse<Void> scale(@PathVariable String applicationId, @PathVariable String applicationEnvironmentId, @PathVariable String nodeTemplateId,
            @RequestParam int instances) {

        Application application = applicationService.checkAndGetApplication(applicationId);

        // get the topology from the version and the cloud from the environment
        ApplicationEnvironment environment = getEnvironmentByIdOrDefault(application.getId(), applicationEnvironmentId);
        AuthorizationUtil.checkAuthorizationForApplication(environment, ApplicationEnvironmentRole.DEPLOYMENT_MANAGER);

        try {
            deploymentService.scale(environment.getId(), nodeTemplateId, instances);
        } catch (CloudDisabledException e) {
            return RestResponseBuilder.<Void> builder().error(new RestError(RestErrorCode.CLOUD_DISABLED_ERROR.getCode(), e.getMessage())).build();
        }
        return RestResponseBuilder.<Void> builder().build();
    }

    @ApiOperation(value = "Match the topology of a given application to a cloud, get all available resources for all matchable elements of the topology", notes = "Returns the detailed informations of the application on the PaaS it is deployed."
            + " Application role required [ APPLICATION_MANAGER | APPLICATION_DEVOPS ] and Application environment role required [ DEPLOYMENT_MANAGER ]")
    @RequestMapping(value = "/{applicationId}/environments/{applicationEnvironmentId}/cloud-resources", method = RequestMethod.GET, produces = MediaType.APPLICATION_JSON_VALUE)
    public RestResponse<CloudResourceTopologyMatchResult> matchCloudResources(@PathVariable String applicationId, @PathVariable String applicationEnvironmentId) {

        Application application = applicationService.checkAndGetApplication(applicationId);

        // get the topology from the version and the cloud from the environment
        ApplicationEnvironment environment = getEnvironmentByIdOrDefault(application.getId(), applicationEnvironmentId);
        AuthorizationUtil.checkAuthorizationForApplication(environment, ApplicationEnvironmentRole.DEPLOYMENT_MANAGER);
        ApplicationVersion version = getVersionByIdOrDefault(application.getId(), environment.getCurrentVersionId());

        // Application application = applicationService.getOrFail(applicationId);
        // AuthorizationUtil.checkAuthorizationForApplication(application, ApplicationRole.values());
        //
        // ApplicationEnvironment[] environments = applicationEnvironmentService.getByApplicationId(application.getId());
        // ApplicationVersion[] versions = applicationVersionService.getByApplicationId(application.getId());
        // // get the topology from the version and the cloud from the environment.
        // ApplicationVersion version = versions[0];
        // ApplicationEnvironment environment = environments[0];

        Topology topology = topologyServiceCore.getMandatoryTopology(version.getTopologyId());
        if (environment.getCloudId() == null) {
            throw new InvalidArgumentException("Environment [" + applicationEnvironmentId + "] for application [" + application.getName()
                    + "] does not have any cloud assigned");
        }
        Cloud cloud = cloudService.getMandatoryCloud(environment.getCloudId());
        CloudResourceMatcherConfig cloudResourceMatcherConfig = cloudService.findCloudResourceMatcherConfig(cloud);
        return RestResponseBuilder
                .<CloudResourceTopologyMatchResult> builder()
                .data(cloudResourceMatcherService.matchTopology(topology, cloud, cloudResourceMatcherConfig,
                        topologyServiceCore.getIndexedNodeTypesFromTopology(topology, false, true))).build();
    }

    @ApiOperation(value = "Get the deployment setup for an application", notes = "Application role required [ APPLICATION_MANAGER | APPLICATION_DEVOPS ] and Application environment role required [ DEPLOYMENT_MANAGER ]")
    @RequestMapping(value = "/{applicationId}/environments/{applicationEnvironmentId}/deployment-setup", method = RequestMethod.GET, produces = MediaType.APPLICATION_JSON_VALUE)
    public RestResponse<DeploymentSetup> getDeploymentSetup(@PathVariable String applicationId, @PathVariable String applicationEnvironmentId) {
        Application application = applicationService.checkAndGetApplication(applicationId);
        ApplicationEnvironment environment = getEnvironmentByIdOrDefault(application.getId(), applicationEnvironmentId);
        AuthorizationUtil.checkAuthorizationForApplication(environment, ApplicationEnvironmentRole.DEPLOYMENT_MANAGER);
        return RestResponseBuilder.<DeploymentSetup> builder().data(getDeploymentSetup(application, applicationEnvironmentId)).build();
    }

    private DeploymentSetup getDeploymentSetup(Application application, String applicationEnvironmentId) {

        // get the topology from the version and the cloud from the environment
        ApplicationEnvironment environment = getEnvironmentByIdOrDefault(application.getId(), applicationEnvironmentId);
        AuthorizationUtil.checkAuthorizationForApplication(environment, ApplicationEnvironmentRole.DEPLOYMENT_MANAGER);
        ApplicationVersion version = getVersionByIdOrDefault(application.getId(), environment.getCurrentVersionId());

        DeploymentSetup deploymentSetup = deploymentSetupService.get(version, environment);
        if (deploymentSetup == null) {
            deploymentSetup = deploymentSetupService.createOrFail(version, environment);
        }
        if (environment.getCloudId() != null) {
            Cloud cloud = cloudService.getMandatoryCloud(environment.getCloudId());
            deploymentSetupService.generateCloudResourcesMapping(deploymentSetup, topologyServiceCore.getMandatoryTopology(version.getTopologyId()), cloud,
                    true);
        }
        return deploymentSetup;
    }

    /**
     * Update application's deployment setup
     *
     * @param applicationId The application id.
     * @return nothing if success, error will be handled in global exception strategy
     */
    @ApiOperation(value = "Updates by merging the given request into the given application's deployment setup.", notes = "Application role required [ APPLICATION_MANAGER | APPLICATION_DEVOPS ] and Application environment role required [ DEPLOYMENT_MANAGER ]")
    @RequestMapping(value = "/{applicationId}/environments/{applicationEnvironmentId}/deployment-setup", method = RequestMethod.PUT, consumes = MediaType.APPLICATION_JSON_VALUE, produces = MediaType.APPLICATION_JSON_VALUE)
    public RestResponse<Void> updateDeploymentSetup(@PathVariable String applicationId, @PathVariable String applicationEnvironmentId,
            @RequestBody UpdateDeploymentSetupRequest updateRequest) {

        Application application = applicationService.checkAndGetApplication(applicationId);
        // check rights on related environment
        ApplicationEnvironment environment = getEnvironmentByIdOrDefault(application.getId(), applicationEnvironmentId);
        AuthorizationUtil.checkAuthorizationForApplication(environment, ApplicationEnvironmentRole.DEPLOYMENT_MANAGER);

        DeploymentSetup setup = getDeploymentSetup(application, applicationEnvironmentId);
        ReflectionUtil.mergeObject(updateRequest, setup);
        alienDAO.save(setup);
        return RestResponseBuilder.<Void> builder().build();
    }

    private ApplicationVersion getVersionByIdOrDefault(String applicationId, String applicationVersionId) {
        ApplicationVersion version = null;
        if (applicationVersionId == null) {
            ApplicationVersion[] versions = applicationVersionService.getByApplicationId(applicationId);
            version = versions[0];
        } else {
            version = applicationVersionService.getOrFail(applicationVersionId);
        }
        return version;
    }

    private ApplicationEnvironment getEnvironmentByIdOrDefault(String applicationId, String applicationEnvironmentId) {
        ApplicationEnvironment environment = null;
        if (applicationEnvironmentId == null) {
            ApplicationEnvironment[] applicationEnvironments = applicationEnvironmentService.getByApplicationId(applicationId);
            environment = applicationEnvironments[0];
        } else {
            environment = applicationEnvironmentService.getOrFail(applicationEnvironmentId);
        }
        return environment;
    }
}<|MERGE_RESOLUTION|>--- conflicted
+++ resolved
@@ -1,6 +1,5 @@
 package alien4cloud.rest.application;
 
-import java.util.ArrayList;
 import java.util.List;
 import java.util.Map;
 
@@ -10,19 +9,10 @@
 import lombok.extern.slf4j.Slf4j;
 
 import org.springframework.http.MediaType;
-import org.springframework.web.bind.annotation.PathVariable;
-import org.springframework.web.bind.annotation.RequestBody;
-import org.springframework.web.bind.annotation.RequestMapping;
-import org.springframework.web.bind.annotation.RequestMethod;
-import org.springframework.web.bind.annotation.RequestParam;
-import org.springframework.web.bind.annotation.RestController;
+import org.springframework.web.bind.annotation.*;
 import org.springframework.web.context.request.async.DeferredResult;
 
-import alien4cloud.application.ApplicationEnvironmentService;
-import alien4cloud.application.ApplicationService;
-import alien4cloud.application.ApplicationVersionService;
-import alien4cloud.application.DeploymentSetupService;
-import alien4cloud.application.InvalidDeploymentSetupException;
+import alien4cloud.application.*;
 import alien4cloud.cloud.CloudResourceMatcherService;
 import alien4cloud.cloud.CloudResourceTopologyMatchResult;
 import alien4cloud.cloud.CloudService;
@@ -36,6 +26,7 @@
 import alien4cloud.model.cloud.Cloud;
 import alien4cloud.model.cloud.CloudResourceMatcherConfig;
 import alien4cloud.model.deployment.Deployment;
+import alien4cloud.model.topology.Topology;
 import alien4cloud.paas.IPaaSCallback;
 import alien4cloud.paas.exception.CloudDisabledException;
 import alien4cloud.paas.model.DeploymentStatus;
@@ -49,10 +40,8 @@
 import alien4cloud.security.AuthorizationUtil;
 import alien4cloud.security.CloudRole;
 import alien4cloud.topology.TopologyServiceCore;
-import alien4cloud.model.topology.Topology;
 import alien4cloud.utils.ReflectionUtil;
 
-import com.google.common.collect.Lists;
 import com.google.common.collect.Maps;
 import com.google.common.util.concurrent.FutureCallback;
 import com.google.common.util.concurrent.Futures;
@@ -86,37 +75,6 @@
     @Resource
     private DeploymentSetupService deploymentSetupService;
 
-    // @Deprecated
-    // @ApiOperation(value = "Set the cloud to use by default in order to deploy the application.", notes =
-    // "Application role required [ APPLICATION_MANAGER | APPLICATION_DEVOPS ] and Application environment role required [ DEPLOYMENT_MANAGER ]")
-    // @RequestMapping(value = "/{applicationId:.+}/cloud", method = RequestMethod.PUT, consumes = MediaType.APPLICATION_JSON_VALUE, produces =
-    // MediaType.APPLICATION_JSON_VALUE)
-    // public RestResponse<Void> setCloud(@PathVariable String applicationId, @RequestBody UpdateApplicationCloudRequest updateApplicationCloudRequest) {
-    //
-    // // recover an check basic rights on the underlying application
-    // Application application = applicationService.checkAndGetApplication(applicationId);
-    //
-    // // Application environment : get an check right on the environment
-    // ApplicationEnvironment environment = getEnvironmentByIdOrDefault(application.getId(), updateApplicationCloudRequest.getApplicationEnvironmentId());
-    // AuthorizationUtil.checkAuthorizationForApplication(environment, ApplicationEnvironmentRole.DEPLOYMENT_MANAGER);
-    //
-    // // set the cloud to this environment
-    // String cloudId = updateApplicationCloudRequest.getCloudId();
-    // environment.setCloudId(cloudId);
-    // alienDAO.save(environment);
-    //
-    // // Application version : check right on the version
-    // ApplicationVersion version = getVersionByIdOrDefault(application.getId(), environment.getCurrentVersionId());
-    //
-    // // Configure and save the deployment setup
-    // DeploymentSetup deploymentSetup = getDeploymentSetup(application);
-    // Cloud cloud = cloudService.getMandatoryCloud(cloudId);
-    // deploymentSetupService.generateCloudResourcesMapping(deploymentSetup, topologyServiceCore.getMandatoryTopology(version.getTopologyId()), cloud, true);
-    // deploymentSetupService.generatePropertyDefinition(deploymentSetup, cloud);
-    // alienDAO.save(deploymentSetup);
-    // return RestResponseBuilder.<Void> builder().build();
-    // }
-
     /**
      * Trigger deployment of the application on the current configured PaaS.
      *
@@ -126,7 +84,6 @@
     @ApiOperation(value = "Deploys the application on the configured Cloud.", notes = "Application role required [ APPLICATION_MANAGER | APPLICATION_DEVOPS ] and Application environment role required [ DEPLOYMENT_MANAGER ]")
     @RequestMapping(value = "/deployment", method = RequestMethod.POST, consumes = MediaType.APPLICATION_JSON_VALUE, produces = MediaType.APPLICATION_JSON_VALUE)
     public RestResponse<Void> deploy(@Valid @RequestBody DeployApplicationRequest deployApplicationRequest) {
-
         Application application = applicationService.checkAndGetApplication(deployApplicationRequest.getApplicationId());
 
         // Application environment : get an check right on the environment
@@ -139,19 +96,12 @@
 
         // check that the environment is not already deployed
         // One environment => One deployment deployed at a time
-        try {
-            boolean isEnvironmentDeployed = applicationEnvironmentService.isDeployed(environment.getId());
-            if (isEnvironmentDeployed) {
-                return RestResponseBuilder
-                        .<Void> builder()
-                        .error(new RestError(RestErrorCode.APPLICATION_DEPLOYMENT_ERROR.getCode(), "The environment with id <" + environment.getCloudId()
-                                + "> is already deployed")).build();
-            }
-        } catch (CloudDisabledException e) {
+        boolean isEnvironmentDeployed = applicationEnvironmentService.isDeployed(environment.getId());
+        if (isEnvironmentDeployed) {
             return RestResponseBuilder
                     .<Void> builder()
-                    .error(new RestError(RestErrorCode.CLOUD_DISABLED_ERROR.getCode(), "Cloud with id <" + environment.getCloudId()
-                            + "> is disabled or not found")).build();
+                    .error(new RestError(RestErrorCode.APPLICATION_DEPLOYMENT_ERROR.getCode(), "The environment with id <" + environment.getCloudId()
+                            + "> is already deployed")).build();
         }
 
         // get the cloud from the environment and check rights
@@ -168,11 +118,7 @@
                     + "] because it contains unmatchable resources");
         }
         try {
-<<<<<<< HEAD
             deploymentService.deployTopology(topology, application, deploymentSetup);
-=======
-            deploymentService.deployTopology(topology, environment.getCloudId(), application, environment.getName(), version.getVersion(), deploymentSetup);
->>>>>>> 2283d8bf
         } catch (CloudDisabledException e) {
             return RestResponseBuilder
                     .<Void> builder()
@@ -234,22 +180,12 @@
      * @param applicationEnvironmentId the environment for which to get the status
      * @return A {@link RestResponse} that contains the application's current {@link DeploymentStatus}.
      */
-<<<<<<< HEAD
-    @ApiOperation(value = "Get the current status of the application and an environment on the PaaS.", notes = "Returns the current status of the application on the PaaS it is deployed."
-            + " Application role required [ APPLICATION_MANAGER | APPLICATION_DEVOPS ]")
+    @ApiOperation(value = "Get the current status of an application environment on the PaaS.", notes = "Returns the current status of the application on the PaaS it is deployed.")
     @RequestMapping(value = "/{applicationId}/environments/{applicationEnvironmentId}/deployment", method = RequestMethod.GET, produces = MediaType.APPLICATION_JSON_VALUE)
-    public RestResponse<DeploymentStatus> getDeploymentStatus(@PathVariable String applicationId, @PathVariable String applicationEnvironmentId) {
-        Application application = applicationService.checkAndGetApplication(applicationId);
-        return RestResponseBuilder.<DeploymentStatus> builder().data(getApplicationDeploymentStatus(application, applicationEnvironmentId)).build();
-=======
-    @ApiOperation(value = "Get the current status of the application on the PaaS.", notes = "Returns the current status of the application on the PaaS it is deployed."
-            + " Application role required [ APPLICATION_MANAGER | APPLICATION_USER | APPLICATION_DEVOPS | DEPLOYMENT_MANAGER ]")
-    @RequestMapping(value = "/{applicationId}/deployment", method = RequestMethod.GET, produces = MediaType.APPLICATION_JSON_VALUE)
-    public DeferredResult<RestResponse<DeploymentStatus>> getDeploymentStatus(@PathVariable String applicationId) {
-        Application application = applicationService.getOrFail(applicationId);
-        AuthorizationUtil.checkAuthorizationForApplication(application, ApplicationRole.values());
+    public DeferredResult<RestResponse<DeploymentStatus>> getDeploymentStatus(@PathVariable String applicationId, @PathVariable String applicationEnvironmentId) {
+        Application application = applicationService.checkAndGetApplication(applicationId);
         final DeferredResult<RestResponse<DeploymentStatus>> statusResult = new DeferredResult<>();
-        Futures.addCallback(getApplicationDeploymentStatus(application), new FutureCallback<DeploymentStatus>() {
+        Futures.addCallback(getApplicationDeploymentStatus(application, applicationEnvironmentId), new FutureCallback<DeploymentStatus>() {
             @Override
             public void onSuccess(DeploymentStatus result) {
                 statusResult.setResult(RestResponseBuilder.<DeploymentStatus> builder().data(result).build());
@@ -261,91 +197,19 @@
             }
         });
         return statusResult;
->>>>>>> 2283d8bf
-    }
-
-    @ApiOperation(value = "Get the current statuses of an application list on the PaaS for all environments.", notes = "Returns the current status of an application list from the PaaS it is deployed on for all environments."
-            + " Application role required [ APPLICATION_MANAGER | APPLICATION_DEVOPS ]")
-    @RequestMapping(value = "/statuses", method = RequestMethod.POST, produces = MediaType.APPLICATION_JSON_VALUE)
-<<<<<<< HEAD
-    public RestResponse<Map<String, Map<String, ArrayList<String>>>> getApplicationsStatuses(@RequestBody List<String> applicationIds) {
-        Map<String, Map<String, ArrayList<String>>> statuses = Maps.newHashMap();
-        Application application = null;
-        Map<String, ArrayList<String>> ennvironmentStatuses = Maps.newHashMap();
-        ApplicationEnvironment[] environments;
-        for (String applicationId : applicationIds) {
-            application = applicationService.checkAndGetApplication(applicationId);
-            // get all environments status for the current application
-            environments = applicationEnvironmentService.getByApplicationId(application.getId());
-            for (ApplicationEnvironment env : environments) {
-                ArrayList<String> array = new ArrayList<String>();
-                array.add(env.getName());
-                try {
-                    array.add(applicationEnvironmentService.getStatus(env).toString());
-                    ennvironmentStatuses.put(env.getId(), array);
-                } catch (CloudDisabledException e) {
-                    log.debug("Getting status for the environment <" + env.getId() + "> failed because the associated cloud <" + env.getCloudId()
-                            + "> seems disabled. Returned status is UNKNOWN.", e);
-                    array.add(DeploymentStatus.UNKNOWN.toString());
-                    ennvironmentStatuses.put(env.getId(), array);
-
-                }
-            }
-            statuses.put(applicationId, ennvironmentStatuses);
-            ennvironmentStatuses = Maps.newHashMap();
-        }
-        return RestResponseBuilder.<Map<String, Map<String,  ArrayList<String>>>> builder().data(statuses).build();
-    }
-
-    private DeploymentStatus getApplicationDeploymentStatus(Application application, String applicationEnvironmentId) {
-        // get the topology from the version and the cloud from the environment
+    }
+
+    private ListenableFuture<DeploymentStatus> getApplicationDeploymentStatus(Application application, String applicationEnvironmentId) {
         ApplicationEnvironment environment = getEnvironmentByIdOrDefault(application.getId(), applicationEnvironmentId);
         AuthorizationUtil.checkAuthorizationForApplication(environment, ApplicationEnvironmentRole.values());
-        ApplicationVersion version = getVersionByIdOrDefault(application.getId(), environment.getCurrentVersionId());
-=======
-    public DeferredResult<RestResponse<Map<String, DeploymentStatus>>> getApplicationsStatuses(@RequestBody final List<String> applicationIds) {
-        final List<ListenableFuture<DeploymentStatus>> statuses = Lists.newArrayList();
-        for (String applicationId : applicationIds) {
-            Application application = applicationService.getOrFail(applicationId);
-            AuthorizationUtil.checkAuthorizationForApplication(application, ApplicationRole.values());
-            statuses.add(getApplicationDeploymentStatus(application));
-        }
-        final DeferredResult<RestResponse<Map<String, DeploymentStatus>>> statusesDeferredResult = new DeferredResult<>();
-        Futures.addCallback(Futures.allAsList(statuses), new FutureCallback<List<DeploymentStatus>>() {
-            @Override
-            public void onSuccess(List<DeploymentStatus> result) {
-                Map<String, DeploymentStatus> statusesResult = Maps.newHashMap();
-                for (int i = 0; i < applicationIds.size(); i++) {
-                    statusesResult.put(applicationIds.get(i), result.get(i));
-                }
-                statusesDeferredResult.setResult(RestResponseBuilder.<Map<String, DeploymentStatus>> builder().data(statusesResult).build());
-            }
-
-            @Override
-            public void onFailure(Throwable t) {
-                statusesDeferredResult.setErrorResult(t);
-            }
-        });
-        return statusesDeferredResult;
-    }
-
-    private ListenableFuture<DeploymentStatus> getApplicationDeploymentStatus(Application application) {
-        ApplicationEnvironment[] environments = applicationEnvironmentService.getByApplicationId(application.getId());
-        ApplicationVersion[] versions = applicationVersionService.getByApplicationId(application.getId());
-        // get the topology from the version and the cloud from the environment.
-        ApplicationVersion version = versions[0];
-        ApplicationEnvironment environment = environments[0];
->>>>>>> 2283d8bf
 
         final SettableFuture<DeploymentStatus> statusSettableFuture = SettableFuture.create();
-        if (version.getTopologyId() == null) {
+        Deployment deployment = applicationEnvironmentService.getActiveDeployment(environment.getId());
+        if (deployment == null) { // if there is no topology associated with the version it could not have been deployed.
             statusSettableFuture.set(DeploymentStatus.UNDEPLOYED);
         } else {
             try {
-<<<<<<< HEAD
-                deploymentStatus = applicationEnvironmentService.getStatus(environment);
-=======
-                deploymentService.getDeploymentStatus(version.getTopologyId(), environment.getCloudId(), new IPaaSCallback<DeploymentStatus>() {
+                deploymentService.getDeploymentStatus(deployment, new IPaaSCallback<DeploymentStatus>() {
                     @Override
                     public void onSuccess(DeploymentStatus data) {
                         statusSettableFuture.set(data);
@@ -356,13 +220,41 @@
                         statusSettableFuture.setException(throwable);
                     }
                 });
->>>>>>> 2283d8bf
+
             } catch (CloudDisabledException e) {
-                log.debug("Getting status for topology failed because plugin wasn't found. Returned status is undeployed.", e);
-                statusSettableFuture.set(DeploymentStatus.UNDEPLOYED);
-            }
-        }
+                log.debug("Getting status for topology failed because cloud is disabled. Returned status is unknown", e);
+                statusSettableFuture.set(DeploymentStatus.UNKNOWN);
+
+            }
+        }
+
         return statusSettableFuture;
+    }
+
+    @ApiOperation(value = "Get the deployment status for the environements that the current user is allowed to see for a given application.", notes = "Returns the current status of an application list from the PaaS it is deployed on for all environments.")
+    @RequestMapping(value = "/statuses", method = RequestMethod.POST, produces = MediaType.APPLICATION_JSON_VALUE)
+    public RestResponse<Map<String, Map<String, EnvironmentStatusDTO>>> getApplicationsStatuses(@RequestBody List<String> applicationIds) {
+        Map<String, Map<String, EnvironmentStatusDTO>> statuses = Maps.newHashMap();
+
+        for (String applicationId : applicationIds) {
+            Map<String, EnvironmentStatusDTO> environmentStatuses = Maps.newHashMap();
+            Application application = applicationService.checkAndGetApplication(applicationId);
+            // get all environments status for the current application
+            ApplicationEnvironment[] environments = applicationEnvironmentService.getByApplicationId(application.getId());
+            for (ApplicationEnvironment env : environments) {
+                DeploymentStatus status = DeploymentStatus.UNKNOWN;
+                try {
+                    status = applicationEnvironmentService.getStatus(env);
+                } catch (CloudDisabledException e) {
+                    log.debug("Getting status for the environment <" + env.getId() + "> failed because the associated cloud <" + env.getCloudId()
+                            + "> seems disabled. Returned status is UNKNOWN.", e);
+                }
+                environmentStatuses.put(env.getId(), new EnvironmentStatusDTO(env.getName(), status));
+
+            }
+            statuses.put(applicationId, environmentStatuses);
+        }
+        return RestResponseBuilder.<Map<String, Map<String, EnvironmentStatusDTO>>> builder().data(statuses).build();
     }
 
     /**
@@ -371,52 +263,35 @@
      * @param applicationId The id of the application to be deployed.
      * @return A {@link RestResponse} that contains detailed informations (See {@link InstanceInformation}) of the application on the PaaS it is deployed.
      */
-<<<<<<< HEAD
     @ApiOperation(value = "Get detailed informations for every instances of every node of the application on the PaaS.", notes = "Application role required [ APPLICATION_MANAGER | APPLICATION_DEVOPS ] and Application environment role required [ DEPLOYMENT_MANAGER ]")
     @RequestMapping(value = "/{applicationId}/environments/{applicationEnvironmentId}/deployment/informations", method = RequestMethod.GET, produces = MediaType.APPLICATION_JSON_VALUE)
-    public RestResponse<Map<String, Map<Integer, InstanceInformation>>> getInstanceInformation(@PathVariable String applicationId,
+    public DeferredResult<RestResponse<Map<String, Map<String, InstanceInformation>>>> getInstanceInformation(@PathVariable String applicationId,
             @PathVariable String applicationEnvironmentId) {
-
-        Application application = applicationService.checkAndGetApplication(applicationId);
-        // get the topology from the version and the cloud from the environment
-        ApplicationEnvironment environment = getEnvironmentByIdOrDefault(application.getId(), applicationEnvironmentId);
-        AuthorizationUtil.checkAuthorizationForApplication(environment, ApplicationEnvironmentRole.DEPLOYMENT_MANAGER);
-        ApplicationVersion version = getVersionByIdOrDefault(application.getId(), environment.getCurrentVersionId());
-        try {
-            return RestResponseBuilder.<Map<String, Map<Integer, InstanceInformation>>> builder()
-                    .data(deploymentService.getInstancesInformation(version.getTopologyId(), environment.getCloudId(), environment.getId())).build();
-=======
-    @ApiOperation(value = "Get detailed informations for every instances of every node of the application on the PaaS.", notes = "Returns the detailed informations of the application on the PaaS it is deployed."
-            + " Application role required [ APPLICATION_MANAGER | APPLICATION_USER | APPLICATION_DEVOPS | DEPLOYMENT_MANAGER ]")
-    @RequestMapping(value = "/{applicationId}/deployment/informations", method = RequestMethod.GET, produces = MediaType.APPLICATION_JSON_VALUE)
-    public DeferredResult<RestResponse<Map<String, Map<String, InstanceInformation>>>> getInstanceInformation(@PathVariable String applicationId) {
-        Application application = applicationService.getOrFail(applicationId);
-
-        AuthorizationUtil.checkAuthorizationForApplication(application, ApplicationRole.values());
-
-        ApplicationEnvironment[] environments = applicationEnvironmentService.getByApplicationId(application.getId());
-        ApplicationVersion[] versions = applicationVersionService.getByApplicationId(application.getId());
-        // get the topology from the version and the cloud from the environment.
-        ApplicationVersion version = versions[0];
-        ApplicationEnvironment environment = environments[0];
+        Application application = applicationService.checkAndGetApplication(applicationId);
+        ApplicationEnvironment environment = getEnvironmentByIdOrDefault(application.getId(), applicationEnvironmentId);
+        AuthorizationUtil.checkAuthorizationForApplication(environment, ApplicationRole.values());
+
+        Deployment deployment = applicationEnvironmentService.getActiveDeployment(environment.getId());
         final DeferredResult<RestResponse<Map<String, Map<String, InstanceInformation>>>> instancesDeferredResult = new DeferredResult<>();
-        try {
-            deploymentService.getInstancesInformation(version.getTopologyId(), environment.getCloudId(),
-                    new IPaaSCallback<Map<String, Map<String, InstanceInformation>>>() {
-                        @Override
-                        public void onSuccess(Map<String, Map<String, InstanceInformation>> data) {
-                            instancesDeferredResult.setResult(RestResponseBuilder.<Map<String, Map<String, InstanceInformation>>> builder().data(data).build());
-                        }
-
-                        @Override
-                        public void onFailure(Throwable throwable) {
-                            instancesDeferredResult.setErrorResult(throwable);
-                        }
-                    });
->>>>>>> 2283d8bf
-        } catch (CloudDisabledException e) {
-            log.error("Cannot get instance informations as topology plugin cannot be found.", e);
+        if (deployment == null) { // if there is no topology associated with the version it could not have been deployed.
             instancesDeferredResult.setResult(RestResponseBuilder.<Map<String, Map<String, InstanceInformation>>> builder().build());
+        } else {
+            try {
+                deploymentService.getInstancesInformation(deployment, new IPaaSCallback<Map<String, Map<String, InstanceInformation>>>() {
+                    @Override
+                    public void onSuccess(Map<String, Map<String, InstanceInformation>> data) {
+                        instancesDeferredResult.setResult(RestResponseBuilder.<Map<String, Map<String, InstanceInformation>>> builder().data(data).build());
+                    }
+
+                    @Override
+                    public void onFailure(Throwable throwable) {
+                        instancesDeferredResult.setErrorResult(throwable);
+                    }
+                });
+            } catch (CloudDisabledException e) {
+                log.error("Cannot get instance informations as topology plugin cannot be found.", e);
+                instancesDeferredResult.setResult(RestResponseBuilder.<Map<String, Map<String, InstanceInformation>>> builder().build());
+            }
         }
         return instancesDeferredResult;
     }
@@ -453,22 +328,12 @@
             + " Application role required [ APPLICATION_MANAGER | APPLICATION_DEVOPS ] and Application environment role required [ DEPLOYMENT_MANAGER ]")
     @RequestMapping(value = "/{applicationId}/environments/{applicationEnvironmentId}/cloud-resources", method = RequestMethod.GET, produces = MediaType.APPLICATION_JSON_VALUE)
     public RestResponse<CloudResourceTopologyMatchResult> matchCloudResources(@PathVariable String applicationId, @PathVariable String applicationEnvironmentId) {
-
         Application application = applicationService.checkAndGetApplication(applicationId);
 
         // get the topology from the version and the cloud from the environment
         ApplicationEnvironment environment = getEnvironmentByIdOrDefault(application.getId(), applicationEnvironmentId);
         AuthorizationUtil.checkAuthorizationForApplication(environment, ApplicationEnvironmentRole.DEPLOYMENT_MANAGER);
         ApplicationVersion version = getVersionByIdOrDefault(application.getId(), environment.getCurrentVersionId());
-
-        // Application application = applicationService.getOrFail(applicationId);
-        // AuthorizationUtil.checkAuthorizationForApplication(application, ApplicationRole.values());
-        //
-        // ApplicationEnvironment[] environments = applicationEnvironmentService.getByApplicationId(application.getId());
-        // ApplicationVersion[] versions = applicationVersionService.getByApplicationId(application.getId());
-        // // get the topology from the version and the cloud from the environment.
-        // ApplicationVersion version = versions[0];
-        // ApplicationEnvironment environment = environments[0];
 
         Topology topology = topologyServiceCore.getMandatoryTopology(version.getTopologyId());
         if (environment.getCloudId() == null) {
