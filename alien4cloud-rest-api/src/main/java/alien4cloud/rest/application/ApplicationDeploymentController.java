package alien4cloud.rest.application;

import java.util.ArrayList;
import java.util.List;
import java.util.Map;

import javax.annotation.Resource;
import javax.inject.Inject;
import javax.validation.Valid;

import alien4cloud.rest.application.model.ApplicationEnvironmentDTO;
import com.google.common.collect.Lists;
import org.alien4cloud.tosca.model.templates.NodeTemplate;
import org.alien4cloud.tosca.model.templates.Topology;
import org.alien4cloud.tosca.model.types.NodeType;
import org.alien4cloud.tosca.topology.TopologyDTOBuilder;
import org.hibernate.validator.constraints.NotBlank;
import org.springframework.http.MediaType;
import org.springframework.security.access.prepost.PreAuthorize;
import org.springframework.web.bind.annotation.PathVariable;
import org.springframework.web.bind.annotation.RequestBody;
import org.springframework.web.bind.annotation.RequestMapping;
import org.springframework.web.bind.annotation.RequestMethod;
import org.springframework.web.bind.annotation.RequestParam;
import org.springframework.web.bind.annotation.RestController;
import org.springframework.web.context.request.async.DeferredResult;

import com.google.common.collect.Maps;

import alien4cloud.application.ApplicationEnvironmentService;
import alien4cloud.application.ApplicationService;
import alien4cloud.audit.annotation.Audit;
import alien4cloud.deployment.DeployService;
import alien4cloud.deployment.DeploymentRuntimeService;
import alien4cloud.deployment.DeploymentRuntimeStateService;
import alien4cloud.deployment.DeploymentService;
import alien4cloud.deployment.DeploymentTopologyService;
import alien4cloud.deployment.UndeployService;
import alien4cloud.deployment.WorkflowExecutionService;
import alien4cloud.deployment.model.DeploymentConfiguration;
import alien4cloud.exception.AlreadyExistException;
import alien4cloud.exception.NotFoundException;
import alien4cloud.model.application.Application;
import alien4cloud.model.application.ApplicationEnvironment;
import alien4cloud.model.deployment.Deployment;
import alien4cloud.model.deployment.DeploymentTopology;
import alien4cloud.model.orchestrators.locations.Location;
import alien4cloud.orchestrators.locations.services.LocationSecurityService;
import alien4cloud.paas.IPaaSCallback;
import alien4cloud.paas.exception.MaintenanceModeException;
import alien4cloud.paas.exception.OrchestratorDisabledException;
import alien4cloud.paas.exception.PaaSDeploymentException;
import alien4cloud.paas.model.DeploymentStatus;
import alien4cloud.paas.model.InstanceInformation;
import alien4cloud.rest.application.model.DeployApplicationRequest;
import alien4cloud.rest.application.model.EnvironmentStatusDTO;
import alien4cloud.rest.model.RestError;
import alien4cloud.rest.model.RestErrorCode;
import alien4cloud.rest.model.RestResponse;
import alien4cloud.rest.model.RestResponseBuilder;
import alien4cloud.security.AuthorizationUtil;
import alien4cloud.security.model.ApplicationEnvironmentRole;
import alien4cloud.topology.TopologyDTO;
import alien4cloud.topology.TopologyValidationResult;
import io.swagger.annotations.Api;
import io.swagger.annotations.ApiOperation;
import io.swagger.annotations.ApiParam;
import io.swagger.annotations.Authorization;
import lombok.extern.slf4j.Slf4j;

@Slf4j
@RestController
@RequestMapping({ "/rest/applications", "/rest/v1/applications", "/rest/latest/applications" })
@Api(value = "", description = "Manage opertions on deployed application.")
public class ApplicationDeploymentController {
    @Resource
    private ApplicationService applicationService;
    @Resource
    private ApplicationEnvironmentService applicationEnvironmentService;
    @Resource
    private DeploymentService deploymentService;
    @Inject
    private DeployService deployService;
    @Inject
    private DeploymentTopologyService deploymentTopologyService;
    @Inject
    private UndeployService undeployService;
    @Inject
    private DeploymentRuntimeStateService deploymentRuntimeStateService;
    @Inject
    private DeploymentRuntimeService deploymentRuntimeService;
    @Inject
    private WorkflowExecutionService workflowExecutionService;
    @Inject
    private TopologyDTOBuilder topologyDTOBuilder;
<<<<<<< HEAD
    @Inject
    private ApplicationEnvironmentDTOBuilder dtoBuilder;
=======
    @Resource
    private LocationSecurityService locationSecurityService;
>>>>>>> dd6e144d

    /**
     * Trigger deployment of the application on the current configured PaaS.
     *
     * @param deployApplicationRequest application details for deployment (applicationId + deploymentProperties)
     * @return An empty rest response.
     */
    @ApiOperation(value = "Deploys the application on the configured Cloud.", notes = "Application role required [ APPLICATION_MANAGER | APPLICATION_DEVOPS ] and Application environment role required [ DEPLOYMENT_MANAGER ]")
    @RequestMapping(value = "/deployment", method = RequestMethod.POST, consumes = MediaType.APPLICATION_JSON_VALUE, produces = MediaType.APPLICATION_JSON_VALUE)
    @PreAuthorize("isAuthenticated()")
    @Audit
    public RestResponse<?> deploy(@Valid @RequestBody DeployApplicationRequest deployApplicationRequest) {
        String applicationId = deployApplicationRequest.getApplicationId();
        String environmentId = deployApplicationRequest.getApplicationEnvironmentId();
        Application application = applicationService.checkAndGetApplication(applicationId);
        ApplicationEnvironment environment = applicationEnvironmentService.getEnvironmentByIdOrDefault(applicationId, environmentId);
        if (!environment.getApplicationId().equals(applicationId)) {
            throw new NotFoundException("Unable to find environment with id <" + environmentId + "> for application <" + applicationId + ">");
        }
        // Security check user must be authorized to deploy the environment (or be application manager)
        AuthorizationUtil.checkAuthorizationForEnvironment(application, environment);

        // check that the environment is not already deployed
        boolean isEnvironmentDeployed = applicationEnvironmentService.isDeployed(environment.getId());
        if (isEnvironmentDeployed) {
            throw new AlreadyExistException("Environment with id <" + environmentId + "> for application <" + applicationId + "> is already deployed");
        }
        // Get the deployment configurations
        DeploymentConfiguration deploymentConfiguration = deploymentTopologyService.getDeploymentConfiguration(environment.getId());
        DeploymentTopology deploymentTopology = deploymentConfiguration.getDeploymentTopology();
        // Check authorization on the location
        // get the target locations of the deployment topology
        Map<String, Location> locationMap = deploymentTopologyService.getLocations(deploymentTopology);
        for (Location location : locationMap.values()) {
            locationSecurityService.checkAuthorisation(location, environment);
        }
        // prepare the deployment
        TopologyValidationResult validation = deployService.prepareForDeployment(deploymentTopology, environment);

        // if not valid, then return validation errors
        if (!validation.isValid()) {
            return RestResponseBuilder.<TopologyValidationResult> builder()
                    .error(new RestError(RestErrorCode.INVALID_DEPLOYMENT_TOPOLOGY.getCode(), "The deployment topology for the application <"
                            + application.getName() + "> on the environment <" + environment.getName() + "> is not valid."))
                    .data(validation).build();
        }

        // process with the deployment
        deployService.deploy(deploymentTopology, application);
        return RestResponseBuilder.<Void> builder().build();
    }

    /**
     * Trigger un-deployment of the application for a given environment on the current configured PaaS.
     *
     * @param applicationId The id of the application to undeploy.
     * @return An empty rest response.
     */
    @ApiOperation(value = "Un-Deploys the application on the configured PaaS.", notes = "The logged-in user must have the [ APPLICATION_MANAGER ] role for this application. Application environment role required [ DEPLOYMENT_MANAGER ]")
    @RequestMapping(value = "/{applicationId:.+}/environments/{applicationEnvironmentId}/deployment", method = RequestMethod.DELETE, produces = MediaType.APPLICATION_JSON_VALUE)
    @PreAuthorize("isAuthenticated()")
    @Audit
    public RestResponse<Void> undeploy(@PathVariable String applicationId, @PathVariable String applicationEnvironmentId) {
        ApplicationEnvironment environment = applicationEnvironmentService.getEnvironmentByIdOrDefault(applicationId, applicationEnvironmentId);
        Application application = applicationService.checkAndGetApplication(applicationId);
        AuthorizationUtil.checkAuthorizationForEnvironment(application, environment);
        try {
            undeployService.undeployEnvironment(applicationEnvironmentId);
        } catch (OrchestratorDisabledException e) {
            return RestResponseBuilder.<Void> builder().error(new RestError(RestErrorCode.CLOUD_DISABLED_ERROR.getCode(), e.getMessage())).build();
        }
        return RestResponseBuilder.<Void> builder().build();
    }

    /**
     * Get only the active deployment for the given application on the given cloud
     *
     * @param applicationId id of the topology
     * @return the active deployment
     */
    @ApiOperation(value = "Get active deployment for the given application on the given cloud.", notes = "Application role required [ APPLICATION_MANAGER | APPLICATION_DEVOPS ] and Application environment role required [ DEPLOYMENT_MANAGER ]")
    @RequestMapping(value = "/{applicationId:.+}/environments/{applicationEnvironmentId}/active-deployment", method = RequestMethod.GET, produces = MediaType.APPLICATION_JSON_VALUE)
    @PreAuthorize("isAuthenticated()")
    public RestResponse<Deployment> getActiveDeployment(@PathVariable String applicationId, @PathVariable String applicationEnvironmentId) {
        Application application = applicationService.checkAndGetApplication(applicationId);
        // get the topology from the version and the cloud from the environment
        ApplicationEnvironment environment = applicationEnvironmentService.getEnvironmentByIdOrDefault(application.getId(), applicationEnvironmentId);
        AuthorizationUtil.checkAuthorizationForEnvironment(application, environment, ApplicationEnvironmentRole.APPLICATION_USER);
        Deployment deployment = deploymentService.getActiveDeployment(environment.getId());
        return RestResponseBuilder.<Deployment> builder().data(deployment).build();
    }

    /**
     * Get runtime topology of an application on a specific environment or the current deployment topology if no deployment is active.
     * This method is necessary for example to compute output properties / attributes on the client side.
     *
     * @param applicationId application id for which to get the topology
     * @param applicationEnvironmentId application environment for which to get the topology
     * @return {@link RestResponse}<{@link TopologyDTO}> containing the requested runtime {@link Topology} and the
     *         {@link NodeType} related to its {@link NodeTemplate}s
     */
    @ApiOperation(value = "Get last runtime (deployed) topology of an application or else get the current deployment topology for the environment.")
    @RequestMapping(value = "/{applicationId:.+?}/environments/{applicationEnvironmentId:.+?}/runtime-topology", method = RequestMethod.GET, produces = MediaType.APPLICATION_JSON_VALUE)
    @PreAuthorize("isAuthenticated()")
    public RestResponse<TopologyDTO> getRuntimeTopology(
            @ApiParam(value = "Id of the application for which to get deployed topology.", required = true) @PathVariable String applicationId,
            @ApiParam(value = "Id of the environment for which to get deployed topology.", required = true) @PathVariable String applicationEnvironmentId) {
        ApplicationEnvironment environment = applicationEnvironmentService.getEnvironmentByIdOrDefault(applicationId, applicationEnvironmentId);
        if (!environment.getApplicationId().equals(applicationId)) {
            throw new NotFoundException("Unable to find environment with id <" + applicationEnvironmentId + "> for application <" + applicationId + ">");
        }
        AuthorizationUtil.checkAuthorizationForEnvironment(applicationService.getOrFail(applicationId), environment,
                ApplicationEnvironmentRole.APPLICATION_USER);
        Deployment deployment = deploymentService.getActiveDeployment(environment.getId());
        DeploymentTopology deploymentTopology;
        if (deployment != null) {
            deploymentTopology = deploymentRuntimeStateService.getRuntimeTopology(deployment.getId());
        } else {
            deploymentTopology = deploymentTopologyService.getDeploymentTopology(environment.getId());
        }
        return RestResponseBuilder.<TopologyDTO> builder().data(topologyDTOBuilder.buildTopologyDTO(deploymentTopology)).build();
    }

    @ApiOperation(value = "Deprecated Get the deployment status for the environements that the current user is allowed to see for a given application.", notes = "Returns the current status of an application list from the PaaS it is deployed on for all environments.")
    @RequestMapping(value = "/statuses", method = RequestMethod.POST, produces = MediaType.APPLICATION_JSON_VALUE)
    @PreAuthorize("isAuthenticated()")
    @Deprecated
    public RestResponse<Map<String, Map<String, EnvironmentStatusDTO>>> getApplicationsStatuses(@RequestBody List<String> applicationIds) {
        Map<String, Map<String, EnvironmentStatusDTO>> statuses = Maps.newHashMap();

        for (String applicationId : applicationIds) {
            Map<String, EnvironmentStatusDTO> environmentStatuses = Maps.newHashMap();
            Application application = applicationService.checkAndGetApplication(applicationId);
            // get all environments status for the current application
            ApplicationEnvironment[] environments = applicationEnvironmentService.getByApplicationId(application.getId());
            for (ApplicationEnvironment env : environments) {
                if (AuthorizationUtil.hasAuthorizationForEnvironment(application, env, ApplicationEnvironmentRole.values())) {
                    DeploymentStatus status = DeploymentStatus.UNKNOWN;
                    try {
                        status = applicationEnvironmentService.getStatus(env);
                    } catch (Exception e) {
                        log.debug("Getting status for the environment <" + env.getId()
                                + "> failed because the associated orchestrator seems disabled. Returned status is UNKNOWN.", e);
                    }
                    // TODO: include environment roles in the DTO to help display on ui
                    environmentStatuses.put(env.getId(), new EnvironmentStatusDTO(env.getName(), status));
                }
            }
            statuses.put(applicationId, environmentStatuses);
        }
        return RestResponseBuilder.<Map<String, Map<String, EnvironmentStatusDTO>>> builder().data(statuses).build();
    }

    @ApiOperation(value = "Get all environments including their current deployment status for a list of applications.", notes = "Return the environements for all given applications. Note that only environments the user is authorized to see are returned.")
    @RequestMapping(value = "/environments", method = RequestMethod.POST, produces = MediaType.APPLICATION_JSON_VALUE)
    @PreAuthorize("isAuthenticated()")
    @Deprecated
    public RestResponse<Map<String, ApplicationEnvironmentDTO[]>> getApplicationsEnvironments(@RequestBody List<String> applicationIds) {
        Map<String, ApplicationEnvironmentDTO[]> envsByApplicationId = Maps.newHashMap();
        for (String applicationId : applicationIds) {
            Application application = applicationService.checkAndGetApplication(applicationId);
            // get all environments status for the current application
            ApplicationEnvironment[] environments = applicationEnvironmentService.getByApplicationId(application.getId());
            List<ApplicationEnvironmentDTO> userEnvironmentList = new ArrayList<>(environments.length);
            for (ApplicationEnvironment env : environments) {
                if (AuthorizationUtil.hasAuthorizationForEnvironment(application, env, ApplicationEnvironmentRole.values())) {
                    userEnvironmentList.add(dtoBuilder.getApplicationEnvironmentDTO(env));
                }
            }
            envsByApplicationId.put(applicationId, userEnvironmentList.toArray(new ApplicationEnvironmentDTO[userEnvironmentList.size()]));
        }
        return RestResponseBuilder.<Map<String, ApplicationEnvironmentDTO[]>> builder().data(envsByApplicationId).build();
    }

    /**
     * Get detailed informations for every instances of every node of the application on the PaaS.
     *
     * @param applicationId The id of the application to be deployed.
     * @return A {@link RestResponse} that contains detailed informations (See {@link InstanceInformation}) of the application on the PaaS it is deployed.
     */
    @ApiOperation(value = "Get detailed informations for every instances of every node of the application on the PaaS.", notes = "Application role required [ APPLICATION_MANAGER | APPLICATION_DEVOPS ] and Application environment role required [ APPLICATION_USER | DEPLOYMENT_MANAGER ]")
    @RequestMapping(value = "/{applicationId:.+}/environments/{applicationEnvironmentId}/deployment/informations", method = RequestMethod.GET, produces = MediaType.APPLICATION_JSON_VALUE)
    @PreAuthorize("isAuthenticated()")
    public DeferredResult<RestResponse<Map<String, Map<String, InstanceInformation>>>> getInstanceInformation(@PathVariable String applicationId,
            @PathVariable String applicationEnvironmentId) {
        Application application = applicationService.checkAndGetApplication(applicationId);
        ApplicationEnvironment environment = applicationEnvironmentService.getEnvironmentByIdOrDefault(application.getId(), applicationEnvironmentId);
        AuthorizationUtil.checkAuthorizationForEnvironment(application, environment, ApplicationEnvironmentRole.values());

        Deployment deployment = applicationEnvironmentService.getActiveDeployment(environment.getId());
        final DeferredResult<RestResponse<Map<String, Map<String, InstanceInformation>>>> instancesDeferredResult = new DeferredResult<>(5L * 60L * 1000L);
        if (deployment == null) { // if there is no topology associated with the version it could not have been deployed.
            instancesDeferredResult.setResult(RestResponseBuilder.<Map<String, Map<String, InstanceInformation>>> builder().build());
        } else {
            try {
                deploymentRuntimeStateService.getInstancesInformation(deployment, new IPaaSCallback<Map<String, Map<String, InstanceInformation>>>() {
                    @Override
                    public void onSuccess(Map<String, Map<String, InstanceInformation>> data) {
                        instancesDeferredResult.setResult(RestResponseBuilder.<Map<String, Map<String, InstanceInformation>>> builder().data(data).build());
                    }

                    @Override
                    public void onFailure(Throwable throwable) {
                        instancesDeferredResult.setErrorResult(throwable);
                    }
                });
            } catch (OrchestratorDisabledException e) {
                log.error("Cannot get instance informations as topology plugin cannot be found.", e);
                instancesDeferredResult.setResult(RestResponseBuilder.<Map<String, Map<String, InstanceInformation>>> builder().build());
            }
        }
        return instancesDeferredResult;
    }

    @RequestMapping(value = "/{applicationId:.+}/environments/{applicationEnvironmentId}/deployment/maintenance", method = RequestMethod.POST, produces = MediaType.APPLICATION_JSON_VALUE)
    @PreAuthorize("isAuthenticated()")
    @Audit
    public RestResponse<Void> switchMaintenanceModeOn(@PathVariable String applicationId, @PathVariable String applicationEnvironmentId) {
        ApplicationEnvironment environment = getAppEnvironmentAndCheckAuthorization(applicationId, applicationEnvironmentId);
        try {
            deploymentRuntimeService.switchMaintenanceMode(environment.getId(), true);
        } catch (OrchestratorDisabledException e) {
            return RestResponseBuilder.<Void> builder().error(new RestError(RestErrorCode.CLOUD_DISABLED_ERROR.getCode(), e.getMessage())).build();
        } catch (MaintenanceModeException e) {
            return RestResponseBuilder.<Void> builder().error(new RestError(RestErrorCode.MAINTENANCE_MODE_ERROR.getCode(), e.getMessage())).build();
        }
        return RestResponseBuilder.<Void> builder().build();
    }

    @RequestMapping(value = "/{applicationId:.+}/environments/{applicationEnvironmentId}/deployment/maintenance", method = RequestMethod.DELETE, produces = MediaType.APPLICATION_JSON_VALUE)
    @PreAuthorize("isAuthenticated()")
    @Audit
    public RestResponse<Void> switchMaintenanceModeOff(@PathVariable String applicationId, @PathVariable String applicationEnvironmentId) {
        ApplicationEnvironment environment = getAppEnvironmentAndCheckAuthorization(applicationId, applicationEnvironmentId);
        try {
            deploymentRuntimeService.switchMaintenanceMode(environment.getId(), false);
        } catch (OrchestratorDisabledException e) {
            return RestResponseBuilder.<Void> builder().error(new RestError(RestErrorCode.CLOUD_DISABLED_ERROR.getCode(), e.getMessage())).build();
        } catch (MaintenanceModeException e) {
            return RestResponseBuilder.<Void> builder().error(new RestError(RestErrorCode.MAINTENANCE_MODE_ERROR.getCode(), e.getMessage())).build();
        }
        return RestResponseBuilder.<Void> builder().build();
    }

    @RequestMapping(value = "/{applicationId:.+}/environments/{applicationEnvironmentId}/deployment/{nodeTemplateId}/{instanceId}/maintenance", method = RequestMethod.POST, produces = MediaType.APPLICATION_JSON_VALUE)
    @PreAuthorize("isAuthenticated()")
    @Audit
    public RestResponse<Void> switchInstanceMaintenanceModeOn(@PathVariable String applicationId, @PathVariable String applicationEnvironmentId,
            @PathVariable String nodeTemplateId, @PathVariable String instanceId) {
        ApplicationEnvironment environment = getAppEnvironmentAndCheckAuthorization(applicationId, applicationEnvironmentId);
        try {
            deploymentRuntimeService.switchInstanceMaintenanceMode(environment.getId(), nodeTemplateId, instanceId, true);
        } catch (OrchestratorDisabledException e) {
            return RestResponseBuilder.<Void> builder().error(new RestError(RestErrorCode.CLOUD_DISABLED_ERROR.getCode(), e.getMessage())).build();
        } catch (MaintenanceModeException e) {
            return RestResponseBuilder.<Void> builder().error(new RestError(RestErrorCode.MAINTENANCE_MODE_ERROR.getCode(), e.getMessage())).build();
        }
        return RestResponseBuilder.<Void> builder().build();
    }

    @RequestMapping(value = "/{applicationId:.+}/environments/{applicationEnvironmentId}/deployment/{nodeTemplateId}/{instanceId}/maintenance", method = RequestMethod.DELETE, produces = MediaType.APPLICATION_JSON_VALUE)
    @PreAuthorize("isAuthenticated()")
    @Audit
    public RestResponse<Void> switchInstanceMaintenanceModeOff(@PathVariable String applicationId, @PathVariable String applicationEnvironmentId,
            @PathVariable String nodeTemplateId, @PathVariable String instanceId) {
        ApplicationEnvironment environment = getAppEnvironmentAndCheckAuthorization(applicationId, applicationEnvironmentId);
        try {
            deploymentRuntimeService.switchInstanceMaintenanceMode(environment.getId(), nodeTemplateId, instanceId, false);
        } catch (OrchestratorDisabledException e) {
            return RestResponseBuilder.<Void> builder().error(new RestError(RestErrorCode.CLOUD_DISABLED_ERROR.getCode(), e.getMessage())).build();
        } catch (MaintenanceModeException e) {
            return RestResponseBuilder.<Void> builder().error(new RestError(RestErrorCode.MAINTENANCE_MODE_ERROR.getCode(), e.getMessage())).build();
        }
        return RestResponseBuilder.<Void> builder().build();
    }

    private ApplicationEnvironment getAppEnvironmentAndCheckAuthorization(String applicationId, String applicationEnvironmentId) {
        Application application = applicationService.checkAndGetApplication(applicationId);
        ApplicationEnvironment environment = applicationEnvironmentService.getEnvironmentByIdOrDefault(application.getId(), applicationEnvironmentId);
        AuthorizationUtil.checkAuthorizationForEnvironment(application, environment);
        return environment;
    }

    /**
     * Scale an application on a particular node.
     *
     * @param applicationId The id of the application to be scaled.
     * @param nodeTemplateId The id of the node template to be scaled.
     * @param instances The instances number to be scaled up (if > 0)/ down (if < 0)
     * @return A {@link RestResponse} that contains the application's current {@link DeploymentStatus}.
     */
    @ApiOperation(value = "Scale the application on a particular node.", notes = "Returns the detailed informations of the application on the PaaS it is deployed."
            + " Application role required [ APPLICATION_MANAGER | APPLICATION_DEVOPS ] and Application environment role required [ DEPLOYMENT_MANAGER ]")
    @RequestMapping(value = "/{applicationId:.+}/environments/{applicationEnvironmentId}/scale/{nodeTemplateId}", method = RequestMethod.POST, produces = MediaType.APPLICATION_JSON_VALUE)
    @PreAuthorize("isAuthenticated()")
    @Audit
    public DeferredResult<RestResponse<Void>> scale(@PathVariable String applicationId, @PathVariable String applicationEnvironmentId,
            @PathVariable String nodeTemplateId, @RequestParam int instances) {
        final DeferredResult<RestResponse<Void>> result = new DeferredResult<>(15L * 60L * 1000L);
        ApplicationEnvironment environment = getAppEnvironmentAndCheckAuthorization(applicationId, applicationEnvironmentId);

        try {
            deploymentRuntimeService.scale(environment.getId(), nodeTemplateId, instances, new IPaaSCallback<Object>() {
                @Override
                public void onSuccess(Object data) {
                    result.setResult(RestResponseBuilder.<Void> builder().build());
                }

                @Override
                public void onFailure(Throwable e) {
                    result.setErrorResult(
                            RestResponseBuilder.<Void> builder().error(new RestError(RestErrorCode.SCALING_ERROR.getCode(), e.getMessage())).build());
                }
            });
        } catch (OrchestratorDisabledException e) {
            result.setErrorResult(
                    RestResponseBuilder.<Void> builder().error(new RestError(RestErrorCode.CLOUD_DISABLED_ERROR.getCode(), e.getMessage())).build());
        } catch (PaaSDeploymentException e) {
            result.setErrorResult(RestResponseBuilder.<Void> builder().error(new RestError(RestErrorCode.SCALING_ERROR.getCode(), e.getMessage())).build());
        }

        return result;
    }

    @ApiOperation(value = "Launch a given workflow.", authorizations = { @Authorization("ADMIN"), @Authorization("APPLICATION_MANAGER") })
    @RequestMapping(value = "/{applicationId:.+}/environments/{applicationEnvironmentId}/workflows/{workflowName}", method = RequestMethod.POST, produces = MediaType.APPLICATION_JSON_VALUE)
    @PreAuthorize("isAuthenticated()")
    @Audit
    public DeferredResult<RestResponse<Void>> launchWorkflow(
            @ApiParam(value = "Application id.", required = true) @Valid @NotBlank @PathVariable String applicationId,
            @ApiParam(value = "Deployment id.", required = true) @Valid @NotBlank @PathVariable String applicationEnvironmentId,
            @ApiParam(value = "Workflow name.", required = true) @Valid @NotBlank @PathVariable String workflowName) {

        final DeferredResult<RestResponse<Void>> result = new DeferredResult<>(15L * 60L * 1000L);
        ApplicationEnvironment environment = getAppEnvironmentAndCheckAuthorization(applicationId, applicationEnvironmentId);

        // TODO merge with incoming params
        Map<String, Object> params = Maps.newHashMap();

        try {
            workflowExecutionService.launchWorkflow(environment.getId(), workflowName, params, new IPaaSCallback<Object>() {
                @Override
                public void onSuccess(Object data) {
                    result.setResult(RestResponseBuilder.<Void> builder().build());
                }

                @Override
                public void onFailure(Throwable e) {
                    result.setErrorResult(
                            RestResponseBuilder.<Void> builder().error(new RestError(RestErrorCode.SCALING_ERROR.getCode(), e.getMessage())).build());
                }
            });
        } catch (OrchestratorDisabledException e) {
            result.setErrorResult(
                    RestResponseBuilder.<Void> builder().error(new RestError(RestErrorCode.CLOUD_DISABLED_ERROR.getCode(), e.getMessage())).build());
        } catch (PaaSDeploymentException e) {
            result.setErrorResult(RestResponseBuilder.<Void> builder().error(new RestError(RestErrorCode.SCALING_ERROR.getCode(), e.getMessage())).build());
        }

        return result;
    }

}<|MERGE_RESOLUTION|>--- conflicted
+++ resolved
@@ -93,13 +93,10 @@
     private WorkflowExecutionService workflowExecutionService;
     @Inject
     private TopologyDTOBuilder topologyDTOBuilder;
-<<<<<<< HEAD
-    @Inject
-    private ApplicationEnvironmentDTOBuilder dtoBuilder;
-=======
     @Resource
     private LocationSecurityService locationSecurityService;
->>>>>>> dd6e144d
+    @Inject
+    private ApplicationEnvironmentDTOBuilder dtoBuilder;
 
     /**
      * Trigger deployment of the application on the current configured PaaS.
