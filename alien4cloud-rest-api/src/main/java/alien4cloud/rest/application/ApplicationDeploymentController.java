package alien4cloud.rest.application;

import java.util.List;
import java.util.Map;

import javax.annotation.Resource;

import lombok.extern.slf4j.Slf4j;

import org.springframework.http.MediaType;
import org.springframework.web.bind.annotation.PathVariable;
import org.springframework.web.bind.annotation.RequestBody;
import org.springframework.web.bind.annotation.RequestMapping;
import org.springframework.web.bind.annotation.RequestMethod;
import org.springframework.web.bind.annotation.RequestParam;
import org.springframework.web.bind.annotation.RestController;

import alien4cloud.application.ApplicationEnvironmentService;
import alien4cloud.application.ApplicationService;
import alien4cloud.application.ApplicationVersionService;
import alien4cloud.application.DeploymentSetupService;
import alien4cloud.cloud.CloudResourceMatcherService;
import alien4cloud.cloud.CloudResourceTopologyMatchResult;
import alien4cloud.cloud.CloudService;
import alien4cloud.cloud.DeploymentService;
import alien4cloud.dao.IGenericSearchDAO;
import alien4cloud.exception.InvalidArgumentException;
import alien4cloud.model.application.Application;
import alien4cloud.model.application.ApplicationEnvironment;
import alien4cloud.model.application.ApplicationVersion;
import alien4cloud.model.application.DeploymentSetup;
import alien4cloud.model.cloud.Cloud;
import alien4cloud.model.cloud.ComputeTemplate;
import alien4cloud.model.deployment.Deployment;
import alien4cloud.paas.exception.CloudDisabledException;
import alien4cloud.paas.model.DeploymentStatus;
import alien4cloud.paas.model.InstanceInformation;
import alien4cloud.rest.model.RestError;
import alien4cloud.rest.model.RestErrorCode;
import alien4cloud.rest.model.RestResponse;
import alien4cloud.rest.model.RestResponseBuilder;
import alien4cloud.rest.topology.TopologyService;
import alien4cloud.security.ApplicationRole;
import alien4cloud.security.AuthorizationUtil;
import alien4cloud.security.CloudRole;
import alien4cloud.topology.TopologyServiceCore;
import alien4cloud.tosca.container.model.topology.Topology;
import alien4cloud.tosca.container.model.type.PropertyDefinition;
import alien4cloud.utils.ReflectionUtil;

import com.google.common.collect.Maps;
import com.wordnik.swagger.annotations.Api;
import com.wordnik.swagger.annotations.ApiOperation;

@Slf4j
@RestController
@RequestMapping("/rest/applications")
@Api(value = "", description = "Manage opertions on deployed application.")
public class ApplicationDeploymentController {
    @Resource(name = "alien-es-dao")
    private IGenericSearchDAO alienDAO;
    @Resource
    private ApplicationService applicationService;
    @Resource
    private ApplicationVersionService applicationVersionService;
    @Resource
    private ApplicationEnvironmentService applicationEnvironmentService;
    @Resource
    private TopologyService topologyService;
    @Resource
<<<<<<< HEAD
=======
    private TopologyServiceCore topologyCoreService;
    @Resource
>>>>>>> 60486228
    private TopologyServiceCore topologyServiceCore;
    @Resource
    private CloudService cloudService;
    @Resource
    private DeploymentService deploymentService;
    @Resource
    private CloudResourceMatcherService cloudResourceMatcherService;
    @Resource
    private DeploymentSetupService deploymentSetupService;

    @ApiOperation(value = "Set the cloud to use by default in order to deploy the application.", notes = "Application role required [ APPLICATION_MANAGER | APPLICATION_DEVOPS ]")
    @RequestMapping(value = "/{applicationId:.+}/cloud", method = RequestMethod.PUT, consumes = MediaType.APPLICATION_JSON_VALUE, produces = MediaType.APPLICATION_JSON_VALUE)
    public RestResponse<Void> setCloud(@PathVariable String applicationId, @RequestBody String cloudId) {
        Application application = applicationService.getOrFail(applicationId);
        AuthorizationUtil.checkAuthorizationForApplication(application, ApplicationRole.DEPLOYMENT_MANAGER);

        ApplicationEnvironment[] environments = applicationEnvironmentService.getByApplicationId(applicationId);
        environments[0].setCloudId(cloudId);
        alienDAO.save(environments[0]);
        ApplicationVersion[] versions = applicationVersionService.getByApplicationId(application.getId());
        ApplicationVersion version = versions[0];
        DeploymentSetup deploymentSetup = getDeploymentSetup(application);
        Map<String, List<ComputeTemplate>> matchResult = cloudResourceMatcherService.matchTopology(
                topologyCoreService.getMandatoryTopology(version.getTopologyId()), cloudService.get(cloudId)).getMatchResult();
        Map<String, PropertyDefinition> propertyDefinitionMap = cloudService.getDeploymentPropertyDefinitions(cloudId);
        deploymentSetupService.fillWithDefaultValues(deploymentSetup, matchResult, propertyDefinitionMap);
        alienDAO.save(deploymentSetup);
        return RestResponseBuilder.<Void> builder().build();
    }

    /**
     * Trigger deployment of the application on the current configured PaaS.
     *
     * @param deployApplicationRequest application details for deployment (applicationId + deploymentProperties)
     * @return An empty rest response.
     */
    @ApiOperation(value = "Deploys the application on the configured Cloud.")
    @RequestMapping(value = "/deployment", method = RequestMethod.POST, consumes = MediaType.APPLICATION_JSON_VALUE, produces = MediaType.APPLICATION_JSON_VALUE)
    public RestResponse<Void> deploy(@RequestBody DeployApplicationRequest deployApplicationRequest) {
        Application application = applicationService.getOrFail(deployApplicationRequest.getApplicationId());
        // TODO rather check that the user is authorized to deploy the current environment.
        AuthorizationUtil.checkAuthorizationForApplication(application, ApplicationRole.DEPLOYMENT_MANAGER);

        // Get the application environment associated with the application (in the current version of A4C there is just a single environment.
        ApplicationEnvironment[] environments = applicationEnvironmentService.getByApplicationId(application.getId());
        ApplicationVersion[] versions = applicationVersionService.getByApplicationId(application.getId());

        // TODO check that the environment is not already deployed.

        // get the topology from the version and the cloud from the environment.
        ApplicationVersion version = versions[0];
        ApplicationEnvironment environment = environments[0];

        Cloud cloud = cloudService.getMandatoryCloud(environment.getCloudId());
        AuthorizationUtil.checkAuthorizationForCloud(cloud, CloudRole.values());

        Topology topology = topologyServiceCore.getMandatoryTopology(version.getTopologyId());
        if (environment.getCloudId() == null) {
            throw new InvalidArgumentException("Application [" + application.getId() + "] contains an environment with no cloud assigned");
        }
        DeploymentSetup deploymentSetup = deploymentSetupService.getOrFail(version.getId(), environment.getId());
        try {
            deploymentService.deployTopology(topology, environment.getCloudId(), application, deploymentSetup);
        } catch (CloudDisabledException e) {
            return RestResponseBuilder.<Void> builder().error(new RestError(RestErrorCode.CLOUD_DISABLED_ERROR.getCode(), e.getMessage())).build();
        }
        return RestResponseBuilder.<Void> builder().build();
    }

    /**
     * Trigger un-deployment of the application on the current configured PaaS.
     *
     * @param applicationId The id of the application to undeploy.
     * @return An empty rest response.
     */
    @ApiOperation(value = "Un-Deploys the application on the configured PaaS.", notes = "The logged-in user must have the application manager role for this application. Application role required [ DEPLOYMENT_MANAGER ]")
    @RequestMapping(value = "/{applicationId}/deployment", method = RequestMethod.DELETE, produces = MediaType.APPLICATION_JSON_VALUE)
    public RestResponse<Void> undeploy(@PathVariable String applicationId) {
        Application application = applicationService.getOrFail(applicationId);
        AuthorizationUtil.checkAuthorizationForApplication(application, ApplicationRole.DEPLOYMENT_MANAGER);

        ApplicationEnvironment[] environments = applicationEnvironmentService.getByApplicationId(application.getId());
        ApplicationVersion[] versions = applicationVersionService.getByApplicationId(application.getId());
        // get the topology from the version and the cloud from the environment.
        ApplicationVersion version = versions[0];
        ApplicationEnvironment environment = environments[0];

        try {
            deploymentService.undeployTopology(version.getTopologyId(), environment.getCloudId());
        } catch (CloudDisabledException e) {
            return RestResponseBuilder.<Void> builder().error(new RestError(RestErrorCode.CLOUD_DISABLED_ERROR.getCode(), e.getMessage())).build();
        }
        return RestResponseBuilder.<Void> builder().build();
    }

    /**
     * Get only the active deployment for the given application on the given cloud
     *
     * @param applicationId id of the topology
     * @return the active deployment
     */
    @ApiOperation(value = "Get active deployment for the given application on the given cloud.", notes = "Application role required [ APPLICATION_MANAGER | APPLICATION_USER | APPLICATION_DEVOPS | DEPLOYMENT_MANAGER ]")
    @RequestMapping(value = "/{applicationId}/active-deployment", method = RequestMethod.GET, produces = MediaType.APPLICATION_JSON_VALUE)
    public RestResponse<Deployment> getActiveDeployment(@PathVariable String applicationId) {
        Application application = applicationService.getOrFail(applicationId);
        AuthorizationUtil.checkAuthorizationForApplication(application, ApplicationRole.values());

        ApplicationEnvironment[] environments = applicationEnvironmentService.getByApplicationId(application.getId());
        ApplicationVersion[] versions = applicationVersionService.getByApplicationId(application.getId());
        // get the topology from the version and the cloud from the environment.
        ApplicationVersion version = versions[0];
        ApplicationEnvironment environment = environments[0];

        Deployment deployment = deploymentService.getActiveDeployment(version.getTopologyId(), environment.getCloudId());
        return RestResponseBuilder.<Deployment> builder().data(deployment).build();
    }

    /**
     * Get the current status of the deployment for the given application.
     *
     * @param applicationId The id of the application to be deployed.
     * @return A {@link RestResponse} that contains the application's current {@link DeploymentStatus}.
     */
    @ApiOperation(value = "Get the current status of the application on the PaaS.", notes = "Returns the current status of the application on the PaaS it is deployed."
            + " Application role required [ APPLICATION_MANAGER | APPLICATION_USER | APPLICATION_DEVOPS | DEPLOYMENT_MANAGER ]")
    @RequestMapping(value = "/{applicationId}/deployment", method = RequestMethod.GET, produces = MediaType.APPLICATION_JSON_VALUE)
    public RestResponse<DeploymentStatus> getDeploymentStatus(@PathVariable String applicationId) {
        Application application = applicationService.getOrFail(applicationId);
        AuthorizationUtil.checkAuthorizationForApplication(application, ApplicationRole.values());
        return RestResponseBuilder.<DeploymentStatus> builder().data(getApplicationDeploymentStatus(application)).build();
    }

    @ApiOperation(value = "Get the current statuses of an application list on the PaaS.", notes = "Returns the current status of an application list from the PaaS it is deployed on."
            + " Application role required [ APPLICATION_MANAGER | APPLICATION_USER | APPLICATION_DEVOPS | DEPLOYMENT_MANAGER ]")
    @RequestMapping(value = "/statuses", method = RequestMethod.POST, produces = MediaType.APPLICATION_JSON_VALUE)
    public RestResponse<Map<String, DeploymentStatus>> getApplicationsStatuses(@RequestBody List<String> applicationIds) {
        Map<String, DeploymentStatus> statuses = Maps.newHashMap();
        for (String applicationId : applicationIds) {
            Application application = applicationService.getOrFail(applicationId);
            AuthorizationUtil.checkAuthorizationForApplication(application, ApplicationRole.values());
            statuses.put(applicationId, getApplicationDeploymentStatus(application));
        }
        return RestResponseBuilder.<Map<String, DeploymentStatus>> builder().data(statuses).build();
    }

    private DeploymentStatus getApplicationDeploymentStatus(Application application) {
        ApplicationEnvironment[] environments = applicationEnvironmentService.getByApplicationId(application.getId());
        ApplicationVersion[] versions = applicationVersionService.getByApplicationId(application.getId());
        // get the topology from the version and the cloud from the environment.
        ApplicationVersion version = versions[0];
        ApplicationEnvironment environment = environments[0];

        DeploymentStatus deploymentStatus;
        if (version.getTopologyId() == null) {
            deploymentStatus = DeploymentStatus.UNDEPLOYED;
        } else {
            try {
                deploymentStatus = deploymentService.getDeploymentStatus(version.getTopologyId(), environment.getCloudId());
            } catch (CloudDisabledException e) {
                log.debug("Getting status for topology failed because plugin wasn't found. Returned status is undeployed.", e);
                deploymentStatus = DeploymentStatus.UNDEPLOYED;
            }
        }
        return deploymentStatus;
    }

    /**
     * Get detailed informations for every instances of every node of the application on the PaaS.
     *
     * @param applicationId The id of the application to be deployed.
     * @return A {@link RestResponse} that contains detailed informations (See {@link InstanceInformation}) of the application on the PaaS it is deployed.
     */
    @ApiOperation(value = "Get detailed informations for every instances of every node of the application on the PaaS.", notes = "Returns the detailed informations of the application on the PaaS it is deployed."
            + " Application role required [ APPLICATION_MANAGER | APPLICATION_USER | APPLICATION_DEVOPS | DEPLOYMENT_MANAGER ]")
    @RequestMapping(value = "/{applicationId}/deployment/informations", method = RequestMethod.GET, produces = MediaType.APPLICATION_JSON_VALUE)
    public RestResponse<Map<String, Map<Integer, InstanceInformation>>> getInstanceInformation(@PathVariable String applicationId) {
        Application application = applicationService.getOrFail(applicationId);

        AuthorizationUtil.checkAuthorizationForApplication(application, ApplicationRole.values());

        ApplicationEnvironment[] environments = applicationEnvironmentService.getByApplicationId(application.getId());
        ApplicationVersion[] versions = applicationVersionService.getByApplicationId(application.getId());
        // get the topology from the version and the cloud from the environment.
        ApplicationVersion version = versions[0];
        ApplicationEnvironment environment = environments[0];

        try {
            return RestResponseBuilder.<Map<String, Map<Integer, InstanceInformation>>> builder()
                    .data(deploymentService.getInstancesInformation(version.getTopologyId(), environment.getCloudId())).build();
        } catch (CloudDisabledException e) {
            log.error("Cannot get instance informations as topology plugin cannot be found.", e);
        }

        return RestResponseBuilder.<Map<String, Map<Integer, InstanceInformation>>> builder().build();
    }

    /**
     * Scale an application on a particular node.
     *
     * @param applicationId The id of the application to be scaled.
     * @param nodeTemplateId The id of the node template to be scaled.
     * @param instances The instances number to be scaled up (if > 0)/ down (if < 0)
     * @return A {@link RestResponse} that contains the application's current {@link DeploymentStatus}.
     */
    @ApiOperation(value = "Scale the application on a particular node.", notes = "Returns the detailed informations of the application on the PaaS it is deployed."
            + " Application role required [ DEPLOYMENT_MANAGER ]")
    @RequestMapping(value = "/{applicationId}/scale/{nodeTemplateId}", method = RequestMethod.POST, produces = MediaType.APPLICATION_JSON_VALUE)
    public RestResponse<Void> scale(@PathVariable String applicationId, @PathVariable String nodeTemplateId, @RequestParam int instances) {
        Application application = applicationService.getOrFail(applicationId);
        AuthorizationUtil.checkAuthorizationForApplication(application, ApplicationRole.DEPLOYMENT_MANAGER);

        ApplicationEnvironment[] environments = applicationEnvironmentService.getByApplicationId(application.getId());
        ApplicationVersion[] versions = applicationVersionService.getByApplicationId(application.getId());
        // get the topology from the version and the cloud from the environment.
        ApplicationVersion version = versions[0];
        ApplicationEnvironment environment = environments[0];

        try {
            deploymentService.scale(version.getTopologyId(), environment.getCloudId(), nodeTemplateId, instances);
        } catch (CloudDisabledException e) {
            return RestResponseBuilder.<Void> builder().error(new RestError(RestErrorCode.CLOUD_DISABLED_ERROR.getCode(), e.getMessage())).build();
        }
        return RestResponseBuilder.<Void> builder().build();
    }

    @ApiOperation(value = "Match the topology of a given application to a cloud, get all available resources for all matchable elements of the topology")
    @RequestMapping(value = "/{applicationId}/cloud-resources", method = RequestMethod.GET, produces = MediaType.APPLICATION_JSON_VALUE)
    public RestResponse<CloudResourceTopologyMatchResult> matchCloudResources(@PathVariable String applicationId) {
        Application application = applicationService.getOrFail(applicationId);
        AuthorizationUtil.checkAuthorizationForApplication(application, ApplicationRole.DEPLOYMENT_MANAGER);

        ApplicationEnvironment[] environments = applicationEnvironmentService.getByApplicationId(application.getId());
        ApplicationVersion[] versions = applicationVersionService.getByApplicationId(application.getId());
        // get the topology from the version and the cloud from the environment.
        ApplicationVersion version = versions[0];
        ApplicationEnvironment environment = environments[0];
        Topology topology = topologyServiceCore.getMandatoryTopology(version.getTopologyId());
        if (environment.getCloudId() == null) {
            throw new InvalidArgumentException("Application [" + application.getName() + "] does not have any cloud assigned");
        }
        Cloud cloud = cloudService.getMandatoryCloud(environment.getCloudId());
        return RestResponseBuilder.<CloudResourceTopologyMatchResult> builder().data(cloudResourceMatcherService.matchTopology(topology, cloud)).build();
    }

    @ApiOperation(value = "Get the deployment setup for an application")
    @RequestMapping(value = "/{applicationId}/deployment-setup", method = RequestMethod.GET, produces = MediaType.APPLICATION_JSON_VALUE)
    public RestResponse<DeploymentSetup> getDeploymentSetup(@PathVariable String applicationId) {
        Application application = applicationService.getOrFail(applicationId);
        AuthorizationUtil.checkAuthorizationForApplication(application, ApplicationRole.DEPLOYMENT_MANAGER);
        return RestResponseBuilder.<DeploymentSetup> builder().data(getDeploymentSetup(application)).build();
    }

    private DeploymentSetup getDeploymentSetup(Application application) {
        ApplicationEnvironment[] environments = applicationEnvironmentService.getByApplicationId(application.getId());
        ApplicationVersion[] versions = applicationVersionService.getByApplicationId(application.getId());
        // get the topology from the version and the cloud from the environment.
        ApplicationVersion version = versions[0];
        ApplicationEnvironment environment = environments[0];
        return deploymentSetupService.getOrFail(version.getId(), environment.getId());
    }

    /**
     * Update application's deployment setup
     *
     * @param applicationId The application id.
     * @return nothing if success, error will be handled in global exception strategy
     */
    @ApiOperation(value = "Updates by merging the given request into the given application's deployment setup.")
    @RequestMapping(value = "/{applicationId}/deployment-setup", method = RequestMethod.PUT, consumes = MediaType.APPLICATION_JSON_VALUE, produces = MediaType.APPLICATION_JSON_VALUE)
    public RestResponse<Void> updateDeploymentSetup(@PathVariable String applicationId, @RequestBody UpdateDeploymentSetupRequest updateRequest) {
        Application application = applicationService.getOrFail(applicationId);
        AuthorizationUtil.checkAuthorizationForApplication(application, ApplicationRole.APPLICATION_MANAGER);
        DeploymentSetup setup = getDeploymentSetup(application);
        ReflectionUtil.mergeObject(updateRequest, setup);
        alienDAO.save(setup);
        return RestResponseBuilder.<Void> builder().build();
    }
}<|MERGE_RESOLUTION|>--- conflicted
+++ resolved
@@ -39,7 +39,6 @@
 import alien4cloud.rest.model.RestErrorCode;
 import alien4cloud.rest.model.RestResponse;
 import alien4cloud.rest.model.RestResponseBuilder;
-import alien4cloud.rest.topology.TopologyService;
 import alien4cloud.security.ApplicationRole;
 import alien4cloud.security.AuthorizationUtil;
 import alien4cloud.security.CloudRole;
@@ -66,13 +65,6 @@
     @Resource
     private ApplicationEnvironmentService applicationEnvironmentService;
     @Resource
-    private TopologyService topologyService;
-    @Resource
-<<<<<<< HEAD
-=======
-    private TopologyServiceCore topologyCoreService;
-    @Resource
->>>>>>> 60486228
     private TopologyServiceCore topologyServiceCore;
     @Resource
     private CloudService cloudService;
@@ -96,7 +88,7 @@
         ApplicationVersion version = versions[0];
         DeploymentSetup deploymentSetup = getDeploymentSetup(application);
         Map<String, List<ComputeTemplate>> matchResult = cloudResourceMatcherService.matchTopology(
-                topologyCoreService.getMandatoryTopology(version.getTopologyId()), cloudService.get(cloudId)).getMatchResult();
+                topologyServiceCore.getMandatoryTopology(version.getTopologyId()), cloudService.get(cloudId)).getMatchResult();
         Map<String, PropertyDefinition> propertyDefinitionMap = cloudService.getDeploymentPropertyDefinitions(cloudId);
         deploymentSetupService.fillWithDefaultValues(deploymentSetup, matchResult, propertyDefinitionMap);
         alienDAO.save(deploymentSetup);
