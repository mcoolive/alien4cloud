package alien4cloud.rest.application;

import java.util.List;
import java.util.Map;

import javax.annotation.Resource;

import lombok.extern.slf4j.Slf4j;

import org.elasticsearch.index.query.FilterBuilder;
import org.springframework.http.HttpStatus;
import org.springframework.http.MediaType;
import org.springframework.security.core.Authentication;
import org.springframework.security.core.context.SecurityContextHolder;
import org.springframework.web.bind.annotation.PathVariable;
import org.springframework.web.bind.annotation.RequestBody;
import org.springframework.web.bind.annotation.RequestMapping;
import org.springframework.web.bind.annotation.RequestMethod;
import org.springframework.web.bind.annotation.ResponseStatus;
import org.springframework.web.bind.annotation.RestController;

import alien4cloud.application.ApplicationEnvironmentService;
import alien4cloud.application.ApplicationService;
import alien4cloud.application.ApplicationVersionService;
import alien4cloud.application.DeploymentSetupService;
import alien4cloud.cloud.CloudService;
import alien4cloud.cloud.DeploymentService;
import alien4cloud.dao.IGenericSearchDAO;
import alien4cloud.dao.model.FacetedSearchResult;
import alien4cloud.dao.model.GetMultipleDataResult;
import alien4cloud.exception.AlreadyExistException;
import alien4cloud.exception.DeleteLastApplicationEnvironmentException;
import alien4cloud.exception.InvalidArgumentException;
import alien4cloud.model.application.Application;
import alien4cloud.model.application.ApplicationEnvironment;
import alien4cloud.model.application.ApplicationVersion;
import alien4cloud.model.cloud.Cloud;
import alien4cloud.paas.exception.CloudDisabledException;
import alien4cloud.paas.model.DeploymentStatus;
import alien4cloud.rest.component.SearchRequest;
import alien4cloud.rest.model.RestErrorBuilder;
import alien4cloud.rest.model.RestErrorCode;
import alien4cloud.rest.model.RestResponse;
import alien4cloud.rest.model.RestResponseBuilder;
import alien4cloud.security.ApplicationEnvironmentRole;
import alien4cloud.security.ApplicationRole;
import alien4cloud.security.AuthorizationUtil;
import alien4cloud.security.CloudRole;
import alien4cloud.security.Role;
import alien4cloud.utils.MapUtil;
import alien4cloud.utils.ReflectionUtil;
import alien4cloud.utils.services.ResourceRoleService;

import com.google.common.collect.Lists;
import com.wordnik.swagger.annotations.Api;
import com.wordnik.swagger.annotations.ApiOperation;

@Slf4j
@RestController
@RequestMapping("/rest/applications/{applicationId:.+}/environments")
@Api(value = "", description = "Manages application's environments")
public class ApplicationEnvironmentController {

    @Resource(name = "alien-es-dao")
    private IGenericSearchDAO alienDAO;
    @Resource
    private ApplicationEnvironmentService applicationEnvironmentService;
    @Resource
    private CloudService cloudService;
    @Resource
    private ApplicationService applicationService;
    @Resource
    private ResourceRoleService resourceRoleService;
    @Resource
    private ApplicationVersionService applicationVersionService;
    @Resource
    private DeploymentService deploymentService;
    @Resource
    private DeploymentSetupService deploymentSetupService;

    /**
     * Search for application environment for a given application id
     *
     * @param applicationId the targeted application id
     * @param searchRequest
     * @return A rest response that contains a {@link FacetedSearchResult} containing application environments for an application id
     */
    @ApiOperation(value = "Search for application environments", notes = "Returns a search result with that contains application environments DTO matching the request. A application environment is returned only if the connected user has at least one application role in [ APPLICATION_USER | DEPLOYMENT_MANAGER ]")
    @RequestMapping(value = "/search", method = RequestMethod.POST, consumes = MediaType.APPLICATION_JSON_VALUE, produces = MediaType.APPLICATION_JSON_VALUE)
    public RestResponse<GetMultipleDataResult<ApplicationEnvironmentDTO>> search(@PathVariable String applicationId, @RequestBody SearchRequest searchRequest) {
        applicationService.checkAndGetApplication(applicationId);
        FilterBuilder authorizationFilter = AuthorizationUtil.getResourceAuthorizationFilters();
        Map<String, String[]> applicationEnvironmentFilters = getApplicationEnvironmentFilters(applicationId);
        GetMultipleDataResult<ApplicationEnvironment> searchResult = alienDAO.search(ApplicationEnvironment.class, searchRequest.getQuery(),
                applicationEnvironmentFilters, authorizationFilter, null, searchRequest.getFrom(), searchRequest.getSize());

        GetMultipleDataResult<ApplicationEnvironmentDTO> searchResultDTO = new GetMultipleDataResult<ApplicationEnvironmentDTO>();
        searchResultDTO.setQueryDuration(searchResult.getQueryDuration());
        searchResultDTO.setTypes(searchResult.getTypes());
        searchResultDTO.setData(getApplicationEnvironmentDTO(searchResult.getData()));
        searchResultDTO.setTotalResults(searchResult.getTotalResults());
        return RestResponseBuilder.<GetMultipleDataResult<ApplicationEnvironmentDTO>> builder().data(searchResultDTO).build();
    }

    /**
     * Get application environment from it's id
     *
     * @param applicationId The application id
     */
    @ApiOperation(value = "Get an application based from its id.", notes = "Returns the application details. Application role required [ APPLICATION_USER | DEPLOYMENT_MANAGER ]")
    @RequestMapping(value = "/{applicationEnvironmentId:.+}", method = RequestMethod.GET, produces = MediaType.APPLICATION_JSON_VALUE)
    public RestResponse<ApplicationEnvironment> getApplicationEnvironment(@PathVariable String applicationId, @PathVariable String applicationEnvironmentId) {
        applicationService.checkAndGetApplication(applicationId);
        ApplicationEnvironment applicationEnvironment = alienDAO.findById(ApplicationEnvironment.class, applicationEnvironmentId);
        AuthorizationUtil.checkAuthorizationForApplication(applicationEnvironment, ApplicationEnvironmentRole.values());
        return RestResponseBuilder.<ApplicationEnvironment> builder().data(applicationEnvironment).build();
    }

    /**
     * Create the application environment for an application
     *
     * @param request data to create an application environment
     * @return application environment id
     */
    @ApiOperation(value = "Create a new application environment", notes = "If successfull returns a rest response with the id of the created application environment in data. If not successful a rest response with an error content is returned. Role required [ APPLICATIONS_MANAGER ]"
            + "By default the application environment creator will have application roles [ APPLICATION_MANAGER, DEPLOYMENT_MANAGER ]")
    @RequestMapping(method = RequestMethod.POST, consumes = MediaType.APPLICATION_JSON_VALUE, produces = MediaType.APPLICATION_JSON_VALUE)
    @ResponseStatus(value = HttpStatus.CREATED)
    public RestResponse<String> create(@PathVariable String applicationId, @RequestBody ApplicationEnvironmentRequest request) {
        AuthorizationUtil.checkHasOneRoleIn(Role.APPLICATIONS_MANAGER);
        Application application = applicationService.getOrFail(applicationId);
        AuthorizationUtil.hasAuthorizationForApplication(application, ApplicationRole.APPLICATION_MANAGER);
        final Authentication auth = SecurityContextHolder.getContext().getAuthentication();
        ApplicationEnvironment appEnvironment = applicationEnvironmentService.createApplicationEnvironment(auth.getName(), request.getApplicationId(),
                request.getName(),
                request.getDescription(), request.getEnvironmentType(), request.getVersionId());

        if (request.getCloudId() != null) {
            Cloud cloud = cloudService.getMandatoryCloud(request.getCloudId());
            AuthorizationUtil.checkAuthorizationForCloud(cloud, CloudRole.values());
            appEnvironment.setCloudId(request.getCloudId());
            try {
                deploymentSetupService.createOrFail(applicationVersionService.getOrFail(request.getVersionId()), appEnvironment);
            } catch (AlreadyExistException e) {
                log.error("DeploymentSetup already exists");
            }
            alienDAO.save(appEnvironment);
        }

        return RestResponseBuilder.<String> builder().data(appEnvironment.getId()).build();
    }

    /**
     * Update application environment
     *
     * @param applicationEnvironmentId
     * @param request
     * @return
     */
    @ApiOperation(value = "Updates by merging the given request into the given application environment", notes = "The logged-in user must have the application manager role for this application. Application role required [ APPLICATION_MANAGER ]")
    @RequestMapping(value = "/{applicationEnvironmentId:.+}", method = RequestMethod.PUT, consumes = MediaType.APPLICATION_JSON_VALUE, produces = MediaType.APPLICATION_JSON_VALUE)
    public RestResponse<Void> update(@PathVariable String applicationId, @PathVariable String applicationEnvironmentId,
            @RequestBody UpdateApplicationEnvironmentRequest request) {
        applicationService.checkAndGetApplication(applicationId);
        ApplicationEnvironment appEnvironment = applicationEnvironmentService.checkAndGetApplicationEnvironment(applicationEnvironmentId,
                ApplicationRole.APPLICATION_MANAGER);
<<<<<<< HEAD
        if (appEnvironment != null) {
            // check application
            Application application = applicationService.checkAndGetApplication(appEnvironment.getApplicationId());
            if (application != null) {
                // check : unique app environment name for a given application
                applicationEnvironmentService.ensureNameUnicity(application.getId(), request.getName());
                ReflectionUtil.mergeObject(request, appEnvironment);
                if (appEnvironment.getName() == null || appEnvironment.getName().isEmpty()) {
                    throw new InvalidArgumentException("Application environment name cannot be set to null or empty");
                }
                // TODO : if update is about currentVersionId => change also DeploymentSetup (version)
                alienDAO.save(appEnvironment);
            } else {
                // linked application id not found
                return RestResponseBuilder
                        .<Void> builder()
                        .data(null)
                        .error(RestErrorBuilder.builder(RestErrorCode.APPLICATION_ENVIRONMENT_ERROR)
                                .message("Application with id <" + appEnvironment.getApplicationId() + "> could not be found to update an environment").build())
                        .build();
            }
        } else {
            // no application found to create an env
=======

        if (appEnvironment == null) {
>>>>>>> 572881ff
            return RestResponseBuilder
                    .<Void> builder()
                    .data(null)
                    .error(RestErrorBuilder.builder(RestErrorCode.APPLICATION_ENVIRONMENT_ERROR)
                            .message("Application environment with id <" + applicationEnvironmentId + "> does not exist").build()).build();
        }

        Application application = applicationService.getOrFail(appEnvironment.getApplicationId());
        applicationEnvironmentService.ensureNameUnicity(application.getId(), request.getName());
        ReflectionUtil.mergeObject(request, appEnvironment);
        if (appEnvironment.getName() == null || appEnvironment.getName().isEmpty()) {
            throw new InvalidArgumentException("Application environment name cannot be set to null or empty");
        }
        alienDAO.save(appEnvironment);
        return RestResponseBuilder.<Void> builder().build();
    }

    /**
     * Delete an application environment based on it's id
     *
     * @param applicationEnvironmentId
     * @return
     */
    @ApiOperation(value = "Delete an application environment from its id", notes = "The logged-in user must have the application manager role for this application. Application role required [ APPLICATION_MANAGER ]")
    @RequestMapping(value = "/{applicationEnvironmentId:.+}", method = RequestMethod.DELETE, produces = MediaType.APPLICATION_JSON_VALUE)
    public RestResponse<Boolean> delete(@PathVariable String applicationId, @PathVariable String applicationEnvironmentId) {
        applicationService.checkAndGetApplication(applicationId, ApplicationRole.APPLICATION_MANAGER);
        int countEnvironment = applicationEnvironmentService.getByApplicationId(applicationId).length;
        boolean deleted = false;
        if (countEnvironment == 1) {
            throw new DeleteLastApplicationEnvironmentException("Application environment with id <" + applicationEnvironmentId
                    + "> cannot be deleted as it's the last one for the application id <" + applicationId + ">.");
        }
        deleted = applicationEnvironmentService.delete(applicationEnvironmentId);
        return RestResponseBuilder.<Boolean> builder().data(deleted).build();
    }

    /**
     * Filter to search app environments only for an application id
     *
     * @param applicationId
     * @return
     */
    private Map<String, String[]> getApplicationEnvironmentFilters(String applicationId) {
        List<String> filterKeys = Lists.newArrayList();
        List<String[]> filterValues = Lists.newArrayList();
        if (applicationId != null) {
            filterKeys.add("applicationId");
            filterValues.add(new String[] { applicationId });
        }
        return MapUtil.newHashMap(filterKeys.toArray(new String[filterKeys.size()]), filterValues.toArray(new String[filterValues.size()][]));
    }

    /**
     * Add a role to a user on a specific application environment
     *
     * @param applicationEnvironmentId application environment id
     * @param username user for who to add role
     * @param role the application role to add to this user
     * @return A {@link Void} {@link RestResponse}.
     */
    @ApiOperation(value = "Add a role to a user on a specific application environment", notes = "Any user with application role APPLICATION_MANAGER can assign any role to another user. Application role required [ APPLICATION_MANAGER ]")
    @RequestMapping(value = "/{applicationEnvironmentId:.+}/userRoles/{username}/{role}", method = RequestMethod.PUT, produces = MediaType.APPLICATION_JSON_VALUE)
    public RestResponse<Void> addUserRole(@PathVariable String applicationEnvironmentId, @PathVariable String username, @PathVariable String role) {
        ApplicationEnvironment applicationEnvironment = applicationEnvironmentService.checkAndGetApplicationEnvironment(applicationEnvironmentId,
                ApplicationRole.APPLICATION_MANAGER);
        resourceRoleService.addUserRole(applicationEnvironment, username, role);
        return RestResponseBuilder.<Void> builder().build();
    }

    /**
     * Add a role to a group on a specific application environment
     *
     * @param applicationEnvironmentId application environment id
     * @param groupId The id of the group to update roles
     * @param role The role to add to the group on the application environment from {@link ApplicationEnvironmentRole}
     * @return A {@link Void} {@link RestResponse}.
     */
    @ApiOperation(value = "Add a role to a group on a specific application environment", notes = "Any user with application role APPLICATION_MANAGER can assign any role to a group of users. Application role required [ APPLICATION_MANAGER ]")
    @RequestMapping(value = "/{applicationEnvironmentId:.+}/groupRoles/{groupId}/{role}", method = RequestMethod.PUT, produces = MediaType.APPLICATION_JSON_VALUE)
    public RestResponse<Void> addGroupRole(@PathVariable String applicationEnvironmentId, @PathVariable String groupId, @PathVariable String role) {
        ApplicationEnvironment applicationEnvironment = applicationEnvironmentService.checkAndGetApplicationEnvironment(applicationEnvironmentId,
                ApplicationRole.APPLICATION_MANAGER);
        resourceRoleService.addGroupRole(applicationEnvironment, groupId, role);
        return RestResponseBuilder.<Void> builder().build();
    }

    /**
     * Remove a role from a user on a specific application environment
     *
     * @param applicationEnvironmentId application environment id
     * @param username The username of the user to update roles
     * @param role The role to add to the user on the application environment
     * @return A {@link Void} {@link RestResponse}
     */
    @ApiOperation(value = "Remove a role to a user on a specific application environment", notes = "Any user with application role APPLICATION_MANAGER can unassign any role to another user. Application role required [ APPLICATION_MANAGER ]")
    @RequestMapping(value = "/{applicationEnvironmentId:.+}/userRoles/{username}/{role}", method = RequestMethod.DELETE, produces = MediaType.APPLICATION_JSON_VALUE)
    public RestResponse<Void> removeUserRole(@PathVariable String applicationEnvironmentId, @PathVariable String username, @PathVariable String role) {
        ApplicationEnvironment applicationEnvironment = applicationEnvironmentService.checkAndGetApplicationEnvironment(applicationEnvironmentId,
                ApplicationRole.APPLICATION_MANAGER);
        resourceRoleService.removeUserRole(applicationEnvironment, username, role);
        return RestResponseBuilder.<Void> builder().build();
    }

    /**
     * Remove a role from a user on a specific application environment
     *
     * @param applicationEnvironmentId application environment id
     * @param groupId The id of the group to update roles
     * @param role The role to add to the user on the application environment
     * @return A {@link Void} {@link RestResponse}.
     */
    @ApiOperation(value = "Remove a role of a group on a specific application environment", notes = "Any user with application role APPLICATION_MANAGER can un-assign any role to a group. Application role required [ APPLICATION_MANAGER ]")
    @RequestMapping(value = "/{applicationEnvironmentId:.+}/groupRoles/{groupId}/{role}", method = RequestMethod.DELETE, produces = MediaType.APPLICATION_JSON_VALUE)
    public RestResponse<Void> removeGroupRole(@PathVariable String applicationEnvironmentId, @PathVariable String groupId, @PathVariable String role) {
        ApplicationEnvironment applicationEnvironment = applicationEnvironmentService.checkAndGetApplicationEnvironment(applicationEnvironmentId,
                ApplicationRole.APPLICATION_MANAGER);
        resourceRoleService.removeGroupRole(applicationEnvironment, groupId, role);
        return RestResponseBuilder.<Void> builder().build();
    }

    /**
     * Get a list a application environment DTO
     *
     * @param applicationEnvironments
     * @return
     */
    private ApplicationEnvironmentDTO[] getApplicationEnvironmentDTO(ApplicationEnvironment[] applicationEnvironments) {
        List<ApplicationEnvironmentDTO> listApplicationEnvironmentsDTO = Lists.newArrayList();
        ApplicationEnvironmentDTO tempEnvDTO = null;
        for (ApplicationEnvironment env : applicationEnvironments) {
            tempEnvDTO = new ApplicationEnvironmentDTO();
            tempEnvDTO.setApplicationId(env.getApplicationId());
            tempEnvDTO.setDescription(env.getDescription());
            tempEnvDTO.setEnvironmentType(env.getEnvironmentType());
            tempEnvDTO.setId(env.getId());
            tempEnvDTO.setName(env.getName());
            tempEnvDTO.setUserRoles(env.getUserRoles());
            tempEnvDTO.setGroupRoles(env.getGroupRoles());
            if (env.getCloudId() != null) {
                tempEnvDTO.setCloudName(cloudService.get(env.getCloudId()).getName());
            } else {
                tempEnvDTO.setCloudName(null);
            }
            tempEnvDTO.setCloudId(env.getCloudId());
            ApplicationVersion applicationVersion = applicationVersionService.get(env.getCurrentVersionId());
            tempEnvDTO.setCurrentVersionName(applicationVersion != null ? applicationVersion.getVersion() : null);
            try {
                tempEnvDTO.setStatus(applicationEnvironmentService.getStatus(env));
            } catch (CloudDisabledException e) {
                log.debug("Getting status for the environment <" + env.getId() + "> failed because the associated cloud <" + env.getCloudId()
                        + "> seems disabled. Returned status is UNKNOWN.", e);
                tempEnvDTO.setStatus(DeploymentStatus.UNKNOWN);
            }
            listApplicationEnvironmentsDTO.add(tempEnvDTO);
        }
        return listApplicationEnvironmentsDTO.toArray(new ApplicationEnvironmentDTO[listApplicationEnvironmentsDTO.size()]);
    }

}<|MERGE_RESOLUTION|>--- conflicted
+++ resolved
@@ -164,34 +164,8 @@
         applicationService.checkAndGetApplication(applicationId);
         ApplicationEnvironment appEnvironment = applicationEnvironmentService.checkAndGetApplicationEnvironment(applicationEnvironmentId,
                 ApplicationRole.APPLICATION_MANAGER);
-<<<<<<< HEAD
-        if (appEnvironment != null) {
-            // check application
-            Application application = applicationService.checkAndGetApplication(appEnvironment.getApplicationId());
-            if (application != null) {
-                // check : unique app environment name for a given application
-                applicationEnvironmentService.ensureNameUnicity(application.getId(), request.getName());
-                ReflectionUtil.mergeObject(request, appEnvironment);
-                if (appEnvironment.getName() == null || appEnvironment.getName().isEmpty()) {
-                    throw new InvalidArgumentException("Application environment name cannot be set to null or empty");
-                }
-                // TODO : if update is about currentVersionId => change also DeploymentSetup (version)
-                alienDAO.save(appEnvironment);
-            } else {
-                // linked application id not found
-                return RestResponseBuilder
-                        .<Void> builder()
-                        .data(null)
-                        .error(RestErrorBuilder.builder(RestErrorCode.APPLICATION_ENVIRONMENT_ERROR)
-                                .message("Application with id <" + appEnvironment.getApplicationId() + "> could not be found to update an environment").build())
-                        .build();
-            }
-        } else {
-            // no application found to create an env
-=======
 
         if (appEnvironment == null) {
->>>>>>> 572881ff
             return RestResponseBuilder
                     .<Void> builder()
                     .data(null)
