--- conflicted
+++ resolved
@@ -47,11 +47,8 @@
 import alien4cloud.security.AuthorizationUtil;
 import alien4cloud.security.CloudRole;
 import alien4cloud.security.Role;
-<<<<<<< HEAD
+import alien4cloud.security.User;
 import alien4cloud.security.UserService;
-=======
-import alien4cloud.security.User;
->>>>>>> 3397a530
 import alien4cloud.utils.MapUtil;
 import alien4cloud.utils.ReflectionUtil;
 import alien4cloud.utils.services.ResourceRoleService;
@@ -115,7 +112,6 @@
         if (application.getUserRoles().get(user.getUsername()).contains(ApplicationRole.APPLICATION_MANAGER.toString())) {
             return null;
         }
-
         return AuthorizationUtil.getResourceAuthorizationFilters();
     }
 
