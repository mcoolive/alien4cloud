package alien4cloud.rest.deployment;

import java.util.ArrayList;
import java.util.List;
import java.util.Map;

import javax.annotation.Resource;
import javax.validation.Valid;

import org.elasticsearch.common.collect.Lists;
import org.hibernate.validator.constraints.NotBlank;
import org.springframework.http.MediaType;
import org.springframework.web.bind.annotation.PathVariable;
import org.springframework.web.bind.annotation.RequestMapping;
import org.springframework.web.bind.annotation.RequestMethod;
import org.springframework.web.bind.annotation.RequestParam;
import org.springframework.web.bind.annotation.RestController;
<<<<<<< HEAD
=======
import org.springframework.web.context.request.async.DeferredResult;
>>>>>>> 2283d8bf

import alien4cloud.application.ApplicationService;
import alien4cloud.cloud.DeploymentService;
import alien4cloud.csar.services.CsarService;
import alien4cloud.dao.IGenericSearchDAO;
import alien4cloud.dao.model.FetchContext;
import alien4cloud.dao.model.GetMultipleDataResult;
import alien4cloud.model.deployment.Deployment;
import alien4cloud.model.deployment.DeploymentSourceType;
import alien4cloud.model.deployment.IDeploymentSource;
import alien4cloud.paas.IPaaSCallback;
import alien4cloud.paas.exception.CloudDisabledException;
import alien4cloud.paas.model.DeploymentStatus;
import alien4cloud.rest.model.RestError;
import alien4cloud.rest.model.RestErrorCode;
import alien4cloud.rest.model.RestResponse;
import alien4cloud.rest.model.RestResponseBuilder;

import com.google.common.collect.Maps;
import com.wordnik.swagger.annotations.ApiOperation;
import com.wordnik.swagger.annotations.ApiParam;
import com.wordnik.swagger.annotations.Authorization;

@RestController
@RequestMapping("/rest/deployments")
public class DeploymentController {

    @Resource(name = "alien-es-dao")
    private IGenericSearchDAO alienDAO;
    @Resource
    private DeploymentService deploymentService;
    @Resource
    private ApplicationService applicationService;
    @Resource
    private CsarService csarService;

    /**
     * Get all deployments for a cloud, including if asked some details of the related applications.
     *
     * @param cloudId Id of the cloud for which to get deployments (can be null to get deployments for all clouds).
     * @param sourceId Id of the application for which to get deployments (can be null to get deployments for all applications).
     * @param includeAppSummary include or not the applications summary in the results.
     * @param from The start index of the query.
     * @param size The maximum number of elements to return.
     * @return A {@link RestResponse} with as data a list of {@link DeploymentDTO} that contains deployments and applications info.
     */
    @ApiOperation(value = "Get deployments for a cloud.", authorizations = { @Authorization("ADMIN") })
    @RequestMapping(method = RequestMethod.GET, produces = MediaType.APPLICATION_JSON_VALUE)
    public RestResponse<List<DeploymentDTO>> get(
            @ApiParam(value = "Id of the cloud for which to get deployments.") @RequestParam(required = false) String cloudId,
            @ApiParam(value = "Id of the application for which to get deployments.") @RequestParam(required = false) String sourceId,
            @ApiParam(value = "include or not the applications summary in the results") @RequestParam(required = false, defaultValue = "false") boolean includeAppSummary,
            @ApiParam(value = "Query from the given index.") @RequestParam(required = false, defaultValue = "0") int from,
            @ApiParam(value = "Maximum number of results to retrieve.") @RequestParam(required = false, defaultValue = "20") int size) {
        return RestResponseBuilder.<List<DeploymentDTO>> builder().data(getDeploymentsAndSources(cloudId, sourceId, includeAppSummary, from, size)).build();
    }

    /**
     * Get deployments for a given cloud, and some info about the related applications
     *
     * @param cloudId Id of the cloud for which to get deployments (can be null to get deployments for all clouds).
     * @param sourceId Id of the application for which to get deployments (can be null to get deployments for all applications).
     * @param includeSourceSummary include or not the applications summary in the results.
     * @param from The start index of the query.
     * @param size The maximum number of elements to return.
     * @return A list of {@link DeploymentDTO} that contains deployments and applications info.
     */
    private List<DeploymentDTO> getDeploymentsAndSources(String cloudId, String sourceId, boolean includeSourceSummary, int from, int size) {
        GetMultipleDataResult results = deploymentService.getDeployments(cloudId, sourceId, from, size);
        List<DeploymentDTO> dtos = Lists.newArrayList();
        if (results.getData().length > 0) {
            Object[] deployments = results.getData();
            Map<String, ? extends IDeploymentSource> sources = Maps.newHashMap();
            // get the app summaries if true
            if (includeSourceSummary) {
                DeploymentSourceType sourceType = ((Deployment) deployments[0]).getSourceType();
                String[] sourceIds = getSourceIdsFromDeployments(deployments);
                if (sourceIds != null) {// can have no application deployed
                    switch (sourceType) {
                    case APPLICATION:
                        Map<String, ? extends IDeploymentSource> appSources = applicationService.findByIdsIfAuthorized(FetchContext.DEPLOYMENT, sourceIds);
                        if (appSources != null) {
                            sources = appSources;
                        }
                        break;
                    case CSAR:
                        Map<String, ? extends IDeploymentSource> csarSources = csarService.findByIds(FetchContext.DEPLOYMENT, sourceIds);
                        if (csarSources != null) {
                            sources = csarSources;
                        }
                    }
                }
            }
            for (Object object : deployments) {
                Deployment deployment = (Deployment) object;
                IDeploymentSource source = sources.get(deployment.getSourceId());
                if (source == null) {
                    source = new DeploymentSourceDTO(deployment.getSourceId(), deployment.getSourceName());
                }
                DeploymentDTO dto = new DeploymentDTO(deployment, source);
                dtos.add(dto);
            }
        }
        return dtos;
    }

    private String[] getSourceIdsFromDeployments(Object[] deployments) {
        List<String> sourceIds = new ArrayList<>(deployments.length);
        for (Object object : deployments) {
            Deployment deployment = (Deployment) object;
            if (deployment.getSourceId() != null) {// applicationId nul in "deployment" test case
                sourceIds.add(deployment.getSourceId());
            }
        }
        return sourceIds.toArray(new String[sourceIds.size()]);
    }

    @RequestMapping(value = "/{topologyId}/events", method = RequestMethod.GET, produces = MediaType.APPLICATION_JSON_VALUE)
    public RestResponse<GetMultipleDataResult> getEvents(
            @ApiParam(value = "Id of the topology for which to get events.", required = true) @Valid @NotBlank @PathVariable String topologyId,
            @ApiParam(value = "Id of the cloud on which the topology is deployed.") @RequestParam(required = true) String cloudId,
            @ApiParam(value = "Query from the given index.") @RequestParam(required = false, defaultValue = "0") int from,
            @ApiParam(value = "Maximum number of results to retrieve.") @RequestParam(required = false, defaultValue = "50") int size) {
        return RestResponseBuilder.<GetMultipleDataResult> builder().data(deploymentService.getDeploymentEvents(topologyId, cloudId, from, size)).build();
    }

    @ApiOperation(value = "Get deployment status from its id.", authorizations = { @Authorization("ADMIN"), @Authorization("APPLICATION_MANAGER") })
    @RequestMapping(value = "/{deploymentId}/status", method = RequestMethod.GET, produces = MediaType.APPLICATION_JSON_VALUE)
    public DeferredResult<RestResponse<DeploymentStatus>> getDeploymentStatus(
            @ApiParam(value = "Deployment id.", required = true) @Valid @NotBlank @PathVariable String deploymentId) {

        Deployment deployment = alienDAO.findById(Deployment.class, deploymentId);
        final DeferredResult<RestResponse<DeploymentStatus>> statusResult = new DeferredResult<>();
        if (deployment != null) {
            try {
<<<<<<< HEAD
                status = deploymentService.getDeploymentStatus(deployment);
=======
                deploymentService.getDeploymentStatus(deployment.getTopologyId(), deployment.getCloudId(), new IPaaSCallback<DeploymentStatus>() {
                    @Override
                    public void onSuccess(DeploymentStatus result) {
                        statusResult.setResult(RestResponseBuilder.<DeploymentStatus> builder().data(result).build());
                    }

                    @Override
                    public void onFailure(Throwable t) {
                        statusResult.setErrorResult(t);
                    }
                });
                return statusResult;
>>>>>>> 2283d8bf
            } catch (CloudDisabledException e) {
                statusResult.setResult(RestResponseBuilder.<DeploymentStatus> builder().data(null)
                        .error(new RestError(RestErrorCode.CLOUD_DISABLED_ERROR.getCode(), e.getMessage())).build());
            }
        } else {
            statusResult.setResult(RestResponseBuilder.<DeploymentStatus> builder().data(null)
                    .error(new RestError(RestErrorCode.NOT_FOUND_ERROR.getCode(), "Deployment with id <" + deploymentId + "> was not found.")).build());
        }

        return statusResult;
    }

    @ApiOperation(value = "Undeploy deployment from its id.", authorizations = { @Authorization("ADMIN"), @Authorization("APPLICATION_MANAGER") })
    @RequestMapping(value = "/{deploymentId}/undeploy", method = RequestMethod.GET, produces = MediaType.APPLICATION_JSON_VALUE)
    public RestResponse<Void> undeploy(@ApiParam(value = "Deployment id.", required = true) @Valid @NotBlank @PathVariable String deploymentId) {

        // Check topology status for this deployment object
        Deployment deployment = alienDAO.findById(Deployment.class, deploymentId);

        if (deployment != null) {
            try {
                // Undeploy the topology linked to this deployment
                deploymentService.undeploy(deploymentId);
            } catch (CloudDisabledException e) {
                return RestResponseBuilder.<Void> builder().data(null).error(new RestError(RestErrorCode.CLOUD_DISABLED_ERROR.getCode(), e.getMessage()))
                        .build();
            }
        } else {
            return RestResponseBuilder.<Void> builder().data(null)
                    .error(new RestError(RestErrorCode.NOT_FOUND_ERROR.getCode(), "Deployment with id <" + deploymentId + "> was not found.")).build();
        }
        return RestResponseBuilder.<Void> builder().data(null).build();
    }
}<|MERGE_RESOLUTION|>--- conflicted
+++ resolved
@@ -15,10 +15,7 @@
 import org.springframework.web.bind.annotation.RequestMethod;
 import org.springframework.web.bind.annotation.RequestParam;
 import org.springframework.web.bind.annotation.RestController;
-<<<<<<< HEAD
-=======
 import org.springframework.web.context.request.async.DeferredResult;
->>>>>>> 2283d8bf
 
 import alien4cloud.application.ApplicationService;
 import alien4cloud.cloud.DeploymentService;
@@ -154,10 +151,7 @@
         final DeferredResult<RestResponse<DeploymentStatus>> statusResult = new DeferredResult<>();
         if (deployment != null) {
             try {
-<<<<<<< HEAD
-                status = deploymentService.getDeploymentStatus(deployment);
-=======
-                deploymentService.getDeploymentStatus(deployment.getTopologyId(), deployment.getCloudId(), new IPaaSCallback<DeploymentStatus>() {
+                deploymentService.getDeploymentStatus(deployment, new IPaaSCallback<DeploymentStatus>() {
                     @Override
                     public void onSuccess(DeploymentStatus result) {
                         statusResult.setResult(RestResponseBuilder.<DeploymentStatus> builder().data(result).build());
@@ -169,7 +163,6 @@
                     }
                 });
                 return statusResult;
->>>>>>> 2283d8bf
             } catch (CloudDisabledException e) {
                 statusResult.setResult(RestResponseBuilder.<DeploymentStatus> builder().data(null)
                         .error(new RestError(RestErrorCode.CLOUD_DISABLED_ERROR.getCode(), e.getMessage())).build());
