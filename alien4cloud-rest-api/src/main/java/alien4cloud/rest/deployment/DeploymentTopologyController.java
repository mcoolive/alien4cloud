--- conflicted
+++ resolved
@@ -105,7 +105,6 @@
     @RequestMapping(value = "/substitutions/{nodeId}/capabilities/{capabilityName}/properties", method = RequestMethod.POST)
     @PreAuthorize("isAuthenticated()")
     @Audit
-<<<<<<< HEAD
     public RestResponse<?> updateSubstitutionCapabilityProperty(@PathVariable String appId, @PathVariable String environmentId,
                                                                                     @PathVariable String nodeId, @PathVariable String capabilityName, @RequestBody UpdateSubstitutionPropertyRequest updateRequest) {
         DeploymentConfiguration deploymentConfiguration = deploymentTopologyService.getDeploymentConfiguration(environmentId);
@@ -121,15 +120,6 @@
                     .error(RestErrorBuilder.builder(RestErrorCode.PROPERTY_TYPE_VIOLATION_ERROR).message(e.getMessage()).build()).build();
         }
         return RestResponseBuilder.<DeploymentTopologyDTO>builder().data(buildDeploymentTopologyDTO(deploymentConfiguration)).build();
-=======
-    public RestResponse<DeploymentTopologyDTO> updateSubstitutionCapabilityProperty(@PathVariable String appId, @PathVariable String environmentId,
-            @PathVariable String nodeId, @PathVariable String capabilityName, @RequestBody UpdateSubstitutionPropertyRequest updateRequest) {
-        DeploymentConfiguration deploymentConfiguration = deploymentTopologyService.getDeploymentConfiguration(environmentId);
-        DeploymentTopology deploymentTopology = deploymentConfiguration.getDeploymentTopology();
-        deploymentTopologyService.updateSubstitutionCapabilityProperty(deploymentTopology, nodeId, capabilityName, updateRequest.getPropertyName(),
-                updateRequest.getPropertyValue());
-        return RestResponseBuilder.<DeploymentTopologyDTO> builder().data(buildDeploymentTopologyDTO(deploymentConfiguration)).build();
->>>>>>> babcb977
     }
 
     /**
