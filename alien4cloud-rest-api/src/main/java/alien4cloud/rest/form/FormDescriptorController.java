package alien4cloud.rest.form;

import java.beans.IntrospectionException;
import java.util.Map;

import javax.annotation.Resource;
import javax.validation.Valid;

import org.springframework.security.access.prepost.PreAuthorize;
import org.springframework.stereotype.Component;
import org.springframework.web.bind.annotation.PathVariable;
import org.springframework.web.bind.annotation.RequestBody;
import org.springframework.web.bind.annotation.RequestMapping;
import org.springframework.web.bind.annotation.RequestMethod;
import org.springframework.web.bind.annotation.RestController;

import alien4cloud.cloud.CloudService;
import alien4cloud.model.common.MetaPropConfiguration;
import alien4cloud.model.components.IndexedNodeType;
<<<<<<< HEAD
import alien4cloud.orchestrators.services.OrchestratorConfigurationService;
=======
>>>>>>> 4ca26201
import alien4cloud.plugin.PluginManager;
import alien4cloud.rest.model.RestResponse;
import alien4cloud.rest.model.RestResponseBuilder;
import alien4cloud.ui.form.PojoFormDescriptorGenerator;
import alien4cloud.ui.form.ToscaPropertyFormDescriptorGenerator;

import com.mangofactory.swagger.annotations.ApiIgnore;

@ApiIgnore
@Component
@RestController
@RequestMapping("/rest/formdescriptor")
public class FormDescriptorController {
    @Resource
    private PojoFormDescriptorGenerator pojoFormDescriptorGenerator;
    @Resource
    private ToscaPropertyFormDescriptorGenerator toscaPropertyFormDescriptorGenerator;
    @Resource
    private PluginManager pluginManager;
    @Resource
    private CloudService cloudService;
    @Resource
    private OrchestratorConfigurationService orchestratorConfigurationService;

    @ApiIgnore
    @RequestMapping(value = "/nodetype", method = RequestMethod.GET, produces = "application/json")
    @PreAuthorize("hasAnyAuthority('ADMIN', 'COMPONENTS_MANAGER', 'COMPONENTS_BROWSER')")
    public RestResponse<Map<String, Object>> getNodeTypeFormDescriptor() throws IntrospectionException {
        return RestResponseBuilder.<Map<String, Object>> builder().data(pojoFormDescriptorGenerator.generateDescriptor(IndexedNodeType.class)).build();
    }

    @ApiIgnore
    @RequestMapping(value = "/complex-tosca-type", method = RequestMethod.POST, consumes = "application/json", produces = "application/json")
    @PreAuthorize("hasAnyAuthority('ADMIN', 'COMPONENTS_MANAGER', 'COMPONENTS_BROWSER')")
    public RestResponse<Map<String, Object>> getComplexToscaTypeFormDescriptor(@RequestBody @Valid ComplexToscaTypeFormDescriptorRequest request) {
        return RestResponseBuilder.<Map<String, Object>> builder()
                .data(toscaPropertyFormDescriptorGenerator.generateDescriptor(request.getPropertyDefinition(), request.getDependencies())).build();
    }

    @RequestMapping(value = "/tagconfiguration", method = RequestMethod.GET, produces = "application/json")
    @PreAuthorize("hasAuthority('ADMIN')")
    public RestResponse<Map<String, Object>> getTagConfigurationFormDescriptor() throws IntrospectionException {
        return RestResponseBuilder.<Map<String, Object>> builder().data(pojoFormDescriptorGenerator.generateDescriptor(MetaPropConfiguration.class)).build();
    }

    @RequestMapping(value = "/pluginConfig/{pluginId:.+}", method = RequestMethod.GET, produces = "application/json")
    @PreAuthorize("hasAuthority('ADMIN')")
    public RestResponse<Map<String, Object>> getPluginConfigurationFormDescriptor(@PathVariable String pluginId) throws IntrospectionException {
        if (pluginManager.isPluginConfigurable(pluginId)) {
            Class<?> configType = pluginManager.getConfigurationType(pluginId);
            return RestResponseBuilder.<Map<String, Object>> builder().data(pojoFormDescriptorGenerator.generateDescriptor(configType)).build();
        }
        return RestResponseBuilder.<Map<String, Object>> builder().build();
    }

    @RequestMapping(value = "/cloudConfig/{cloudId:.+}", method = RequestMethod.GET, produces = "application/json")
    @PreAuthorize("hasAuthority('ADMIN')")
    public RestResponse<Map<String, Object>> getCloudConfigurationFormDescriptor(@PathVariable String cloudId) throws IntrospectionException {
        Class<?> configurationClass = cloudService.getConfigurationType(cloudId);

        if (configurationClass != null) {
            return RestResponseBuilder.<Map<String, Object>> builder().data(pojoFormDescriptorGenerator.generateDescriptor(configurationClass)).build();
        }
        return RestResponseBuilder.<Map<String, Object>> builder().build();
    }

    @RequestMapping(value = "/orchestratorConfig/{orchestratorId:.+}", method = RequestMethod.GET, produces = "application/json")
    @PreAuthorize("hasAuthority('ADMIN')")
    public RestResponse<Map<String, Object>> getOrchestratorConfigurationFormDescriptor(@PathVariable String orchestratorId) throws IntrospectionException {
        Class<?> configurationClass = orchestratorConfigurationService.getConfigurationType(orchestratorId);
        if (configurationClass != null) {
            return RestResponseBuilder.<Map<String, Object>> builder().data(formDescriptorGenerator.generateDescriptor(configurationClass)).build();
        }
        return RestResponseBuilder.<Map<String, Object>> builder().build();
    }
}<|MERGE_RESOLUTION|>--- conflicted
+++ resolved
@@ -17,10 +17,7 @@
 import alien4cloud.cloud.CloudService;
 import alien4cloud.model.common.MetaPropConfiguration;
 import alien4cloud.model.components.IndexedNodeType;
-<<<<<<< HEAD
 import alien4cloud.orchestrators.services.OrchestratorConfigurationService;
-=======
->>>>>>> 4ca26201
 import alien4cloud.plugin.PluginManager;
 import alien4cloud.rest.model.RestResponse;
 import alien4cloud.rest.model.RestResponseBuilder;
@@ -92,7 +89,7 @@
     public RestResponse<Map<String, Object>> getOrchestratorConfigurationFormDescriptor(@PathVariable String orchestratorId) throws IntrospectionException {
         Class<?> configurationClass = orchestratorConfigurationService.getConfigurationType(orchestratorId);
         if (configurationClass != null) {
-            return RestResponseBuilder.<Map<String, Object>> builder().data(formDescriptorGenerator.generateDescriptor(configurationClass)).build();
+            return RestResponseBuilder.<Map<String, Object>> builder().data(pojoFormDescriptorGenerator.generateDescriptor(configurationClass)).build();
         }
         return RestResponseBuilder.<Map<String, Object>> builder().build();
     }
