package alien4cloud.rest.template;

import javax.annotation.Resource;

import org.springframework.http.HttpStatus;
import org.springframework.http.MediaType;
import org.springframework.web.bind.annotation.PathVariable;
import org.springframework.web.bind.annotation.RequestBody;
import org.springframework.web.bind.annotation.RequestMapping;
import org.springframework.web.bind.annotation.RequestMethod;
import org.springframework.web.bind.annotation.ResponseStatus;
import org.springframework.web.bind.annotation.RestController;

import alien4cloud.audit.annotation.Audit;
import alien4cloud.csar.services.CsarService;
import alien4cloud.dao.IGenericSearchDAO;
import alien4cloud.dao.model.FacetedSearchResult;
import alien4cloud.dao.model.GetMultipleDataResult;
import alien4cloud.exception.AlreadyExistException;
import alien4cloud.exception.DeleteLastApplicationVersionException;
import alien4cloud.exception.NotFoundException;
import alien4cloud.model.templates.TopologyTemplateVersion;
import alien4cloud.model.topology.Topology;
import alien4cloud.rest.application.ApplicationVersionRequest;
import alien4cloud.rest.component.SearchRequest;
import alien4cloud.rest.model.RestResponse;
import alien4cloud.rest.model.RestResponseBuilder;
import alien4cloud.security.AuthorizationUtil;
import alien4cloud.security.model.Role;
import alien4cloud.topology.TopologyService;
import alien4cloud.topology.TopologyServiceCore;
import alien4cloud.topology.TopologyTemplateVersionService;
import alien4cloud.utils.ReflectionUtil;
import alien4cloud.utils.VersionUtil;
import alien4cloud.utils.version.InvalidVersionException;
import alien4cloud.utils.version.UpdateApplicationVersionException;

import com.wordnik.swagger.annotations.Api;
import com.wordnik.swagger.annotations.ApiOperation;

@RestController
@RequestMapping("/rest/templates/{topologyTemplateId:.+}/versions")
@Api(value = "", description = "Manages templates's versions")
public class TopologyTemplateVersionController {

    @Resource(name = "alien-es-dao")
    private IGenericSearchDAO alienDAO;
    @Resource
    private TopologyTemplateVersionService versionService;
    @Resource
    private TopologyServiceCore topologyServiceCore;
    @Resource
    private TopologyService topologyService;
    @Resource
    private CsarService csarService;

    /**
     * Get the latest version for a topology template.
     */
    @ApiOperation(value = "Get the latest version for a topology template.")
    @RequestMapping(method = RequestMethod.GET, produces = MediaType.APPLICATION_JSON_VALUE)
    public RestResponse<TopologyTemplateVersion> get(@PathVariable String topologyTemplateId) {
        TopologyTemplateVersion[] versions = versionService.getByDelegateId(topologyTemplateId);
        for (TopologyTemplateVersion current : versions) {
            if (current.isLatest()) {
                return RestResponseBuilder.<TopologyTemplateVersion> builder().data(current).build();
            }
        }
        throw new NotFoundException("No latest verion can be found for topology template " + topologyTemplateId);
    }

    /**
     * Search topology template versions for a given topology template id
     *
     * @param applicationId the targeted application id
     * @param searchRequest
     * @return A rest response that contains a {@link FacetedSearchResult} containing application versions for an application id sorted by version
     */
    @ApiOperation(value = "Search topology template versions", notes = "Returns a search result with that contains application versions matching the request.")
    @RequestMapping(value = "/search", method = RequestMethod.POST, consumes = MediaType.APPLICATION_JSON_VALUE, produces = MediaType.APPLICATION_JSON_VALUE)
    public RestResponse<GetMultipleDataResult<TopologyTemplateVersion>> search(@PathVariable String topologyTemplateId, @RequestBody SearchRequest searchRequest) {
        GetMultipleDataResult<TopologyTemplateVersion> searchResult = alienDAO.search(TopologyTemplateVersion.class, null,
                versionService.getVersionsFilters(topologyTemplateId, searchRequest.getQuery()), searchRequest.getFrom(), searchRequest.getSize());
        searchResult.setData(versionService.sortArrayOfVersion(searchResult.getData()));
        return RestResponseBuilder.<GetMultipleDataResult<TopologyTemplateVersion>> builder().data(searchResult).build();
    }

    /**
     * Get topology template version from it's id.
     *
     * @param applicationId The application id
     */
    @ApiOperation(value = "Get an topology template version based from its id.", notes = "Returns the topology template version details. Role required [ TBD ]")
    @RequestMapping(value = "/{versionId:.+}", method = RequestMethod.GET, produces = MediaType.APPLICATION_JSON_VALUE)
    public RestResponse<TopologyTemplateVersion> getVersion(@PathVariable String topologyTemplateId, @PathVariable String versionId) {
        TopologyTemplateVersion version = versionService.getOrFail(versionId);
        return RestResponseBuilder.<TopologyTemplateVersion> builder().data(version).build();
    }

    /**
     * Create a new topology template version.
     *
     * @param request data to create an application environment
     * @return application environment id
     */
    @ApiOperation(value = "Create a new topology template version.", notes = "If successfull returns a rest response with the id of the created version in data. If not successful a rest response with an error content is returned. Role required [ ARCHITECT ]. ")
    @RequestMapping(method = RequestMethod.POST, consumes = MediaType.APPLICATION_JSON_VALUE, produces = MediaType.APPLICATION_JSON_VALUE)
    @ResponseStatus(value = HttpStatus.CREATED)
    @Audit
    public RestResponse<String> create(@PathVariable String topologyTemplateId, @RequestBody ApplicationVersionRequest request) {
        AuthorizationUtil.checkHasOneRoleIn(Role.ARCHITECT);
        TopologyTemplateVersion version = versionService.createVersion(topologyTemplateId, request.getTopologyId(), request.getVersion(),
<<<<<<< HEAD
                request.getDescription());
=======
                request.getDescription(), null);
>>>>>>> f5796cab
        Topology topology = topologyServiceCore.getTopology(version.getTopologyId());
        topologyServiceCore.updateSubstitutionType(topology);
        return RestResponseBuilder.<String> builder().data(version.getId()).build();
    }

    /**
     * Update application version
     *
     * @param applicationVersionId
     * @param request
     * @return
     */
    @ApiOperation(value = "Updates by merging the given request into the given topology template version", notes = "Updates by merging the given request into the given topology template version. The logged-in user must have the architect role for this application. Application role required [ ARCHITECT ]")
    @RequestMapping(value = "/{versionId:.+}", method = RequestMethod.PUT, consumes = MediaType.APPLICATION_JSON_VALUE, produces = MediaType.APPLICATION_JSON_VALUE)
    @Audit
    public RestResponse<Void> update(@PathVariable String versionId, @RequestBody ApplicationVersionRequest request) {
        AuthorizationUtil.checkHasOneRoleIn(Role.ARCHITECT);
        TopologyTemplateVersion appVersion = versionService.getOrFail(versionId);

        if (appVersion.isReleased()) {
            throw new UpdateApplicationVersionException("The topology template version " + appVersion.getId() + " is released and cannot be update.");
        } else if (request.getVersion() != null && !VersionUtil.isValid(request.getVersion())) {
            throw new InvalidVersionException(request.getVersion() + "is not a valid version name");
        } else if (request.getVersion() != null && !appVersion.getVersion().equals(request.getVersion())
                && versionService.isVersionNameExist(appVersion.getDelegateId(), request.getVersion())) {
            throw new AlreadyExistException("An topology template version already exist for this topology template with the version :" + versionId);
        }

        if (request.getVersion() != null) {
            appVersion.setSnapshot(VersionUtil.isSnapshot(request.getVersion()));
            appVersion.setReleased(!appVersion.isSnapshot());
        }

        ReflectionUtil.mergeObject(request, appVersion);
        alienDAO.save(appVersion);
        return RestResponseBuilder.<Void> builder().build();
    }

    /**
     * Delete an application environment based on it's id. Should not be able to delete a deployed version.
     *
     * @param applicationId
     * @param applicationVersionId
     * @return boolean is delete
     */
    @ApiOperation(value = "Delete an topology template version from its id", notes = "The logged-in user must have the architect role. Role required [ ARCHITECT ]")
    @RequestMapping(value = "/{versionId:.+}", method = RequestMethod.DELETE, produces = MediaType.APPLICATION_JSON_VALUE)
    @Audit
    public RestResponse<Boolean> delete(@PathVariable String topologyTemplateId, @PathVariable String versionId) {
        AuthorizationUtil.checkHasOneRoleIn(Role.ARCHITECT);
        TopologyTemplateVersion ttv = versionService.getOrFail(versionId);
        if (versionService.getByDelegateId(topologyTemplateId).length == 1) {
            throw new DeleteLastApplicationVersionException("Topology Template version <" + ttv.getVersion()
                    + "> can't be be deleted beacause it's the last application version.");
        }
        versionService.delete(versionId);
        return RestResponseBuilder.<Boolean> builder().data(true).build();
    }

}<|MERGE_RESOLUTION|>--- conflicted
+++ resolved
@@ -110,11 +110,7 @@
     public RestResponse<String> create(@PathVariable String topologyTemplateId, @RequestBody ApplicationVersionRequest request) {
         AuthorizationUtil.checkHasOneRoleIn(Role.ARCHITECT);
         TopologyTemplateVersion version = versionService.createVersion(topologyTemplateId, request.getTopologyId(), request.getVersion(),
-<<<<<<< HEAD
-                request.getDescription());
-=======
                 request.getDescription(), null);
->>>>>>> f5796cab
         Topology topology = topologyServiceCore.getTopology(version.getTopologyId());
         topologyServiceCore.updateSubstitutionType(topology);
         return RestResponseBuilder.<String> builder().data(version.getId()).build();
