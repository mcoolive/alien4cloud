package alien4cloud.rest.topology;

import java.io.IOException;
import java.io.InputStream;
import java.util.*;
import java.util.Map.Entry;

import javax.annotation.Resource;
import javax.validation.Valid;

import lombok.extern.slf4j.Slf4j;

import org.springframework.http.MediaType;
import org.springframework.security.access.prepost.PreAuthorize;
import org.springframework.web.bind.annotation.*;
import org.springframework.web.multipart.MultipartFile;

import alien4cloud.application.ApplicationEnvironmentService;
import alien4cloud.application.ApplicationVersionService;
import alien4cloud.application.TopologyCompositionService;
import alien4cloud.component.CSARRepositorySearchService;
import alien4cloud.component.repository.ArtifactRepositoryConstants;
import alien4cloud.component.repository.IFileRepository;
import alien4cloud.dao.IGenericSearchDAO;
import alien4cloud.deployment.DeploymentSetupService;
import alien4cloud.exception.AlreadyExistException;
import alien4cloud.exception.CyclicReferenceException;
import alien4cloud.exception.InvalidArgumentException;
import alien4cloud.exception.NotFoundException;
<<<<<<< HEAD
import alien4cloud.model.components.*;
=======
import alien4cloud.model.application.ApplicationEnvironment;
import alien4cloud.model.application.ApplicationVersion;
import alien4cloud.model.application.DeploymentSetup;
import alien4cloud.model.cloud.CloudResourceMatcherConfig;
import alien4cloud.model.components.AbstractPropertyValue;
import alien4cloud.model.components.ComplexPropertyValue;
import alien4cloud.model.components.DeploymentArtifact;
import alien4cloud.model.components.IndexedCapabilityType;
import alien4cloud.model.components.IndexedNodeType;
import alien4cloud.model.components.IndexedRelationshipType;
import alien4cloud.model.components.ListPropertyValue;
import alien4cloud.model.components.PropertyDefinition;
import alien4cloud.model.components.ScalarPropertyValue;
>>>>>>> 695dea93
import alien4cloud.model.templates.TopologyTemplate;
import alien4cloud.model.topology.*;
import alien4cloud.paas.model.PaaSNodeTemplate;
import alien4cloud.paas.plan.BuildPlanGenerator;
import alien4cloud.paas.plan.StartEvent;
import alien4cloud.paas.plan.TopologyTreeBuilderService;
import alien4cloud.paas.wf.WorkflowsBuilderService;
import alien4cloud.paas.wf.WorkflowsBuilderService.TopologyContext;
import alien4cloud.rest.model.RestErrorBuilder;
import alien4cloud.rest.model.RestErrorCode;
import alien4cloud.rest.model.RestResponse;
import alien4cloud.rest.model.RestResponseBuilder;
import alien4cloud.security.model.ApplicationRole;
import alien4cloud.topology.*;
import alien4cloud.topology.validation.TopologyCapabilityBoundsValidationServices;
import alien4cloud.topology.validation.TopologyRequirementBoundsValidationServices;
import alien4cloud.tosca.properties.constraints.ConstraintUtil.ConstraintInformation;
import alien4cloud.tosca.properties.constraints.exception.ConstraintValueDoNotMatchPropertyTypeException;
import alien4cloud.tosca.properties.constraints.exception.ConstraintViolationException;
import alien4cloud.utils.InputArtifactUtil;
import alien4cloud.utils.PropertyUtil;
import alien4cloud.utils.services.ConstraintPropertyService;

import com.google.common.collect.Lists;
import com.google.common.collect.Maps;
import com.google.common.collect.Sets;
import com.google.common.io.Closeables;
import com.wordnik.swagger.annotations.ApiOperation;
import com.wordnik.swagger.annotations.Authorization;

@Slf4j
@RestController
@RequestMapping("/rest/topologies")
public class TopologyController {

    @Resource(name = "alien-es-dao")
    private IGenericSearchDAO alienDAO;

    @Resource
    private CSARRepositorySearchService csarRepoSearch;

    @Resource
    private ConstraintPropertyService constraintPropertyService;

    @Resource
    private TopologyService topologyService;

    @Resource
    private TopologyValidationService topologyValidationService;
    @Resource
    private TopologyCapabilityBoundsValidationServices topologyCapabilityBoundsValidationServices;
    @Resource
    private TopologyRequirementBoundsValidationServices topologyRequirementBoundsValidationServices;

    @Resource
    private TopologyServiceCore topologyServiceCore;

    @Resource
    private TopologyTreeBuilderService topologyTreeBuilderService;

    @Resource
    private IFileRepository artifactRepository;

    @Resource
    private ApplicationEnvironmentService applicationEnvironmentService;

    @Resource
    private ApplicationVersionService applicationVersionService;

    @Resource
    private TopologyTemplateVersionService topologyTemplateVersionService;

    @Resource
    private DeploymentSetupService deploymentSetupService;

    @Resource
    private TopologyCompositionService topologyCompositionService;

    @Resource
    private WorkflowsBuilderService workflowBuilderService;

    /**
     * Retrieve an existing {@link alien4cloud.model.topology.Topology}
     *
     * @param topologyId The id of the topology to retrieve.
     * @return {@link RestResponse}<{@link TopologyDTO}> containing the {@link alien4cloud.model.topology.Topology} and the {@link IndexedNodeType} related
     *         to his {@link alien4cloud.model.topology.NodeTemplate}s
     */
    @ApiOperation(value = "Retrieve a topology from it's id.", notes = "Returns a topology with it's details. Application role required [ APPLICATION_MANAGER | APPLICATION_DEVOPS ]")
    @RequestMapping(value = "/{topologyId}", method = RequestMethod.GET, produces = MediaType.APPLICATION_JSON_VALUE)
    @PreAuthorize("isAuthenticated()")
    public RestResponse<TopologyDTO> get(@PathVariable String topologyId) {
<<<<<<< HEAD
        Topology topology = topologyServiceCore.getOrFail(topologyId);
        topologyService.checkAuthorizations(topology, ApplicationRole.APPLICATION_MANAGER, ApplicationRole.APPLICATION_DEVOPS,
                ApplicationRole.APPLICATION_USER);
=======
        Topology topology = topologyServiceCore.getMandatoryTopology(topologyId);
        topologyService
                .checkAuthorizations(topology, ApplicationRole.APPLICATION_MANAGER, ApplicationRole.APPLICATION_DEVOPS, ApplicationRole.APPLICATION_USER);
        workflowBuilderService.initWorkflows(workflowBuilderService.buildTopologyContext(topology));
>>>>>>> 695dea93
        return RestResponseBuilder.<TopologyDTO> builder().data(topologyService.buildTopologyDTO(topology)).build();
    }

    /**
     * Retrieve an existing {@link alien4cloud.model.topology.Topology} as YAML
     *
     * @param topologyId The id of the topology to retrieve.
     * @return {@link RestResponse}<{@link String}> containing the topology as YAML
     */
    @RequestMapping(value = "/{topologyId}/yaml", method = RequestMethod.GET, produces = MediaType.APPLICATION_JSON_VALUE)
    @PreAuthorize("isAuthenticated()")
    public RestResponse<String> getYaml(@PathVariable String topologyId) {
        Topology topology = topologyServiceCore.getOrFail(topologyId);
        topologyService.checkAuthorizations(topology, ApplicationRole.APPLICATION_MANAGER, ApplicationRole.APPLICATION_DEVOPS,
                ApplicationRole.APPLICATION_USER);
        String yaml = topologyService.getYaml(topology);
        return RestResponseBuilder.<String> builder().data(yaml).build();
    }

    /**
     * Add a node template to a topology based on a node type
     *
     * @param topologyId
     *            The id of the topology for which to add the node template.
     * @param nodeTemplateRequest
     *            The request that contains the name and type of the node template to add.
     * @return TopologyDTO The DTO of the modified topology.
     */
    @ApiOperation(value = "Add a new node template in a topology.", notes = "Returns the details of the node template (computed from it's type). Application role required [ APPLICATION_MANAGER | APPLICATION_DEVOPS ]")
    @RequestMapping(value = "/{topologyId:.+}/nodetemplates", method = RequestMethod.POST, consumes = MediaType.APPLICATION_JSON_VALUE, produces = MediaType.APPLICATION_JSON_VALUE)
    @PreAuthorize("isAuthenticated()")
    public RestResponse<TopologyDTO> addNodeTemplate(@PathVariable String topologyId, @RequestBody @Valid NodeTemplateRequest nodeTemplateRequest) {
        Topology topology = topologyServiceCore.getOrFail(topologyId);
        topologyService.checkEditionAuthorizations(topology);
        topologyService.throwsErrorIfReleased(topology);

        IndexedNodeType indexedNodeType = alienDAO.findById(IndexedNodeType.class, nodeTemplateRequest.getIndexedNodeTypeId());
        if (indexedNodeType == null) {
            return RestResponseBuilder.<TopologyDTO> builder().error(RestErrorBuilder.builder(RestErrorCode.COMPONENT_MISSING_ERROR).build()).build();
        }
        if (indexedNodeType.getSubstitutionTopologyId() != null && topology.getDelegateType().equalsIgnoreCase(TopologyTemplate.class.getSimpleName())) {
            // it's a try to add this topology's type
            if (indexedNodeType.getSubstitutionTopologyId().equals(topologyId)) {
                throw new CyclicReferenceException("Cyclic reference : a topology template can not reference itself");
            }
            // detect try to add a substitution topology that indirectly reference this one
            topologyCompositionService.recursivelyDetectTopologyCompositionCyclicReference(topologyId, indexedNodeType.getSubstitutionTopologyId());
        }

        if (topology.getNodeTemplates() == null) {
            topology.setNodeTemplates(new HashMap<String, NodeTemplate>());
        }

        Map<String, NodeTemplate> nodeTemplates = topology.getNodeTemplates();
        Set<String> nodeTemplatesNames = nodeTemplates.keySet();
        if (nodeTemplatesNames.contains(nodeTemplateRequest.getName())) {
            log.debug("Add Node Template <{}> impossible (already exists)", nodeTemplateRequest.getName());
            // a node template already exist with the given name.
            throw new AlreadyExistException("A node template with the given name already exists.");
        } else {
            log.debug("Create application <{}>", nodeTemplateRequest.getName());
        }
        indexedNodeType = topologyService.loadType(topology, indexedNodeType);
        NodeTemplate nodeTemplate = topologyService.buildNodeTemplate(topology.getDependencies(), indexedNodeType, null);
        topology.getNodeTemplates().put(nodeTemplateRequest.getName(), nodeTemplate);

        log.debug("Adding a new Node template <" + nodeTemplateRequest.getName() + "> bound to the node type <" + nodeTemplateRequest.getIndexedNodeTypeId()
                + "> to the topology <" + topology.getId() + "> .");

        TopologyContext topologyContext = workflowBuilderService.buildTopologyContext(topology);
        workflowBuilderService.addNode(topologyContext, nodeTemplateRequest.getName(), nodeTemplate);
        alienDAO.save(topology);
        return RestResponseBuilder.<TopologyDTO> builder().data(topologyService.buildTopologyDTO(topology)).build();
    }

    /**
     * Update the name of a node template.
     *
     * @param topologyId The id of the topology in which the node template to update lies.
     * @param nodeTemplateName The name of the node template to update.
     * @param newNodeTemplateName The new name for the node template.
     * @return {@link RestResponse}<{@link TopologyDTO}> an response with no data and no error if successful.
     */
    @ApiOperation(value = "Change the name of a node template in a topology.", notes = "Returns a response with no errors in case of success. Application role required [ APPLICATION_MANAGER | APPLICATION_DEVOPS ]")
    @RequestMapping(value = "/{topologyId:.+}/nodetemplates/{nodeTemplateName}/updateName/{newNodeTemplateName}", method = RequestMethod.PUT, produces = MediaType.APPLICATION_JSON_VALUE)
    @PreAuthorize("isAuthenticated()")
    public RestResponse<TopologyDTO> updateNodeTemplateName(@PathVariable String topologyId, @PathVariable String nodeTemplateName,
            @PathVariable String newNodeTemplateName) {
        Topology topology = topologyServiceCore.getOrFail(topologyId);
        topologyService.checkEditionAuthorizations(topology);
        topologyService.throwsErrorIfReleased(topology);

        Map<String, NodeTemplate> nodeTemplates = topologyServiceCore.getNodeTemplates(topology);
        NodeTemplate nodeTemplate = topologyServiceCore.getNodeTemplate(topologyId, nodeTemplateName, nodeTemplates);
        isUniqueNodeTemplateName(topologyId, newNodeTemplateName, nodeTemplates);

        nodeTemplates.put(newNodeTemplateName, nodeTemplate);
        nodeTemplates.remove(nodeTemplateName);
        refreshNodeTempNameInRelationships(nodeTemplateName, newNodeTemplateName, nodeTemplates);
        updateOnNodeTemplateNameChange(nodeTemplateName, newNodeTemplateName, topology);
        updateGroupMembers(topology, nodeTemplate, nodeTemplateName, newNodeTemplateName);
        workflowBuilderService.renameNode(topology, nodeTemplate, nodeTemplateName, newNodeTemplateName);
        log.debug("Renaming the Node template <{}> with <{}> in the topology <{}> .", nodeTemplateName, newNodeTemplateName, topologyId);

        alienDAO.save(topology);
        return RestResponseBuilder.<TopologyDTO> builder().data(topologyService.buildTopologyDTO(topology)).build();
    }

    /**
     * Update properties in a topology
     */
    private void updateOnNodeTemplateNameChange(String oldNodeTemplateName, String newNodeTemplateName, Topology topology) {
        // Output properties
        if (topology.getOutputProperties() != null) {
            Set<String> oldPropertiesOutputs = topology.getOutputProperties().remove(oldNodeTemplateName);
            if (oldPropertiesOutputs != null) {
                topology.getOutputProperties().put(newNodeTemplateName, oldPropertiesOutputs);
            }
        }
        // substitution mapping
        if (topology.getSubstitutionMapping() != null) {
            if (topology.getSubstitutionMapping().getCapabilities() != null) {
                for (SubstitutionTarget st : topology.getSubstitutionMapping().getCapabilities().values()) {
                    if (st.getNodeTemplateName().equals(oldNodeTemplateName)) {
                        st.setNodeTemplateName(newNodeTemplateName);
                    }
                }
            }
            if (topology.getSubstitutionMapping().getRequirements() != null) {
                for (SubstitutionTarget st : topology.getSubstitutionMapping().getRequirements().values()) {
                    if (st.getNodeTemplateName().equals(oldNodeTemplateName)) {
                        st.setNodeTemplateName(newNodeTemplateName);
                    }
                }
            }
        }
    }

    /**
     * <p>
     * Update the name of a node template in the relationships of a topology. This requires two operations:
     * <ul>
     * <li>Rename the target node of a relationship</li>
     * <li>If a relationship has an auto-generated id, update it's id to take in account the new target name.</li>
     * </ul>
     * </p>
     *
     * @param oldNodeTemplateName Name of the node template that changes.
     * @param newNodeTemplateName New name for the node template.
     * @param nodeTemplates Map of all node templates in the topology.
     */
    private void refreshNodeTempNameInRelationships(String oldNodeTemplateName, String newNodeTemplateName, Map<String, NodeTemplate> nodeTemplates) {
        // node templates copy
        for (NodeTemplate nodeTemplate : nodeTemplates.values()) {
            if (nodeTemplate.getRelationships() != null) {
                refreshNodeTemplateNameInRelationships(oldNodeTemplateName, newNodeTemplateName, nodeTemplate.getRelationships());
            }
        }
    }

    private void refreshNodeTemplateNameInRelationships(String oldNodeTemplateName, String newNodeTemplateName,
            Map<String, RelationshipTemplate> relationshipTemplates) {
        Map<String, String> updatedKeys = Maps.newHashMap();
        for (Entry<String, RelationshipTemplate> relationshipTemplateEntry : relationshipTemplates.entrySet()) {
            String relationshipTemplateId = relationshipTemplateEntry.getKey();
            RelationshipTemplate relationshipTemplate = relationshipTemplateEntry.getValue();

            if (relationshipTemplate.getTarget().equals(oldNodeTemplateName)) {
                relationshipTemplate.setTarget(newNodeTemplateName);
                String formatedOldNodeName = topologyService.getRelationShipName(relationshipTemplate.getType(), oldNodeTemplateName);
                // if the id/name of the relationship is auto-generated we should update it also as auto-generation is <typeName+targetId>
                if (relationshipTemplateId.equals(formatedOldNodeName)) {
                    String newRelationshipTemplateId = topologyService.getRelationShipName(relationshipTemplate.getType(), newNodeTemplateName);
                    // check that the new name is not already used (so we won't override another relationship)...
                    String validNewRelationshipTemplateId = newRelationshipTemplateId;
                    int counter = 0;
                    while (relationshipTemplates.containsKey(validNewRelationshipTemplateId)) {
                        validNewRelationshipTemplateId = newRelationshipTemplateId + counter;
                        counter++;
                    }
                    updatedKeys.put(relationshipTemplateId, validNewRelationshipTemplateId);
                }
            }
        }

        // update the relationship keys if any has been impacted
        for (Entry<String, String> updateKeyEntry : updatedKeys.entrySet()) {
            RelationshipTemplate relationshipTemplate = relationshipTemplates.remove(updateKeyEntry.getKey());
            relationshipTemplates.put(updateKeyEntry.getValue(), relationshipTemplate);
        }
    }

    private void isUniqueNodeTemplateName(String topologyId, String newNodeTemplateName, Map<String, NodeTemplate> nodeTemplates) {
        if (nodeTemplates.containsKey(newNodeTemplateName)) {
            log.debug("Add Node Template <{}> impossible (already exists)", newNodeTemplateName);
            // a node template already exist with the given name.
            throw new AlreadyExistException(
                    "A node template with the given name " + newNodeTemplateName + " already exists in the topology " + topologyId + ".");
        }
    }

    private void isUniqueRelationshipName(String topologyId, String nodeTemplateName, String newName, Set<String> relationshipNames) {
        if (relationshipNames.contains(newName)) {
            // a relation already exist with the given name.
            throw new AlreadyExistException("A relationship with the given name " + newName + " already exists in the node template " + nodeTemplateName
                    + " of topology " + topologyId + ".");
        }
    }

    /**
     * Add a new {@link RelationshipTemplate} to a {@link NodeTemplate} in a {@link Topology}.
     *
     * @param topologyId The id of the topology in which the node template lies.
     * @param nodeTemplateName The name of the node template to which we should add the relationship.
     * @param relationshipName The name of the relationship to add.
     * @param relationshipTemplateRequest The relationship.
     * @return A rest response with no errors if successful.
     */
    @ApiOperation(value = "Add a relationship to a node template.", notes = "Returns a response with no errors in case of success. Application role required [ APPLICATION_MANAGER | APPLICATION_DEVOPS ]")
    @RequestMapping(value = "/{topologyId}/nodetemplates/{nodeTemplateName}/relationships/{relationshipName}", method = RequestMethod.POST, consumes = MediaType.APPLICATION_JSON_VALUE, produces = MediaType.APPLICATION_JSON_VALUE)
    @PreAuthorize("isAuthenticated()")
    public RestResponse<TopologyDTO> addRelationshipTemplate(@PathVariable String topologyId, @PathVariable String nodeTemplateName,
            @PathVariable String relationshipName, @RequestBody AddRelationshipTemplateRequest relationshipTemplateRequest) {
        Topology topology = topologyServiceCore.getOrFail(topologyId);
        topologyService.checkEditionAuthorizations(topology);

        IndexedRelationshipType indexedRelationshipType = alienDAO.findById(IndexedRelationshipType.class,
                relationshipTemplateRequest.getRelationshipTemplate().getType() + ":" + relationshipTemplateRequest.getArchiveVersion());
        if (indexedRelationshipType == null) {
            return RestResponseBuilder.<TopologyDTO> builder().error(RestErrorBuilder.builder(RestErrorCode.COMPONENT_MISSING_ERROR).build()).build();
        }
        topologyService.loadType(topology, indexedRelationshipType);
        Map<String, NodeTemplate> nodeTemplates = topologyServiceCore.getNodeTemplates(topology);
        NodeTemplate nodeTemplate = topologyServiceCore.getNodeTemplate(topologyId, nodeTemplateName, nodeTemplates);

        boolean upperBoundReachedSource = topologyRequirementBoundsValidationServices.isRequirementUpperBoundReachedForSource(nodeTemplate,
                relationshipTemplateRequest.getRelationshipTemplate().getRequirementName(), topology.getDependencies());
        // return with a rest response error
        if (upperBoundReachedSource) {
            return RestResponseBuilder.<TopologyDTO> builder()
                    .error(RestErrorBuilder
                            .builder(RestErrorCode.UPPER_BOUND_REACHED).message("UpperBound reached on requirement <"
                                    + relationshipTemplateRequest.getRelationshipTemplate().getRequirementName() + "> on node <" + nodeTemplateName + ">.")
                    .build()).build();
        }

        boolean upperBoundReachedTarget = topologyCapabilityBoundsValidationServices.isCapabilityUpperBoundReachedForTarget(
                relationshipTemplateRequest.getRelationshipTemplate().getTarget(), nodeTemplates,
                relationshipTemplateRequest.getRelationshipTemplate().getTargetedCapabilityName(), topology.getDependencies());
        // return with a rest response error
        if (upperBoundReachedTarget) {
            return RestResponseBuilder
                    .<TopologyDTO> builder().error(
                            RestErrorBuilder.builder(RestErrorCode.UPPER_BOUND_REACHED)
                                    .message("UpperBound reached on capability <"
                                            + relationshipTemplateRequest.getRelationshipTemplate().getTargetedCapabilityName() + "> on node <"
                                            + relationshipTemplateRequest.getRelationshipTemplate().getTarget() + ">.")
                                    .build())
                    .build();
        }

        Map<String, RelationshipTemplate> relationships = nodeTemplate.getRelationships();
        if (relationships == null) {
            relationships = Maps.newHashMap();
            nodeTemplates.get(nodeTemplateName).setRelationships(relationships);
        }

        RelationshipTemplate relationship = relationshipTemplateRequest.getRelationshipTemplate();
        Map<String, AbstractPropertyValue> properties = Maps.newHashMap();
        TopologyServiceCore.fillProperties(properties, indexedRelationshipType.getProperties(), null);
        relationship.setProperties(properties);
        relationships.put(relationshipName, relationship);
        TopologyContext topologyContext = workflowBuilderService.buildTopologyContext(topology);
        workflowBuilderService.addRelationship(topologyContext, nodeTemplateName, relationshipName);
        alienDAO.save(topology);
        log.info("Added relationship to the topology [" + topologyId + "], node name [" + nodeTemplateName + "], relationship name [" + relationshipName + "]");
        return RestResponseBuilder.<TopologyDTO> builder().data(topologyService.buildTopologyDTO(topology)).build();
    }

    /**
     * Remove a nodeTemplate outputs in a topology
     */
    private void removeOutputs(String nodeTemplateName, Topology topology) {
        if (topology.getOutputProperties() != null) {
            topology.getOutputProperties().remove(nodeTemplateName);
        }
        if (topology.getOutputAttributes() != null) {
            topology.getOutputAttributes().remove(nodeTemplateName);
        }
    }

    /**
     * Delete a node template from a topology
     *
     * @param topologyId Id of the topology from which to delete the node template.
     * @param nodeTemplateName Id of the node template to delete.
     * @return NodeTemplateDTO The DTO containing the newly deleted node template and the related node type
     */
    @ApiOperation(value = "Delete a node tempalte from a topology", notes = "If successful returns a result containing the list of impacted nodes (that will loose relationships). Application role required [ APPLICATION_MANAGER | APPLICATION_DEVOPS ]")
    @RequestMapping(value = "/{topologyId:.+}/nodetemplates/{nodeTemplateName}", method = RequestMethod.DELETE, produces = MediaType.APPLICATION_JSON_VALUE)
    @PreAuthorize("isAuthenticated()")
    public RestResponse<TopologyDTO> deleteNodeTemplate(@PathVariable String topologyId, @PathVariable String nodeTemplateName) {
        Topology topology = topologyServiceCore.getOrFail(topologyId);
        topologyService.checkEditionAuthorizations(topology);
        topologyService.throwsErrorIfReleased(topology);

        log.debug("Removing the Node template <{}> from the topology <{}> .", nodeTemplateName, topology.getId());

        Map<String, NodeTemplate> nodeTemplates = topologyServiceCore.getNodeTemplates(topology);

        NodeTemplate template = topologyServiceCore.getNodeTemplate(topologyId, nodeTemplateName, nodeTemplates);
        // Clean up internal repository
        Map<String, DeploymentArtifact> artifacts = template.getArtifacts();
        if (artifacts != null) {
            for (Map.Entry<String, DeploymentArtifact> artifactEntry : artifacts.entrySet()) {
                DeploymentArtifact artifact = artifactEntry.getValue();
                if (ArtifactRepositoryConstants.ALIEN_ARTIFACT_REPOSITORY.equals(artifact.getArtifactRepository())) {
                    this.artifactRepository.deleteFile(artifact.getArtifactRef());
                }
            }
        }
        List<String> typesTobeUnloaded = Lists.newArrayList();
        // Clean up dependencies of the topology
        typesTobeUnloaded.add(template.getType());
        if (template.getRelationships() != null) {
            for (RelationshipTemplate relationshipTemplate : template.getRelationships().values()) {
                typesTobeUnloaded.add(relationshipTemplate.getType());
            }
        }
        topologyService.unloadType(topology, typesTobeUnloaded.toArray(new String[typesTobeUnloaded.size()]));
        removeRelationShipReferences(nodeTemplateName, topology);
        nodeTemplates.remove(nodeTemplateName);
        removeOutputs(nodeTemplateName, topology);
        if (topology.getSubstitutionMapping() != null) {
            removeNodeTemplateSubstitutionTargetMapEntry(nodeTemplateName, topology.getSubstitutionMapping().getCapabilities());
            removeNodeTemplateSubstitutionTargetMapEntry(nodeTemplateName, topology.getSubstitutionMapping().getRequirements());
        }

        // group members removal
        updateGroupMembers(topology, template, nodeTemplateName, null);
        // update the workflows
        workflowBuilderService.removeNode(topology, nodeTemplateName, template);
        alienDAO.save(topology);
        topologyServiceCore.updateSubstitutionType(topology);
        return RestResponseBuilder.<TopologyDTO> builder().data(topologyService.buildTopologyDTO(topology)).build();
    }

    /**
     * Manage node group members when a node name is removed or its name has changed.
     * 
     * @param newName : the new name of the node or <code>null</code> if the node has been removed.
     */
    private void updateGroupMembers(Topology topology, NodeTemplate template, String nodeName, String newName) {
        Map<String, NodeGroup> topologyGroups = topology.getGroups();
        if (template.getGroups() != null && !template.getGroups().isEmpty() && topologyGroups != null) {
            for (String groupId : template.getGroups()) {
                NodeGroup nodeGroup = topologyGroups.get(groupId);
                if (nodeGroup != null && nodeGroup.getMembers() != null) {
                    boolean removed = nodeGroup.getMembers().remove(nodeName);
                    if (removed && newName != null) {
                        nodeGroup.getMembers().add(newName);
                    }
                }
            }
        }
    }

    private void removeNodeTemplateSubstitutionTargetMapEntry(String nodeTemplateName, Map<String, SubstitutionTarget> substitutionTargets) {
        if (substitutionTargets == null) {
            return;
        }
        Iterator<Entry<String, SubstitutionTarget>> capabilities = substitutionTargets.entrySet().iterator();
        while (capabilities.hasNext()) {
            Entry<String, SubstitutionTarget> e = capabilities.next();
            if (e.getValue().getNodeTemplateName().equals(nodeTemplateName)) {
                capabilities.remove();
            }
        }
    }

    /**
     * Build and return a RestResponse if we detected a property constraint violation
     * 
     * @param propertyName property's name
     * @param propertyValue property's value
     * @param propertyDefinition property's definition
     * @return response containing validation result
     */
    private RestResponse<ConstraintInformation> buildRestErrorIfPropertyConstraintViolation(final String propertyName, final Object propertyValue,
            final PropertyDefinition propertyDefinition) {

        if (propertyValue == null || !(propertyValue instanceof String)) {
            // by convention updateproperty with null value => reset to default if exists
            return null;
        }
        try {
            constraintPropertyService.checkSimplePropertyConstraint(propertyName, (String) propertyValue, propertyDefinition);
        } catch (ConstraintViolationException e) {
            log.error("Constraint violation error for property <" + propertyName + "> with value <" + propertyValue + ">", e);
            return RestResponseBuilder.<ConstraintInformation> builder().data(e.getConstraintInformation())
                    .error(RestErrorBuilder.builder(RestErrorCode.PROPERTY_CONSTRAINT_VIOLATION_ERROR).message(e.getMessage()).build()).build();
        } catch (ConstraintValueDoNotMatchPropertyTypeException e) {
            log.error("Constraint value violation error for property <" + e.getConstraintInformation().getName() + "> with value <"
                    + e.getConstraintInformation().getValue() + "> and type <" + e.getConstraintInformation().getType() + ">", e);
            return RestResponseBuilder.<ConstraintInformation> builder().data(e.getConstraintInformation())
                    .error(RestErrorBuilder.builder(RestErrorCode.PROPERTY_TYPE_VIOLATION_ERROR).message(e.getMessage()).build()).build();
        }
        return null;
    }

    /**
     * Update one property for a given {@link NodeTemplate}
     *
     * @param topologyId The id of the topology that contains the node template for which to update a property.
     * @param nodeTemplateName The name of the node template for which to update a property.
     * @param updatePropertyRequest The key and value of the property to update. When value is null => "reset" (load the default value).
     * @return a void rest response that contains no data if successful and an error if something goes wrong.
     */
    @ApiOperation(value = "Update properties values.", notes = "Returns a topology with it's details. Application role required [ APPLICATION_MANAGER | APPLICATION_DEVOPS ]")
    @RequestMapping(value = "/{topologyId:.+}/nodetemplates/{nodeTemplateName}/properties", method = RequestMethod.POST, consumes = MediaType.APPLICATION_JSON_VALUE, produces = MediaType.APPLICATION_JSON_VALUE)
    @PreAuthorize("isAuthenticated()")
    public RestResponse<ConstraintInformation> updatePropertyValue(@PathVariable String topologyId, @PathVariable String nodeTemplateName,
            @RequestBody UpdatePropertyRequest updatePropertyRequest) {
        Topology topology = topologyServiceCore.getOrFail(topologyId);
        topologyService.checkEditionAuthorizations(topology);
        topologyService.throwsErrorIfReleased(topology);

        Map<String, NodeTemplate> nodeTemplates = topologyServiceCore.getNodeTemplates(topology);
        NodeTemplate nodeTemp = topologyServiceCore.getNodeTemplate(topologyId, nodeTemplateName, nodeTemplates);
        String propertyName = updatePropertyRequest.getPropertyName();
        Object propertyValue = updatePropertyRequest.getPropertyValue();

        IndexedNodeType node = csarRepoSearch.getElementInDependencies(IndexedNodeType.class, nodeTemp.getType(), topology.getDependencies());
        PropertyDefinition propertyDefinition = node.getProperties().get(propertyName);
        if (propertyDefinition == null) {
            throw new NotFoundException(
                    "Property <" + propertyName + "> doesn't exists for node <" + nodeTemplateName + "> of type <" + nodeTemp.getType() + ">");
        }

        RestResponse<ConstraintInformation> response = buildRestErrorIfPropertyConstraintViolation(propertyName, propertyValue, propertyDefinition);
        if (response != null) {
            return response;
        }

        log.debug("Updating property <{}> of the Node template <{}> from the topology <{}>: changing value from [{}] to [{}].", propertyName, nodeTemplateName,
                topology.getId(), nodeTemp.getProperties().get(propertyName), propertyValue);

<<<<<<< HEAD
        PropertyUtil.setPropertyValue(nodeTemp, propertyDefinition, propertyName, propertyValue);
=======
        // case "rest" : take the default value
        if (propertyValue == null) {
            propertyValue = node.getProperties().get(propertyName).getDefault();
        }

        // if the default value is also empty, we set the property value to null
        if (propertyValue == null) {
            nodeTemp.getProperties().put(propertyName, null);
        } else {
            if (propertyValue instanceof String) {
                nodeTemp.getProperties().put(propertyName, new ScalarPropertyValue((String) propertyValue));
            } else if (propertyValue instanceof Map) {
                nodeTemp.getProperties().put(propertyName, new ComplexPropertyValue((Map<String, Object>) propertyValue));
            } else if (propertyValue instanceof List) {
                nodeTemp.getProperties().put(propertyName, new ListPropertyValue((List<Object>) propertyValue));
            } else {
                throw new InvalidArgumentException("Property type " + propertyValue.getClass().getName() + " is invalid");
            }
        }

>>>>>>> 695dea93
        alienDAO.save(topology);
        return RestResponseBuilder.<ConstraintInformation> builder().build();
    }

    /**
     * Update one property for a given @{IndexedRelationshipType} of a {@link NodeTemplate}
     *
     * @param topologyId The id of the topology that contains the node template for which to update a property.
     * @param nodeTemplateName The name of the node template for which to update a property.
     * @param updatePropertyRequest The key and value of the property to update. When value is null => "reset" (load the default value).
     * @return a void rest response that contains no data if successful and an error if something goes wrong.
     */
    @ApiOperation(value = "Update a relationship property value.", notes = "Returns a topology with it's details. Application role required [ APPLICATION_MANAGER | APPLICATION_DEVOPS ]")
    @RequestMapping(value = "/{topologyId:.+}/nodetemplates/{nodeTemplateName}/relationships/{relationshipName}/updateProperty", method = RequestMethod.POST, consumes = MediaType.APPLICATION_JSON_VALUE, produces = MediaType.APPLICATION_JSON_VALUE)
    @PreAuthorize("isAuthenticated()")
    public RestResponse<ConstraintInformation> updateRelationshipPropertyValue(@PathVariable String topologyId, @PathVariable String nodeTemplateName,
            @PathVariable String relationshipName, @RequestBody UpdateIndexedTypePropertyRequest updatePropertyRequest) {
        Topology topology = topologyServiceCore.getOrFail(topologyId);
        topologyService.checkEditionAuthorizations(topology);
        topologyService.throwsErrorIfReleased(topology);

        String propertyName = updatePropertyRequest.getPropertyName();
        String propertyValue = updatePropertyRequest.getPropertyValue();
        String relationshipType = updatePropertyRequest.getType();
        Map<String, IndexedRelationshipType> relationshipTypes = topologyServiceCore.getIndexedRelationshipTypesFromTopology(topology);

        if (!relationshipTypes.get(relationshipType).getProperties().containsKey(propertyName)) {
            throw new NotFoundException(
                    "Property <" + propertyName + "> doesn't exists for node <" + nodeTemplateName + "> of type <" + relationshipType + ">");
        }

        RestResponse<ConstraintInformation> response = buildRestErrorIfPropertyConstraintViolation(propertyName, propertyValue,
                relationshipTypes.get(relationshipType).getProperties().get(propertyName));
        if (response != null) {
            return response;
        }

        log.debug("Updating property <{}> of the relationship <{}> for the Node template <{}> from the topology <{}>: changing value from [{}] to [{}].",
                propertyName, relationshipType, nodeTemplateName, topology.getId(), relationshipTypes.get(relationshipType).getProperties().get(propertyName),
                propertyValue);

        Map<String, NodeTemplate> nodeTemplates = topologyServiceCore.getNodeTemplates(topology);
        NodeTemplate nodeTemplate = topologyServiceCore.getNodeTemplate(topologyId, nodeTemplateName, nodeTemplates);
        Map<String, RelationshipTemplate> relationships = nodeTemplate.getRelationships();

        // case "reset" : take the default value
        if (propertyValue == null) {
            propertyValue = relationshipTypes.get(relationshipType).getProperties().get(propertyName).getDefault();
        }
        relationships.get(relationshipName).getProperties().put(propertyName, new ScalarPropertyValue(propertyValue));

        alienDAO.save(topology);
        return RestResponseBuilder.<ConstraintInformation> builder().build();
    }

    /**
     * Update one property for a given @{IndexedCapabilityType} of a {@link NodeTemplate}
     *
     * @param topologyId The id of the topology that contains the node template for which to update a property.
     * @param nodeTemplateName The name of the node template for which to update a property.
     * @param capabilityId The name of the capability.
     * @param updatePropertyRequest The key and value of the property to update. When value is null => "reset" (load the default value).
     * @return a void rest response that contains no data if successful and an error if something goes wrong.
     */
    @ApiOperation(value = "Update a relationship property value.", notes = "Returns a topology with it's details. Application role required [ APPLICATION_MANAGER | APPLICATION_DEVOPS ]")
    @RequestMapping(value = "/{topologyId:.+}/nodetemplates/{nodeTemplateName}/capability/{capabilityId}/updateProperty", method = RequestMethod.POST, consumes = MediaType.APPLICATION_JSON_VALUE, produces = MediaType.APPLICATION_JSON_VALUE)
    @PreAuthorize("isAuthenticated()")
    public RestResponse<ConstraintInformation> updateCapabilityPropertyValue(@PathVariable String topologyId, @PathVariable String nodeTemplateName,
            @PathVariable String capabilityId, @RequestBody UpdateIndexedTypePropertyRequest updatePropertyRequest) {
        Topology topology = topologyServiceCore.getOrFail(topologyId);
        topologyService.checkEditionAuthorizations(topology);
        topologyService.throwsErrorIfReleased(topology);

        String propertyName = updatePropertyRequest.getPropertyName();
        String propertyValue = updatePropertyRequest.getPropertyValue();
        String capabilityType = updatePropertyRequest.getType();
        Map<String, IndexedCapabilityType> capabilityTypes = topologyServiceCore.getIndexedCapabilityTypesFromTopology(topology);

        if (!capabilityTypes.get(capabilityType).getProperties().containsKey(propertyName)) {
            throw new NotFoundException("Property <" + propertyName + "> doesn't exists for node <" + nodeTemplateName + "> of type <" + capabilityType + ">");
        }

        RestResponse<ConstraintInformation> response = buildRestErrorIfPropertyConstraintViolation(propertyName, propertyValue,
                capabilityTypes.get(capabilityType).getProperties().get(propertyName));
        if (response != null) {
            return response;
        }

        log.debug("Updating property <{}> of the capability <{}> for the Node template <{}> from the topology <{}>: changing value from [{}] to [{}].",
                propertyName, capabilityType, nodeTemplateName, topology.getId(), capabilityTypes.get(capabilityType).getProperties().get(propertyName),
                propertyValue);

        Map<String, NodeTemplate> nodeTemplates = topologyServiceCore.getNodeTemplates(topology);
        NodeTemplate nodeTemplate = topologyServiceCore.getNodeTemplate(topologyId, nodeTemplateName, nodeTemplates);
        Map<String, Capability> capabilities = nodeTemplate.getCapabilities();

        // case "reset" : take the default value
        if (propertyValue == null) {
            propertyValue = capabilityTypes.get(capabilityType).getProperties().get(propertyName).getDefault();
        }
        capabilities.get(capabilityId).getProperties().put(propertyName, new ScalarPropertyValue(propertyValue));

        alienDAO.save(topology);
        return RestResponseBuilder.<ConstraintInformation> builder().build();
    }

    /**
     * check if a topology is valid or not.
     *
     * @param topologyId The id of the topology to check.
     * @return a boolean rest response that says if the topology is valid or not.
     */
    @ApiOperation(value = "Check if a topology is valid or not.", notes = "Returns true if valid, false if not. Application role required [ APPLICATION_MANAGER | APPLICATION_DEVOPS ]")
    @RequestMapping(value = "/{topologyId:.+}/isvalid", method = RequestMethod.GET, produces = MediaType.APPLICATION_JSON_VALUE)
    @PreAuthorize("isAuthenticated()")
    public RestResponse<TopologyValidationResult> isTopologyValid(@PathVariable String topologyId, @RequestParam(required = false) String environmentId) {
        Topology topology = topologyServiceCore.getOrFail(topologyId);
        topologyService.checkAuthorizations(topology, ApplicationRole.APPLICATION_MANAGER, ApplicationRole.APPLICATION_DEVOPS,
                ApplicationRole.APPLICATION_USER);
        TopologyValidationResult dto = topologyValidationService.validateTopology(topology);
        return RestResponseBuilder.<TopologyValidationResult> builder().data(dto).build();
    }

    /**
     * Get possible replacement indexedNodeTypes for a node template
     *
     * @param topologyId The id of the topology to check.
     * @param nodeTemplateName The name of the node template to check for replacement.
     * @return An array of indexedNodeType which can replace the node template
     */
    @ApiOperation(value = "Get possible replacement indexedNodeTypes for a node template.", notes = "Returns An array of indexedNodeType which can replace the node template. Application role required [ APPLICATION_MANAGER | APPLICATION_DEVOPS ]")
    @RequestMapping(value = "/{topologyId:.+}/nodetemplates/{nodeTemplateName}/replace", method = RequestMethod.GET, produces = MediaType.APPLICATION_JSON_VALUE)
    @PreAuthorize("isAuthenticated()")
    public RestResponse<IndexedNodeType[]> getReplacementForNode(@PathVariable String topologyId, @PathVariable String nodeTemplateName) {
        Topology topology = topologyServiceCore.getOrFail(topologyId);
        topologyService.checkEditionAuthorizations(topology);

        topologyServiceCore.getNodeTemplate(topologyId, nodeTemplateName, topologyServiceCore.getNodeTemplates(topology));

        IndexedNodeType[] replacementsNodeTypes = topologyService.findReplacementForNode(nodeTemplateName, topology);

        return RestResponseBuilder.<IndexedNodeType[]> builder().data(replacementsNodeTypes).build();
    }

    /**
     * Replace a node template
     */
    @ApiOperation(value = "Replace a node template possible with another one.", notes = "Returns the details of the new node template (computed from it's type). Application role required [ APPLICATION_MANAGER | APPLICATION_DEVOPS ]")
    @RequestMapping(value = "/{topologyId:.+}/nodetemplates/{nodeTemplateName}/replace", method = RequestMethod.PUT, consumes = MediaType.APPLICATION_JSON_VALUE, produces = MediaType.APPLICATION_JSON_VALUE)
    @PreAuthorize("isAuthenticated()")
    public RestResponse<TopologyDTO> replaceNodeTemplate(@PathVariable String topologyId, @PathVariable String nodeTemplateName,
            @RequestBody @Valid NodeTemplateRequest nodeTemplateRequest) {
        Topology topology = topologyServiceCore.getOrFail(topologyId);
        topologyService.checkEditionAuthorizations(topology);

        IndexedNodeType indexedNodeType = findIndexedNodeType(nodeTemplateRequest.getIndexedNodeTypeId());

        // Retrieve existing node template
        Map<String, NodeTemplate> nodeTemplates = topologyServiceCore.getNodeTemplates(topology);
        NodeTemplate oldNodeTemplate = topologyServiceCore.getNodeTemplate(topologyId, nodeTemplateName, nodeTemplates);
        // Load the new type to the topology in order to update its dependencies
        indexedNodeType = topologyService.loadType(topology, indexedNodeType);
        // Build the new one
        NodeTemplate newNodeTemplate = topologyService.buildNodeTemplate(topology.getDependencies(), indexedNodeType, null);
        newNodeTemplate.setRelationships(oldNodeTemplate.getRelationships());
        // Put the new one in the topology
        nodeTemplates.put(nodeTemplateRequest.getName(), newNodeTemplate);

        // Unload and remove old node template
        topologyService.unloadType(topology, oldNodeTemplate.getType());
        // remove the node from the workflows
        workflowBuilderService.removeNode(topology, nodeTemplateName, oldNodeTemplate);
        nodeTemplates.remove(nodeTemplateName);
        if (topology.getSubstitutionMapping() != null) {
            removeNodeTemplateSubstitutionTargetMapEntry(nodeTemplateName, topology.getSubstitutionMapping().getCapabilities());
            removeNodeTemplateSubstitutionTargetMapEntry(nodeTemplateName, topology.getSubstitutionMapping().getRequirements());
        }

        refreshNodeTempNameInRelationships(nodeTemplateName, nodeTemplateRequest.getName(), nodeTemplates);
        log.debug("Replacing the node template<{}> with <{}> bound to the node type <{}> on the topology <{}> .", nodeTemplateName,
                nodeTemplateRequest.getName(), nodeTemplateRequest.getIndexedNodeTypeId(), topology.getId());
        // add the new node to the workflow
        workflowBuilderService.addNode(workflowBuilderService.buildTopologyContext(topology), nodeTemplateRequest.getName(), newNodeTemplate);

        alienDAO.save(topology);
        return RestResponseBuilder.<TopologyDTO> builder().data(topologyService.buildTopologyDTO(topology)).build();
    }

    /**
     * Update application's artifact.
     *
     * @param topologyId The topology's id
     * @param nodeTemplateName The node template's name
     * @param artifactId artifact's id
     * @return nothing if success, error will be handled in global exception strategy
     * @throws IOException
     */
    @ApiOperation(value = "Updates the deployment artifact of the node template.", notes = "The logged-in user must have the application manager role for this application. Application role required [ APPLICATION_MANAGER | APPLICATION_DEVOPS ]")
    @RequestMapping(value = "/{topologyId:.+}/nodetemplates/{nodeTemplateName}/artifacts/{artifactId}", method = RequestMethod.POST, produces = MediaType.APPLICATION_JSON_VALUE)
    @PreAuthorize("isAuthenticated()")
    public RestResponse<TopologyDTO> updateDeploymentArtifact(@PathVariable String topologyId, @PathVariable String nodeTemplateName,
            @PathVariable String artifactId, @RequestParam("file") MultipartFile artifactFile) throws IOException {
        // Perform check that authorization's ok
        Topology topology = topologyServiceCore.getOrFail(topologyId);
        topologyService.checkEditionAuthorizations(topology);
        topologyService.throwsErrorIfReleased(topology);

        // Get the node template's artifacts to update
        Map<String, NodeTemplate> nodeTemplates = topologyServiceCore.getNodeTemplates(topology);
        NodeTemplate nodeTemplate = topologyServiceCore.getNodeTemplate(topologyId, nodeTemplateName, nodeTemplates);
        Map<String, DeploymentArtifact> artifacts = nodeTemplate.getArtifacts();
        if (artifacts == null) {
            throw new NotFoundException("Artifact with key [" + artifactId + "] do not exist");
        }
        DeploymentArtifact artifact = artifacts.get(artifactId);
        if (artifact == null) {
            throw new NotFoundException("Artifact with key [" + artifactId + "] do not exist");
        }
        String oldArtifactId = artifact.getArtifactRef();
        if (ArtifactRepositoryConstants.ALIEN_ARTIFACT_REPOSITORY.equals(artifact.getArtifactRepository())) {
            artifactRepository.deleteFile(oldArtifactId);
        }
        InputStream artifactStream = artifactFile.getInputStream();
        try {
            String artifactFileId = artifactRepository.storeFile(artifactStream);
            artifact.setArtifactName(artifactFile.getOriginalFilename());
            artifact.setArtifactRef(artifactFileId);
            artifact.setArtifactRepository(ArtifactRepositoryConstants.ALIEN_ARTIFACT_REPOSITORY);
            alienDAO.save(topology);
            return RestResponseBuilder.<TopologyDTO> builder().data(topologyService.buildTopologyDTO(topology)).build();
        } finally {
            Closeables.close(artifactStream, true);
        }
    }

    @ApiOperation(value = "Reset the deployment artifact of the node template.", notes = "The logged-in user must have the application manager role for this application. Application role required [ APPLICATION_MANAGER | APPLICATION_DEVOPS ]")
    @RequestMapping(value = "/{topologyId:.+}/nodetemplates/{nodeTemplateName}/artifacts/{artifactId}/reset", method = RequestMethod.PUT, produces = MediaType.APPLICATION_JSON_VALUE)
    @PreAuthorize("isAuthenticated()")
    public RestResponse<TopologyDTO> resetDeploymentArtifact(@PathVariable String topologyId, @PathVariable String nodeTemplateName,
            @PathVariable String artifactId) throws IOException {

        // Perform check that authorization's ok
        Topology topology = topologyServiceCore.getOrFail(topologyId);
        topologyService.checkEditionAuthorizations(topology);
        topologyService.throwsErrorIfReleased(topology);

        // Get the node template's artifacts to update
        Map<String, NodeTemplate> nodeTemplates = topologyServiceCore.getNodeTemplates(topology);
        NodeTemplate nodeTemplate = topologyServiceCore.getNodeTemplate(topologyId, nodeTemplateName, nodeTemplates);
        Map<String, DeploymentArtifact> artifacts = nodeTemplate.getArtifacts();
        if (artifacts == null) {
            throw new NotFoundException("Artifact with key [" + artifactId + "] do not exist");
        }
        DeploymentArtifact artifact = artifacts.get(artifactId);
        if (artifact == null) {
            throw new NotFoundException("Artifact with key [" + artifactId + "] do not exist");
        }
        String oldArtifactId = artifact.getArtifactRef();
        if (ArtifactRepositoryConstants.ALIEN_ARTIFACT_REPOSITORY.equals(artifact.getArtifactRepository())) {
            artifactRepository.deleteFile(oldArtifactId);
        }

        // get information from the nodetype
        IndexedNodeType indexedNodeType = csarRepoSearch.getElementInDependencies(IndexedNodeType.class, nodeTemplate.getType(), topology.getDependencies());
        DeploymentArtifact baseArtifact = indexedNodeType.getArtifacts().get(artifactId);

        if (baseArtifact != null) {
            artifact.setArtifactRepository(null);
            artifact.setArtifactRef(baseArtifact.getArtifactRef());
            artifact.setArtifactName(baseArtifact.getArtifactName());
            alienDAO.save(topology);
        } else {
            log.warn("Reset service for the artifact <" + artifactId + "> on the node template <" + nodeTemplateName + "> failed.");
        }
        return RestResponseBuilder.<TopologyDTO> builder().data(topologyService.buildTopologyDTO(topology)).build();
    }

    /**
     * Update application's input artifact.
     *
     * @param topologyId The topology's id
     * @param inputArtifactId artifact's id
     * @return nothing if success, error will be handled in global exception strategy
     * @throws IOException
     */
    @ApiOperation(value = "Updates the deployment artifact of the node template.", notes = "The logged-in user must have the application manager role for this application. Application role required [ APPLICATION_MANAGER | APPLICATION_DEVOPS ]")
    @RequestMapping(value = "/{topologyId:.+}/inputArtifacts/{inputArtifactId}/upload", method = RequestMethod.POST, produces = MediaType.APPLICATION_JSON_VALUE)
    @PreAuthorize("isAuthenticated()")
    public RestResponse<TopologyDTO> updateDeploymentInputArtifact(@PathVariable String topologyId, @PathVariable String inputArtifactId,
            @RequestParam("file") MultipartFile artifactFile) throws IOException {
        // Perform check that authorization's ok
        Topology topology = topologyServiceCore.getOrFail(topologyId);
        topologyService.checkEditionAuthorizations(topology);
        topologyService.throwsErrorIfReleased(topology);

        // Get the artifact to update
        Map<String, DeploymentArtifact> artifacts = topology.getInputArtifacts();
        if (artifacts == null) {
            throw new NotFoundException("Artifact with key [" + inputArtifactId + "] do not exist");
        }
        DeploymentArtifact artifact = artifacts.get(inputArtifactId);
        if (artifact == null) {
            throw new NotFoundException("Artifact with key [" + inputArtifactId + "] do not exist");
        }
        String oldArtifactId = artifact.getArtifactRef();
        if (ArtifactRepositoryConstants.ALIEN_ARTIFACT_REPOSITORY.equals(artifact.getArtifactRepository())) {
            artifactRepository.deleteFile(oldArtifactId);
        }
        InputStream artifactStream = artifactFile.getInputStream();
        try {
            String artifactFileId = artifactRepository.storeFile(artifactStream);
            artifact.setArtifactName(artifactFile.getOriginalFilename());
            artifact.setArtifactRef(artifactFileId);
            artifact.setArtifactRepository(ArtifactRepositoryConstants.ALIEN_ARTIFACT_REPOSITORY);
            alienDAO.save(topology);
            return RestResponseBuilder.<TopologyDTO> builder().data(topologyService.buildTopologyDTO(topology)).build();
        } finally {
            Closeables.close(artifactStream, true);
        }
    }

    private Map<String, NodeTemplate> removeRelationShipReferences(String nodeTemplateName, Topology topology) {
        Map<String, NodeTemplate> nodeTemplates = topology.getNodeTemplates();
        Map<String, NodeTemplate> impactedNodeTemplates = Maps.newHashMap();
        List<String> keysToRemove = Lists.newArrayList();
        for (String key : nodeTemplates.keySet()) {
            NodeTemplate nodeTemp = nodeTemplates.get(key);
            if (nodeTemp.getRelationships() == null) {
                continue;
            }
            keysToRemove.clear();
            for (String key2 : nodeTemp.getRelationships().keySet()) {
                RelationshipTemplate relTemp = nodeTemp.getRelationships().get(key2);
                if (relTemp == null) {
                    continue;
                }
                if (relTemp.getTarget() != null && relTemp.getTarget().equals(nodeTemplateName)) {
                    keysToRemove.add(key2);
                }
            }
            for (String relName : keysToRemove) {
                nodeTemplates.get(key).getRelationships().remove(relName);
                impactedNodeTemplates.put(key, nodeTemplates.get(key));
            }
        }
        return impactedNodeTemplates.isEmpty() ? null : impactedNodeTemplates;
    }

    private IndexedNodeType findIndexedNodeType(final String indexedNodeTypeId) {
        IndexedNodeType indexedNodeType = alienDAO.findById(IndexedNodeType.class, indexedNodeTypeId);
        if (indexedNodeType == null) {
            throw new NotFoundException("Indexed Node Type [" + indexedNodeTypeId + "] cannot be found");
        }
        return indexedNodeType;
    }

    /**
     * Delete a {@link RelationshipTemplate} from a {@link NodeTemplate} in a {@link Topology}.
     *
     * @param topologyId The id of the topology in which the node template lies.
     * @param nodeTemplateName The name of the node template from which we should delete the relationship.
     * @param relationshipName The name of the relationship to delete.
     * @return A rest response with no errors if successful.
     */
    @ApiOperation(value = "Delete a relationship from a node template.", notes = "Returns a response with no errors in case of success. Application role required [ APPLICATION_MANAGER | APPLICATION_DEVOPS ]")
    @RequestMapping(value = "/{topologyId:.+}/nodetemplates/{nodeTemplateName}/relationships/{relationshipName}", method = RequestMethod.DELETE, produces = MediaType.APPLICATION_JSON_VALUE)
    @PreAuthorize("isAuthenticated()")
    public RestResponse<TopologyDTO> deleteRelationshipTemplate(@PathVariable String topologyId, @PathVariable String nodeTemplateName,
            @PathVariable String relationshipName) {
        Topology topology = topologyServiceCore.getOrFail(topologyId);
        topologyService.checkEditionAuthorizations(topology);
        topologyService.throwsErrorIfReleased(topology);

        Map<String, NodeTemplate> nodeTemplates = topologyServiceCore.getNodeTemplates(topology);

        NodeTemplate template = topologyServiceCore.getNodeTemplate(topologyId, nodeTemplateName, nodeTemplates);
        log.debug("Removing the Relationship template <" + relationshipName + "> from the Node template <" + nodeTemplateName + ">, Topology <"
                + topology.getId() + "> .");
        RelationshipTemplate relationshipTemplate = template.getRelationships().get(relationshipName);
        if (relationshipTemplate != null) {
            topologyService.unloadType(topology, relationshipTemplate.getType());
            template.getRelationships().remove(relationshipName);
        } else {
            throw new NotFoundException("The relationship with name [" + relationshipName + "] do not exist for the node [" + nodeTemplateName
                    + "] of the topology [" + topologyId + "]");
        }
        workflowBuilderService.removeRelationship(topology, nodeTemplateName, relationshipName, relationshipTemplate);
        alienDAO.save(topology);
        return RestResponseBuilder.<TopologyDTO> builder().data(topologyService.buildTopologyDTO(topology)).build();
    }

    @ApiOperation(value = "Activate a property as an output property.", notes = "Returns a response with no errors and no data in success case. Application role required [ APPLICATION_MANAGER | ARCHITECT ]")
    @RequestMapping(value = "/{topologyId:.+}/nodetemplates/{nodeTemplateName}/property/{propertyName}/isOutput", method = RequestMethod.POST, produces = MediaType.APPLICATION_JSON_VALUE)
    @PreAuthorize("isAuthenticated()")
    public RestResponse<TopologyDTO> addOutputProperty(@PathVariable String topologyId, @PathVariable String nodeTemplateName,
            @PathVariable String propertyName) {
        Topology topology = topologyServiceCore.getOrFail(topologyId);
        topologyService.checkEditionAuthorizations(topology);
        topologyService.throwsErrorIfReleased(topology);

        Map<String, NodeTemplate> nodeTemplates = topologyServiceCore.getNodeTemplates(topology);
        NodeTemplate nodeTemplate = topologyServiceCore.getNodeTemplate(topologyId, nodeTemplateName, nodeTemplates);

        if (nodeTemplate.getProperties() != null && nodeTemplate.getProperties().containsKey(propertyName)) {
            topology.setOutputProperties(addToMap(topology.getOutputProperties(), nodeTemplateName, propertyName));
        } else {
            // attributeName does not exists in the node template
            return RestResponseBuilder.<TopologyDTO> builder().error(RestErrorBuilder.builder(RestErrorCode.PROPERTY_MISSING_ERROR).build()).build();
        }
        alienDAO.save(topology);
        topologyServiceCore.updateSubstitutionType(topology);
        return RestResponseBuilder.<TopologyDTO> builder().data(topologyService.buildTopologyDTO(topology)).build();
    }

    /*
     * Get the output capability properties of an topology or throw an exception if an element is not found
     */
    private Map<String, Map<String, Set<String>>> getOutputCapabilityPropertiesOrThrowException(Topology topology, String nodeTemplateName, String propertyId,
            String capabilityId) {
        Map<String, NodeTemplate> nodeTemplates = topologyServiceCore.getNodeTemplates(topology);
        NodeTemplate nodeTemplate = topologyServiceCore.getNodeTemplate(topology.getId(), nodeTemplateName, nodeTemplates);

        if (nodeTemplate.getCapabilities() == null || nodeTemplate.getCapabilities().get(capabilityId) == null) {
            throw new NotFoundException("Capability " + capabilityId + " do not exist for the node " + nodeTemplateName);
        }

        Capability capabilityTemplate = nodeTemplate.getCapabilities().get(capabilityId);
        IndexedCapabilityType indexedCapabilityType = csarRepoSearch.getRequiredElementInDependencies(IndexedCapabilityType.class, capabilityTemplate.getType(),
                topology.getDependencies());
        if (indexedCapabilityType.getProperties() == null || !indexedCapabilityType.getProperties().containsKey(propertyId)) {
            throw new NotFoundException("Property " + propertyId + " do not exist for capability " + capabilityId + " of node " + nodeTemplateName);
        }

        return topology.getOutputCapabilityProperties();
    }

    @ApiOperation(value = "Activate a capability property as an output property.", notes = "Returns a response with no errors and no data in success case. Application role required [ APPLICATION_MANAGER | ARCHITECT ]")
    @RequestMapping(value = "/{topologyId:.+}/nodetemplates/{nodeTemplateName}/capability/{capabilityId}/property/{propertyId}/isOutput", method = RequestMethod.POST, produces = MediaType.APPLICATION_JSON_VALUE)
    @PreAuthorize("isAuthenticated()")
    public RestResponse<TopologyDTO> addOutputCapabilityProperty(@PathVariable String topologyId, @PathVariable String nodeTemplateName,
            @PathVariable String propertyId, @PathVariable String capabilityId) {
        Topology topology = topologyServiceCore.getOrFail(topologyId);
        topologyService.checkEditionAuthorizations(topology);
        topologyService.throwsErrorIfReleased(topology);

        Map<String, Map<String, Set<String>>> outputCapabilityProperties = getOutputCapabilityPropertiesOrThrowException(topology, nodeTemplateName, propertyId,
                capabilityId);
        if (outputCapabilityProperties == null) {
            Set<String> outputProperties = Sets.newHashSet(propertyId);
            Map<String, Set<String>> capabilityOutputProperties = Maps.newHashMap();
            capabilityOutputProperties.put(capabilityId, outputProperties);
            outputCapabilityProperties = Maps.newHashMap();
            outputCapabilityProperties.put(nodeTemplateName, capabilityOutputProperties);
        } else if (!outputCapabilityProperties.containsKey(nodeTemplateName)) {
            Set<String> outputProperties = Sets.newHashSet(propertyId);
            Map<String, Set<String>> capabilityOutputProperties = Maps.newHashMap();
            capabilityOutputProperties.put(capabilityId, outputProperties);
            outputCapabilityProperties.put(nodeTemplateName, capabilityOutputProperties);
        } else if (!outputCapabilityProperties.get(nodeTemplateName).containsKey(capabilityId)) {
            Set<String> outputProperties = Sets.newHashSet(propertyId);
            Map<String, Set<String>> capabilityOutputProperties = outputCapabilityProperties.get(nodeTemplateName);
            capabilityOutputProperties.put(capabilityId, outputProperties);
            outputCapabilityProperties.put(nodeTemplateName, capabilityOutputProperties);
        } else if (!outputCapabilityProperties.get(nodeTemplateName).get(capabilityId).contains(propertyId)) {
            outputCapabilityProperties.get(nodeTemplateName).get(capabilityId).add(propertyId);
        } else {
            // the property is already set as an output property
            return RestResponseBuilder.<TopologyDTO> builder().data(topologyService.buildTopologyDTO(topology)).build();
        }

        topology.setOutputCapabilityProperties(outputCapabilityProperties);
        alienDAO.save(topology);
        topologyServiceCore.updateSubstitutionType(topology);
        return RestResponseBuilder.<TopologyDTO> builder().data(topologyService.buildTopologyDTO(topology)).build();
    }

    @ApiOperation(value = "Remove a capability property from the output property list.", notes = "Returns a response with no errors and no data in success case. Application role required [ APPLICATION_MANAGER | ARCHITECT ]")
    @RequestMapping(value = "/{topologyId:.+}/nodetemplates/{nodeTemplateName}/capability/{capabilityId}/property/{propertyId}/isOutput", method = RequestMethod.DELETE, produces = MediaType.APPLICATION_JSON_VALUE)
    @PreAuthorize("isAuthenticated()")
    public RestResponse<TopologyDTO> removeOutputCapabilityProperty(@PathVariable String topologyId, @PathVariable String nodeTemplateName,
            @PathVariable String capabilityId, @PathVariable String propertyId) {
        Topology topology = topologyServiceCore.getOrFail(topologyId);
        topologyService.checkEditionAuthorizations(topology);
        topologyService.throwsErrorIfReleased(topology);

        Map<String, Map<String, Set<String>>> outputCapabilityProperties = getOutputCapabilityPropertiesOrThrowException(topology, nodeTemplateName, propertyId,
                capabilityId);
        if (outputCapabilityProperties == null || !outputCapabilityProperties.containsKey(nodeTemplateName)
                || !outputCapabilityProperties.get(nodeTemplateName).containsKey(capabilityId)
                || !outputCapabilityProperties.get(nodeTemplateName).get(capabilityId).contains(propertyId)) {
            return RestResponseBuilder.<TopologyDTO> builder().error(RestErrorBuilder.builder(RestErrorCode.NOT_FOUND_ERROR).build()).build();
        }

        outputCapabilityProperties.get(nodeTemplateName).get(capabilityId).remove(propertyId);

        topology.setOutputCapabilityProperties(outputCapabilityProperties);
        alienDAO.save(topology);
        topologyServiceCore.updateSubstitutionType(topology);
        return RestResponseBuilder.<TopologyDTO> builder().data(topologyService.buildTopologyDTO(topology)).build();
    }

    @ApiOperation(value = "Activate an attribute as an output attribute.", notes = "Returns a response with no errors and no data in success case. Application role required [ APPLICATION_MANAGER | ARCHITECT ]")
    @RequestMapping(value = "/{topologyId:.+}/nodetemplates/{nodeTemplateName}/attributes/{attributeName}/output", method = RequestMethod.POST, produces = MediaType.APPLICATION_JSON_VALUE)
    @PreAuthorize("isAuthenticated()")
    public RestResponse<TopologyDTO> addOutputAttribute(@PathVariable String topologyId, @PathVariable String nodeTemplateName,
            @PathVariable String attributeName) {
        Topology topology = topologyServiceCore.getOrFail(topologyId);
        topologyService.checkEditionAuthorizations(topology);
        topologyService.throwsErrorIfReleased(topology);

        Map<String, NodeTemplate> nodeTemplates = topologyServiceCore.getNodeTemplates(topology);
        NodeTemplate nodeTemplate = topologyServiceCore.getNodeTemplate(topologyId, nodeTemplateName, nodeTemplates);

        if (nodeTemplate.getAttributes() != null && nodeTemplate.getAttributes().containsKey(attributeName)) {
            topology.setOutputAttributes(addToMap(topology.getOutputAttributes(), nodeTemplateName, attributeName));
        } else {
            // attributeName does not exists in the node template
            return RestResponseBuilder.<TopologyDTO> builder().error(RestErrorBuilder.builder(RestErrorCode.PROPERTY_MISSING_ERROR).build()).build();
        }
        alienDAO.save(topology);
        topologyServiceCore.updateSubstitutionType(topology);
        return RestResponseBuilder.<TopologyDTO> builder().data(topologyService.buildTopologyDTO(topology)).build();
    }

    @ApiOperation(value = "Remove a property from the output property list.", notes = "Returns a response with no errors and no data in success case. Application role required [ APPLICATION_MANAGER | ARCHITECT ]")
    @RequestMapping(value = "/{topologyId:.+}/nodetemplates/{nodeTemplateName}/property/{propertyName}/isOutput", method = RequestMethod.DELETE, produces = MediaType.APPLICATION_JSON_VALUE)
    @PreAuthorize("isAuthenticated()")
    public RestResponse<TopologyDTO> removeOutputProperty(@PathVariable String topologyId, @PathVariable String nodeTemplateName,
            @PathVariable String propertyName) {
        Topology topology = topologyServiceCore.getOrFail(topologyId);
        topologyService.checkEditionAuthorizations(topology);
        topologyService.throwsErrorIfReleased(topology);

        topology.setOutputProperties(removeValueFromMap(topology.getOutputProperties(), nodeTemplateName, propertyName));
        alienDAO.save(topology);
        topologyServiceCore.updateSubstitutionType(topology);
        return RestResponseBuilder.<TopologyDTO> builder().data(topologyService.buildTopologyDTO(topology)).build();
    }

    @ApiOperation(value = "Remove an attribute from the output attributes list.", notes = "Returns a response with no errors and no data in success case. Application role required [ APPLICATION_MANAGER | ARCHITECT ]")
    @RequestMapping(value = "/{topologyId:.+}/nodetemplates/{nodeTemplateName}/attributes/{attributeName}/output", method = RequestMethod.DELETE, produces = MediaType.APPLICATION_JSON_VALUE)
    @PreAuthorize("isAuthenticated()")
    public RestResponse<TopologyDTO> removeOutputAttribute(@PathVariable String topologyId, @PathVariable String nodeTemplateName,
            @PathVariable String attributeName) {
        Topology topology = topologyServiceCore.getOrFail(topologyId);
        topologyService.checkEditionAuthorizations(topology);
        topologyService.throwsErrorIfReleased(topology);

        topology.setOutputAttributes(removeValueFromMap(topology.getOutputAttributes(), nodeTemplateName, attributeName));
        alienDAO.save(topology);
        topologyServiceCore.updateSubstitutionType(topology);
        return RestResponseBuilder.<TopologyDTO> builder().data(topologyService.buildTopologyDTO(topology)).build();
    }

    @ApiOperation(value = "Associate an artifact to an input artifact (create it if it doesn't exist).", notes = "Returns a response with no errors and no data in success case. Application role required [ APPLICATION_MANAGER | ARCHITECT ]")
    @RequestMapping(value = "/{topologyId:.+}/nodetemplates/{nodeTemplateName}/artifacts/{artifactId}/{inputArtifactId}", method = RequestMethod.POST, consumes = MediaType.APPLICATION_JSON_VALUE, produces = MediaType.APPLICATION_JSON_VALUE)
    @PreAuthorize("isAuthenticated()")
    public RestResponse<TopologyDTO> setInputArtifact(@PathVariable String topologyId, @PathVariable String nodeTemplateName, @PathVariable String artifactId,
            @PathVariable String inputArtifactId) {
        Topology topology = topologyServiceCore.getOrFail(topologyId);
        topologyService.checkEditionAuthorizations(topology);
        topologyService.throwsErrorIfReleased(topology);

        Map<String, NodeTemplate> nodeTemplates = topologyServiceCore.getNodeTemplates(topology);
        NodeTemplate nodeTemplate = topologyServiceCore.getNodeTemplate(topologyId, nodeTemplateName, nodeTemplates);

        if (nodeTemplate.getArtifacts() != null && nodeTemplate.getArtifacts().containsKey(artifactId)) {
            DeploymentArtifact nodeArtifact = nodeTemplate.getArtifacts().get(artifactId);
            if (topology.getInputArtifacts() != null && topology.getInputArtifacts().containsKey(inputArtifactId)) {
                // the input artifact already exist
            } else {
                // we create the input artifact
                DeploymentArtifact inputArtifact = new DeploymentArtifact();
                inputArtifact.setArchiveName(nodeArtifact.getArchiveName());
                inputArtifact.setArchiveVersion(nodeArtifact.getArchiveVersion());
                inputArtifact.setArtifactType(nodeArtifact.getArtifactType());
                Map<String, DeploymentArtifact> inputArtifacts = topology.getInputArtifacts();
                if (inputArtifacts == null) {
                    inputArtifacts = Maps.newHashMap();
                    topology.setInputArtifacts(inputArtifacts);
                }
                inputArtifacts.put(inputArtifactId, inputArtifact);
            }
            InputArtifactUtil.setInputArtifact(nodeArtifact, inputArtifactId);
        } else {
            // attributeName does not exists in the node template
            return RestResponseBuilder.<TopologyDTO> builder().error(RestErrorBuilder.builder(RestErrorCode.PROPERTY_MISSING_ERROR).build()).build();
        }
        alienDAO.save(topology);
        return RestResponseBuilder.<TopologyDTO> builder().data(topologyService.buildTopologyDTO(topology)).build();
    }

    @ApiOperation(value = "Un-associate an artifact from the input artifact.", notes = "Returns a response with no errors and no data in success case. Application role required [ APPLICATION_MANAGER | ARCHITECT ]")
    @RequestMapping(value = "/{topologyId:.+}/nodetemplates/{nodeTemplateName}/artifacts/{artifactId}/{inputArtifactId}", method = RequestMethod.DELETE, produces = MediaType.APPLICATION_JSON_VALUE)
    @PreAuthorize("isAuthenticated()")
    public RestResponse<TopologyDTO> unsetInputArtifact(@PathVariable String topologyId, @PathVariable String nodeTemplateName, @PathVariable String artifactId,
            @PathVariable String inputArtifactId) {
        Topology topology = topologyServiceCore.getOrFail(topologyId);
        topologyService.checkEditionAuthorizations(topology);
        topologyService.throwsErrorIfReleased(topology);

        Map<String, NodeTemplate> nodeTemplates = topologyServiceCore.getNodeTemplates(topology);
        NodeTemplate nodeTemplate = topologyServiceCore.getNodeTemplate(topologyId, nodeTemplateName, nodeTemplates);
        if (nodeTemplate.getArtifacts() != null && nodeTemplate.getArtifacts().containsKey(artifactId)) {
            InputArtifactUtil.unsetInputArtifact(nodeTemplate.getArtifacts().get(artifactId));
        }
        alienDAO.save(topology);
        return RestResponseBuilder.<TopologyDTO> builder().data(topologyService.buildTopologyDTO(topology)).build();
    }

    @ApiOperation(value = "Un-associate an artifact from the input artifact.", notes = "Returns a response with no errors and no data in success case. Application role required [ APPLICATION_MANAGER | ARCHITECT ]")
    @RequestMapping(value = "/{topologyId:.+}/inputArtifacts/{inputArtifactId}", method = RequestMethod.POST, produces = MediaType.APPLICATION_JSON_VALUE)
    @PreAuthorize("isAuthenticated()")
    public RestResponse<TopologyDTO> updateInputArtifactId(@PathVariable final String topologyId, @PathVariable final String inputArtifactId,
            @RequestParam final String newId) {
        Topology topology = topologyServiceCore.getOrFail(topologyId);
        topologyService.checkEditionAuthorizations(topology);
        topologyService.throwsErrorIfReleased(topology);

        if (topology.getInputArtifacts().containsKey(newId)) {
            // TODO: throw an exception
        }
        DeploymentArtifact inputArtifact = topology.getInputArtifacts().remove(inputArtifactId);
        if (inputArtifact != null) {
            topology.getInputArtifacts().put(newId, inputArtifact);

            // change the value of concerned node template artifacts
            for (NodeTemplate nodeTemplate : topology.getNodeTemplates().values()) {
                if (nodeTemplate.getArtifacts() != null) {
                    for (DeploymentArtifact dArtifact : nodeTemplate.getArtifacts().values()) {
                        InputArtifactUtil.updateInputArtifactIdIfNeeded(dArtifact, inputArtifactId, newId);
                    }
                }
            }

        }

        alienDAO.save(topology);
        return RestResponseBuilder.<TopologyDTO> builder().data(topologyService.buildTopologyDTO(topology)).build();
    }

    @ApiOperation(value = "Un-associate an artifact from the input artifact.", notes = "Returns a response with no errors and no data in success case. Application role required [ APPLICATION_MANAGER | ARCHITECT ]")
    @RequestMapping(value = "/{topologyId:.+}/inputArtifacts/{inputArtifactId}", method = RequestMethod.DELETE, produces = MediaType.APPLICATION_JSON_VALUE)
    @PreAuthorize("isAuthenticated()")
    public RestResponse<TopologyDTO> deleteInputArtifact(@PathVariable final String topologyId, @PathVariable final String inputArtifactId) {
        Topology topology = topologyServiceCore.getOrFail(topologyId);
        topologyService.checkEditionAuthorizations(topology);
        topologyService.throwsErrorIfReleased(topology);

        DeploymentArtifact inputArtifact = topology.getInputArtifacts().remove(inputArtifactId);
        if (inputArtifact != null) {

            // change the value of concerned node template artifacts
            for (NodeTemplate nodeTemplate : topology.getNodeTemplates().values()) {
                if (nodeTemplate.getArtifacts() != null) {
                    for (DeploymentArtifact dArtifact : nodeTemplate.getArtifacts().values()) {
                        if (inputArtifactId.equals(InputArtifactUtil.getInputArtifactId(dArtifact))) {
                            InputArtifactUtil.unsetInputArtifact(dArtifact);
                        }
                    }
                }
            }

        }

        alienDAO.save(topology);
        return RestResponseBuilder.<TopologyDTO> builder().data(topologyService.buildTopologyDTO(topology)).build();
    }

    @ApiOperation(value = "Get the list of input artifacts candidates for this node's artifact.", notes = "Returns a response with no errors and no data in success case. Application role required [ APPLICATION_MANAGER | ARCHITECT ]")
    @RequestMapping(value = "/{topologyId:.+}/nodetemplates/{nodeTemplateName}/artifacts/{artifactName}/inputcandidates", method = RequestMethod.GET, produces = MediaType.APPLICATION_JSON_VALUE)
    @PreAuthorize("isAuthenticated()")
    public RestResponse<List<String>> getInputArtifactCandidate(@PathVariable String topologyId, @PathVariable String nodeTemplateName,
            @PathVariable String artifactName) {
        Topology topology = topologyServiceCore.getOrFail(topologyId);
        topologyService.checkEditionAuthorizations(topology);

        Map<String, NodeTemplate> nodeTemplates = topologyServiceCore.getNodeTemplates(topology);
        NodeTemplate nodeTemplate = topologyServiceCore.getNodeTemplate(topologyId, nodeTemplateName, nodeTemplates);
        if (nodeTemplate.getArtifacts() != null && nodeTemplate.getArtifacts().containsKey(artifactName)) {
            DeploymentArtifact nodeDeploymentArtifact = nodeTemplate.getArtifacts().get(artifactName);
            List<String> inputIds = new ArrayList<String>();
            if (topology.getInputArtifacts() != null && !topology.getInputArtifacts().isEmpty()) {
                // iterate overs existing inputs artifacts and filter them by checking type compatibility
                for (Entry<String, DeploymentArtifact> inputEntry : topology.getInputArtifacts().entrySet()) {
                    if (inputEntry.getValue().getArtifactType().equals(nodeDeploymentArtifact.getArtifactType())) {
                        inputIds.add(inputEntry.getKey());
                    }
                }
            }
            return RestResponseBuilder.<List<String>> builder().data(inputIds).build();
        } else {
            // TODO: throw an exception
            // attributeName does not exists in the node template
            return RestResponseBuilder.<List<String>> builder().error(RestErrorBuilder.builder(RestErrorCode.PROPERTY_MISSING_ERROR).build()).build();
        }

    }

    /**
     * Update the name of a relationship.
     *
     * @param topologyId The id of the topology in which the related node template lies.
     * @param nodeTemplateName The name of the node template in which is the relationship to rename.
     * @param relationshipName The old name of the relationship to rename.
     * @param newRelationshipName The new name of the relationship
     * @return {@link RestResponse}<{@link String}> an response with the new relationship name as data and no error if successful.
     */
    @ApiOperation(value = "Change the name of a node template in a topology.", notes = "Returns a response with no errors in case of success. Application role required [ APPLICATION_MANAGER | APPLICATION_DEVOPS ]")
    @RequestMapping(value = "/{topologyId:.+}/nodetemplates/{nodeTemplateName}/relationships/{relationshipName}/updateName", method = RequestMethod.PUT, produces = MediaType.APPLICATION_JSON_VALUE)
    @PreAuthorize("isAuthenticated()")
    public RestResponse<TopologyDTO> updateRelationshipName(@PathVariable String topologyId, @PathVariable String nodeTemplateName,
            @PathVariable String relationshipName, @RequestParam(value = "newName") String newRelationshipName) {
        Topology topology = topologyServiceCore.getOrFail(topologyId);
        topologyService.checkEditionAuthorizations(topology);
        topologyService.throwsErrorIfReleased(topology);

        Map<String, NodeTemplate> nodeTemplates = topologyServiceCore.getNodeTemplates(topology);
        NodeTemplate nodeTemplate = topologyServiceCore.getNodeTemplate(topologyId, nodeTemplateName, nodeTemplates);

        Map<String, RelationshipTemplate> relationships = nodeTemplate.getRelationships();
        if (relationships == null || relationships.get(relationshipName) == null) {
            throw new NotFoundException("Node template [" + nodeTemplateName + "] do not have the relationship [" + relationshipName + "].");
        }

        isUniqueRelationshipName(topologyId, nodeTemplateName, newRelationshipName, relationships.keySet());

        relationships.put(newRelationshipName, relationships.get(relationshipName));
        relationships.remove(relationshipName);

        log.debug("Renaiming the relationship <{}> with <{}> in the node template <{}> of topology <{}> .", relationshipName, newRelationshipName,
                nodeTemplateName, topologyId);

        alienDAO.save(topology);
        return RestResponseBuilder.<TopologyDTO> builder().data(topologyService.buildTopologyDTO(topology)).build();
    }

    @ApiOperation(value = "", notes = "Returns a response with no errors in case of success. Application role required [ APPLICATION_MANAGER | APPLICATION_DEVOPS ]")
    @RequestMapping(value = "/{topologyId:.+}/nodeGroups/{groupName}", method = RequestMethod.PUT, produces = MediaType.APPLICATION_JSON_VALUE)
    @PreAuthorize("isAuthenticated()")
    public RestResponse<TopologyDTO> updateGroupName(@PathVariable String topologyId, @PathVariable String groupName,
            @RequestParam(value = "newName") String newGroupName) {
        Topology topology = topologyServiceCore.getOrFail(topologyId);
        topologyService.checkEditionAuthorizations(topology);
        topologyService.throwsErrorIfReleased(topology);

        if (groupName.equals(newGroupName)) {
            return RestResponseBuilder.<TopologyDTO> builder().data(topologyService.buildTopologyDTO(topology)).build();
        }

        if (topology.getGroups().containsKey(newGroupName)) {
            throw new AlreadyExistException("Group with name [" + newGroupName + "] already exists, please choose another name");
        }

        NodeGroup nodeGroup = topology.getGroups().remove(groupName);
        if (nodeGroup != null) {
            nodeGroup.setName(newGroupName);
            Map<String, NodeTemplate> nodeTemplates = topologyServiceCore.getNodeTemplates(topology);
            for (NodeTemplate nodeTemplate : nodeTemplates.values()) {
                if (nodeTemplate.getGroups() != null) {
                    if (nodeTemplate.getGroups().remove(groupName)) {
                        nodeTemplate.getGroups().add(newGroupName);
                    }
                }
            }
            topology.getGroups().put(newGroupName, nodeGroup);
        }

        alienDAO.save(topology);
        return RestResponseBuilder.<TopologyDTO> builder().data(topologyService.buildTopologyDTO(topology)).build();
    }

    private int getAvailableGroupIndex(Topology topology) {
        Collection<NodeGroup> nodeGroups = topology.getGroups().values();
        LinkedHashSet<Integer> indexSet = new LinkedHashSet<>(nodeGroups.size());
        for (int i = 0; i < nodeGroups.size(); i++) {
            indexSet.add(i);
        }
        for (NodeGroup nodeGroup : nodeGroups)
            indexSet.remove(nodeGroup.getIndex());
        if (indexSet.isEmpty()) {
            return nodeGroups.size();
        }
        return indexSet.iterator().next();
    }

    @ApiOperation(value = "", notes = "Returns a response with no errors in case of success. Application role required [ APPLICATION_MANAGER | APPLICATION_DEVOPS ]")
    @RequestMapping(value = "/{topologyId:.+}/nodeGroups/{groupName}", method = RequestMethod.DELETE, produces = MediaType.APPLICATION_JSON_VALUE)
    @PreAuthorize("isAuthenticated()")
    public RestResponse<TopologyDTO> deleteNodeGroup(@PathVariable String topologyId, @PathVariable String groupName) {
        Topology topology = topologyServiceCore.getOrFail(topologyId);
        topologyService.checkEditionAuthorizations(topology);
        topologyService.throwsErrorIfReleased(topology);

        NodeGroup nodeGroup = topology.getGroups().remove(groupName);
        if (nodeGroup != null) {
            Map<String, NodeTemplate> nodeTemplates = topologyServiceCore.getNodeTemplates(topology);
            for (NodeTemplate nodeTemplate : nodeTemplates.values()) {
                if (nodeTemplate.getGroups() != null) {
                    nodeTemplate.getGroups().remove(groupName);
                }
            }
        }

        alienDAO.save(topology);
        return RestResponseBuilder.<TopologyDTO> builder().data(topologyService.buildTopologyDTO(topology)).build();
    }

    @ApiOperation(value = "Add a node to a node group. If the group doesn't exists, it's created.", notes = "Returns a response with no errors in case of success. Application role required [ APPLICATION_MANAGER | APPLICATION_DEVOPS ]")
    @RequestMapping(value = "/{topologyId:.+}/nodeGroups/{groupName}/members/{nodeName}", method = RequestMethod.POST, produces = MediaType.APPLICATION_JSON_VALUE)
    @PreAuthorize("isAuthenticated()")
    public RestResponse<TopologyDTO> addNodeGroupMember(@PathVariable String topologyId, @PathVariable String groupName, @PathVariable String nodeName) {
        Topology topology = topologyServiceCore.getOrFail(topologyId);
        topologyService.checkEditionAuthorizations(topology);
        topologyService.throwsErrorIfReleased(topology);
        Map<String, NodeGroup> groups = topology.getGroups();
        if (groups == null) {
            groups = Maps.newHashMap();
            topology.setGroups(groups);
        }
        NodeGroup nodeGroup = groups.get(groupName);
        if (nodeGroup == null) {
            nodeGroup = new NodeGroup();
            nodeGroup.setName(groupName);
            nodeGroup.setIndex(getAvailableGroupIndex(topology));
            Set<String> members = Sets.newHashSet();
            nodeGroup.setMembers(members);
            List<AbstractPolicy> policies = Lists.newArrayList();
            // For the moment, groups are created only for HA
            AbstractPolicy policy = new HaPolicy();
            policy.setName("High Availability");
            policies.add(policy);
            nodeGroup.setPolicies(policies);
            groups.put(groupName, nodeGroup);
        }
        if (topology.getNodeTemplates() == null || !topology.getNodeTemplates().containsKey(nodeName)) {
            throw new NotFoundException("Attempt to add a non existing node [" + nodeName + "] to the group [" + groupName + "]");
        }
        NodeTemplate nodeTemplate = topologyServiceCore.getNodeTemplates(topology).get(nodeName);
        if (nodeTemplate == null) {
            throw new NotFoundException("Attempt to add a non existing node [" + nodeName + "] to the group [" + groupName + "]");
        }
        if (nodeTemplate.getGroups() == null) {
            nodeTemplate.setGroups(Sets.<String> newHashSet());
        }
        nodeTemplate.getGroups().add(groupName);
        nodeGroup.getMembers().add(nodeName);
        alienDAO.save(topology);
        return RestResponseBuilder.<TopologyDTO> builder().data(topologyService.buildTopologyDTO(topology)).build();
    }

    @ApiOperation(value = "Remove a node from a node group.", notes = "Returns a response with no errors in case of success. Application role required [ APPLICATION_MANAGER | APPLICATION_DEVOPS ]")
    @RequestMapping(value = "/{topologyId:.+}/nodeGroups/{groupName}/members/{nodeName}", method = RequestMethod.DELETE, produces = MediaType.APPLICATION_JSON_VALUE)
    @PreAuthorize("isAuthenticated()")
    public RestResponse<TopologyDTO> removeNodeGroupMember(@PathVariable String topologyId, @PathVariable String groupName, @PathVariable String nodeName) {
        Topology topology = topologyServiceCore.getOrFail(topologyId);
        topologyService.checkEditionAuthorizations(topology);
        topologyService.throwsErrorIfReleased(topology);

        NodeGroup nodeGroup = topology.getGroups().get(groupName);
        if (nodeGroup != null && nodeGroup.getMembers() != null) {
            nodeGroup.getMembers().remove(nodeName);
        }

        NodeTemplate nodeTemplate = topologyServiceCore.getNodeTemplates(topology).get(nodeName);
        if (nodeTemplate != null && nodeTemplate.getGroups() != null) {
            nodeTemplate.getGroups().remove(groupName);
        }

        alienDAO.save(topology);
        return RestResponseBuilder.<TopologyDTO> builder().data(topologyService.buildTopologyDTO(topology)).build();
    }

    private Map<String, Set<String>> addToMap(Map<String, Set<String>> map, String key, String value) {
        map = map == null ? new HashMap<String, Set<String>>() : map;

        if (map.containsKey(key)) {
            map.get(key).add(value);
        } else {
            map.put(key, Sets.newHashSet(value));
        }
        return map;
    }

    private Map<String, Set<String>> removeValueFromMap(Map<String, Set<String>> map, String key, String value) {
        if (map != null) {
            if (map.containsKey(key)) {
                map.get(key).remove(value);
                if (map.get(key).isEmpty()) {
                    map.remove(key);
                }
            }
        }
        return map;
    }

    @ApiOperation(value = "Get TOSCA plan/workflow to start the application.", authorizations = { @Authorization("ADMIN") })
    @RequestMapping(value = "/{topologyId:.+}/startplan", method = RequestMethod.GET, produces = MediaType.APPLICATION_JSON_VALUE)
    @PreAuthorize("isAuthenticated()")
    public RestResponse<StartEvent> getStartPlan(@PathVariable String topologyId) {
        Topology topology = topologyServiceCore.getOrFail(topologyId);
        topologyService.checkEditionAuthorizations(topology);

        Map<String, PaaSNodeTemplate> nodeTemplates = topologyTreeBuilderService.buildPaaSNodeTemplates(topology);
        List<PaaSNodeTemplate> roots = topologyTreeBuilderService.buildPaaSTopology(nodeTemplates).getComputes();

        StartEvent startEvent = new BuildPlanGenerator(true).generate(roots);

        return RestResponseBuilder.<StartEvent> builder().data(startEvent).build();
    }

    @ApiOperation(value = "Get the version of application or topology related to this topology.")
    @RequestMapping(value = "/{topologyId:.+}/version", method = RequestMethod.GET, produces = MediaType.APPLICATION_JSON_VALUE)
    @PreAuthorize("isAuthenticated()")
    public RestResponse<AbstractTopologyVersion> getVersion(@PathVariable String topologyId) {
        Topology topology = topologyServiceCore.getOrFail(topologyId);
        if (topology == null) {
            throw new NotFoundException("No topology found for " + topologyId);
        }
        AbstractTopologyVersion version = null;
        if (topology.getDelegateType().equalsIgnoreCase(TopologyTemplate.class.getSimpleName())) {
            version = topologyTemplateVersionService.getByTopologyId(topologyId);
        } else {
            version = applicationVersionService.getByTopologyId(topologyId);
        }
        if (version == null) {
            throw new NotFoundException("No version found for topology " + topologyId);
        }
        return RestResponseBuilder.<AbstractTopologyVersion> builder().data(version).build();
    }
}<|MERGE_RESOLUTION|>--- conflicted
+++ resolved
@@ -25,25 +25,8 @@
 import alien4cloud.deployment.DeploymentSetupService;
 import alien4cloud.exception.AlreadyExistException;
 import alien4cloud.exception.CyclicReferenceException;
-import alien4cloud.exception.InvalidArgumentException;
 import alien4cloud.exception.NotFoundException;
-<<<<<<< HEAD
 import alien4cloud.model.components.*;
-=======
-import alien4cloud.model.application.ApplicationEnvironment;
-import alien4cloud.model.application.ApplicationVersion;
-import alien4cloud.model.application.DeploymentSetup;
-import alien4cloud.model.cloud.CloudResourceMatcherConfig;
-import alien4cloud.model.components.AbstractPropertyValue;
-import alien4cloud.model.components.ComplexPropertyValue;
-import alien4cloud.model.components.DeploymentArtifact;
-import alien4cloud.model.components.IndexedCapabilityType;
-import alien4cloud.model.components.IndexedNodeType;
-import alien4cloud.model.components.IndexedRelationshipType;
-import alien4cloud.model.components.ListPropertyValue;
-import alien4cloud.model.components.PropertyDefinition;
-import alien4cloud.model.components.ScalarPropertyValue;
->>>>>>> 695dea93
 import alien4cloud.model.templates.TopologyTemplate;
 import alien4cloud.model.topology.*;
 import alien4cloud.paas.model.PaaSNodeTemplate;
@@ -136,16 +119,10 @@
     @RequestMapping(value = "/{topologyId}", method = RequestMethod.GET, produces = MediaType.APPLICATION_JSON_VALUE)
     @PreAuthorize("isAuthenticated()")
     public RestResponse<TopologyDTO> get(@PathVariable String topologyId) {
-<<<<<<< HEAD
         Topology topology = topologyServiceCore.getOrFail(topologyId);
         topologyService.checkAuthorizations(topology, ApplicationRole.APPLICATION_MANAGER, ApplicationRole.APPLICATION_DEVOPS,
                 ApplicationRole.APPLICATION_USER);
-=======
-        Topology topology = topologyServiceCore.getMandatoryTopology(topologyId);
-        topologyService
-                .checkAuthorizations(topology, ApplicationRole.APPLICATION_MANAGER, ApplicationRole.APPLICATION_DEVOPS, ApplicationRole.APPLICATION_USER);
         workflowBuilderService.initWorkflows(workflowBuilderService.buildTopologyContext(topology));
->>>>>>> 695dea93
         return RestResponseBuilder.<TopologyDTO> builder().data(topologyService.buildTopologyDTO(topology)).build();
     }
 
@@ -593,30 +570,7 @@
         log.debug("Updating property <{}> of the Node template <{}> from the topology <{}>: changing value from [{}] to [{}].", propertyName, nodeTemplateName,
                 topology.getId(), nodeTemp.getProperties().get(propertyName), propertyValue);
 
-<<<<<<< HEAD
         PropertyUtil.setPropertyValue(nodeTemp, propertyDefinition, propertyName, propertyValue);
-=======
-        // case "rest" : take the default value
-        if (propertyValue == null) {
-            propertyValue = node.getProperties().get(propertyName).getDefault();
-        }
-
-        // if the default value is also empty, we set the property value to null
-        if (propertyValue == null) {
-            nodeTemp.getProperties().put(propertyName, null);
-        } else {
-            if (propertyValue instanceof String) {
-                nodeTemp.getProperties().put(propertyName, new ScalarPropertyValue((String) propertyValue));
-            } else if (propertyValue instanceof Map) {
-                nodeTemp.getProperties().put(propertyName, new ComplexPropertyValue((Map<String, Object>) propertyValue));
-            } else if (propertyValue instanceof List) {
-                nodeTemp.getProperties().put(propertyName, new ListPropertyValue((List<Object>) propertyValue));
-            } else {
-                throw new InvalidArgumentException("Property type " + propertyValue.getClass().getName() + " is invalid");
-            }
-        }
-
->>>>>>> 695dea93
         alienDAO.save(topology);
         return RestResponseBuilder.<ConstraintInformation> builder().build();
     }
