--- conflicted
+++ resolved
@@ -929,68 +929,6 @@
         return RestResponseBuilder.<TopologyDTO> builder().data(topologyService.buildTopologyDTO(topology)).build();
     }
 
-<<<<<<< HEAD
-    /**
-     * Update the name of a relationship.
-     *
-     * @param topologyId The id of the topology in which the related node template lies.
-     * @param nodeTemplateName The name of the node template in which is the relationship to rename.
-     * @param relationshipName The old name of the relationship to rename.
-     * @param newRelationshipName The new name of the relationship
-     * @return {@link RestResponse}<{@link String}> an response with the new relationship name as data and no error if successful.
-     */
-    @ApiOperation(value = "Change the name of a node template in a topology.", notes = "Returns a response with no errors in case of success. Application role required [ APPLICATION_MANAGER | APPLICATION_DEVOPS ]")
-    @RequestMapping(value = "/{topologyId:.+}/nodetemplates/{nodeTemplateName}/relationships/{relationshipName}/updateName", method = RequestMethod.PUT, produces = MediaType.APPLICATION_JSON_VALUE)
-    @PreAuthorize("isAuthenticated()")
-    public RestResponse<TopologyDTO> updateRelationshipName(@PathVariable String topologyId, @PathVariable String nodeTemplateName,
-            @PathVariable String relationshipName, @RequestParam(value = "newName") String newRelationshipName) {
-        Topology topology = topologyServiceCore.getOrFail(topologyId);
-        topologyService.checkEditionAuthorizations(topology);
-        topologyService.throwsErrorIfReleased(topology);
-
-        Map<String, NodeTemplate> nodeTemplates = TopologyServiceCore.getNodeTemplates(topology);
-        NodeTemplate nodeTemplate = TopologyServiceCore.getNodeTemplate(topologyId, nodeTemplateName, nodeTemplates);
-
-        Map<String, RelationshipTemplate> relationships = nodeTemplate.getRelationships();
-        if (relationships == null || relationships.get(relationshipName) == null) {
-            throw new NotFoundException("Node template [" + nodeTemplateName + "] do not have the relationship [" + relationshipName + "].");
-        }
-
-        topologyService.isUniqueRelationshipName(topologyId, nodeTemplateName, newRelationshipName, relationships.keySet());
-
-        relationships.put(newRelationshipName, relationships.get(relationshipName));
-        relationships.remove(relationshipName);
-
-        log.debug("Renaiming the relationship <{}> with <{}> in the node template <{}> of topology <{}> .", relationshipName, newRelationshipName,
-                nodeTemplateName, topologyId);
-
-        topologyServiceCore.save(topology);
-        return RestResponseBuilder.<TopologyDTO> builder().data(topologyService.buildTopologyDTO(topology)).build();
-=======
-    private Map<String, Set<String>> addToMap(Map<String, Set<String>> map, String key, String value) {
-        map = map == null ? new HashMap<String, Set<String>>() : map;
-
-        if (map.containsKey(key)) {
-            map.get(key).add(value);
-        } else {
-            map.put(key, Sets.newHashSet(value));
-        }
-        return map;
-    }
-
-    private Map<String, Set<String>> removeValueFromMap(Map<String, Set<String>> map, String key, String value) {
-        if (map != null) {
-            if (map.containsKey(key)) {
-                map.get(key).remove(value);
-                if (map.get(key).isEmpty()) {
-                    map.remove(key);
-                }
-            }
-        }
-        return map;
->>>>>>> 68cfcc9a
-    }
-
     @ApiOperation(value = "Get the version of application or topology related to this topology.")
     @RequestMapping(value = "/{topologyId:.+}/version", method = RequestMethod.GET, produces = MediaType.APPLICATION_JSON_VALUE)
     @PreAuthorize("isAuthenticated()")
