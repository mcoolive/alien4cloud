--- conflicted
+++ resolved
@@ -1,19 +1,8 @@
 package alien4cloud.rest.topology;
 
-<<<<<<< HEAD
-=======
-import javax.annotation.Resource;
-import javax.inject.Inject;
-
-import org.alien4cloud.tosca.editor.EditionContextManager;
-import org.alien4cloud.tosca.editor.TopologyDTOBuilder;
-import org.springframework.http.MediaType;
-import org.springframework.security.access.prepost.PreAuthorize;
-import org.springframework.web.bind.annotation.*;
-
->>>>>>> 002515b2
 import alien4cloud.application.ApplicationVersionService;
 import alien4cloud.exception.NotFoundException;
+import alien4cloud.model.components.CSARDependency;
 import alien4cloud.model.components.IndexedNodeType;
 import alien4cloud.model.templates.TopologyTemplate;
 import alien4cloud.model.topology.AbstractTopologyVersion;
@@ -22,39 +11,18 @@
 import alien4cloud.rest.model.RestResponseBuilder;
 import alien4cloud.security.model.ApplicationRole;
 import alien4cloud.topology.*;
-<<<<<<< HEAD
-import alien4cloud.topology.validation.TopologyCapabilityBoundsValidationServices;
-import alien4cloud.topology.validation.TopologyRequirementBoundsValidationServices;
-import alien4cloud.tosca.properties.constraints.ConstraintUtil.ConstraintInformation;
-import alien4cloud.tosca.properties.constraints.exception.ConstraintValueDoNotMatchPropertyTypeException;
-import alien4cloud.tosca.properties.constraints.exception.ConstraintViolationException;
-import alien4cloud.tosca.topology.NodeTemplateBuilder;
-import alien4cloud.utils.InputArtifactUtil;
-import alien4cloud.utils.RestConstraintValidator;
-import alien4cloud.utils.services.PropertyService;
-import com.google.common.collect.Lists;
-import com.google.common.collect.Maps;
-import com.google.common.io.Closeables;
-=======
->>>>>>> 002515b2
 import io.swagger.annotations.ApiOperation;
 import lombok.extern.slf4j.Slf4j;
 import org.alien4cloud.tosca.editor.EditionContextManager;
 import org.alien4cloud.tosca.editor.EditorTopologyRecoveryHelperService;
 import org.alien4cloud.tosca.editor.TopologyDTOBuilder;
-import org.apache.commons.lang3.StringUtils;
 import org.springframework.http.MediaType;
 import org.springframework.security.access.prepost.PreAuthorize;
 import org.springframework.web.bind.annotation.*;
-import org.springframework.web.multipart.MultipartFile;
 
 import javax.annotation.Resource;
 import javax.inject.Inject;
-import javax.validation.Valid;
-import java.io.IOException;
-import java.io.InputStream;
-import java.util.*;
-import java.util.Map.Entry;
+import java.util.Set;
 
 @Slf4j
 @RestController
@@ -105,406 +73,6 @@
     }
 
     /**
-<<<<<<< HEAD
-     * Retrieve an existing {@link alien4cloud.model.topology.Topology} as YAML
-     *
-     * @param topologyId The id of the topology to retrieve.
-     * @return {@link RestResponse}<{@link String}> containing the topology as YAML
-     */
-    @RequestMapping(value = "/{topologyId}/yaml", method = RequestMethod.GET, produces = MediaType.APPLICATION_JSON_VALUE)
-    @PreAuthorize("isAuthenticated()")
-    public RestResponse<String> getYaml(@PathVariable String topologyId) {
-        Topology topology = topologyServiceCore.getOrFail(topologyId);
-        topologyService.checkAuthorizations(topology, ApplicationRole.APPLICATION_MANAGER, ApplicationRole.APPLICATION_DEVOPS,
-                ApplicationRole.APPLICATION_USER);
-        String yaml = topologyService.getYaml(topology);
-        return RestResponseBuilder.<String> builder().data(yaml).build();
-    }
-
-    /**
-     * Add a node template to a topology based on a node type
-     *
-     * @param topologyId
-     *            The id of the topology for which to add the node template.
-     * @param nodeTemplateRequest
-     *            The request that contains the name and type of the node template to add.
-     * @return TopologyDTO The DTO of the modified topology.
-     */
-    @ApiOperation(value = "Add a new node template in a topology.", notes = "Returns the details of the node template (computed from it's type). Application role required [ APPLICATION_MANAGER | APPLICATION_DEVOPS ]")
-    @RequestMapping(value = "/{topologyId:.+}/nodetemplates", method = RequestMethod.POST, consumes = MediaType.APPLICATION_JSON_VALUE, produces = MediaType.APPLICATION_JSON_VALUE)
-    @PreAuthorize("isAuthenticated()")
-    public RestResponse<TopologyDTO> addNodeTemplate(@PathVariable String topologyId, @RequestBody @Valid NodeTemplateRequest nodeTemplateRequest) {
-        Topology topology = topologyServiceCore.getOrFail(topologyId);
-        topologyService.checkEditionAuthorizations(topology);
-        topologyService.throwsErrorIfReleased(topology);
-
-        if (!TopologyUtils.isValidNodeName(nodeTemplateRequest.getName())) {
-            throw new InvalidNodeNameException("A name should only contains alphanumeric character from the basic Latin alphabet and the underscore.");
-        }
-        if (topology.getNodeTemplates() != null) {
-            topologyService.isUniqueNodeTemplateName(topology, nodeTemplateRequest.getName());
-        }
-
-        IndexedNodeType indexedNodeType = alienDAO.findById(IndexedNodeType.class, nodeTemplateRequest.getIndexedNodeTypeId());
-        if (indexedNodeType == null) {
-            return RestResponseBuilder.<TopologyDTO> builder().error(RestErrorBuilder.builder(RestErrorCode.COMPONENT_MISSING_ERROR).build()).build();
-        }
-        if (indexedNodeType.getSubstitutionTopologyId() != null && topology.getDelegateType().equalsIgnoreCase(TopologyTemplate.class.getSimpleName())) {
-            // it's a try to add this topology's type
-            if (indexedNodeType.getSubstitutionTopologyId().equals(topologyId)) {
-                throw new CyclicReferenceException("Cyclic reference : a topology template can not reference itself");
-            }
-            // detect try to add a substitution topology that indirectly reference this one
-            topologyCompositionService.recursivelyDetectTopologyCompositionCyclicReference(topologyId, indexedNodeType.getSubstitutionTopologyId());
-        }
-
-        if (topology.getNodeTemplates() == null) {
-            topology.setNodeTemplates(new HashMap<String, NodeTemplate>());
-        }
-
-        Map<String, NodeTemplate> nodeTemplates = topology.getNodeTemplates();
-        Set<String> nodeTemplatesNames = nodeTemplates.keySet();
-        if (nodeTemplatesNames.contains(nodeTemplateRequest.getName())) {
-            log.debug("Add Node Template <{}> impossible (already exists)", nodeTemplateRequest.getName());
-            // a node template already exist with the given name.
-            throw new AlreadyExistException("A node template with the given name already exists.");
-        } else {
-            log.debug("Create node template <{}>", nodeTemplateRequest.getName());
-        }
-        indexedNodeType = topologyService.loadType(topology, indexedNodeType);
-        NodeTemplate nodeTemplate = topologyService.buildNodeTemplate(topology.getDependencies(), indexedNodeType, null);
-        nodeTemplate.setName(nodeTemplateRequest.getName());
-        topology.getNodeTemplates().put(nodeTemplateRequest.getName(), nodeTemplate);
-
-        log.debug("Adding a new Node template <" + nodeTemplateRequest.getName() + "> bound to the node type <" + nodeTemplateRequest.getIndexedNodeTypeId()
-                + "> to the topology <" + topology.getId() + "> .");
-
-        TopologyContext topologyContext = workflowBuilderService.buildTopologyContext(topology);
-        workflowBuilderService.addNode(topologyContext, nodeTemplateRequest.getName(), nodeTemplate);
-        topologyServiceCore.save(topology);
-        return RestResponseBuilder.<TopologyDTO> builder().data(topologyService.buildTopologyDTO(topology)).build();
-    }
-
-    /**
-     * Update the name of a node template.
-     *
-     * @param topologyId The id of the topology in which the node template to update lies.
-     * @param nodeTemplateName The name of the node template to update.
-     * @param newNodeTemplateName The new name for the node template.
-     * @return {@link RestResponse}<{@link TopologyDTO}> an response with no data and no error if successful.
-     */
-    @ApiOperation(value = "Change the name of a node template in a topology.", notes = "Returns a response with no errors in case of success. Application role required [ APPLICATION_MANAGER | APPLICATION_DEVOPS ]")
-    @RequestMapping(value = "/{topologyId:.+}/nodetemplates/{nodeTemplateName}/updateName/{newNodeTemplateName}", method = RequestMethod.PUT, produces = MediaType.APPLICATION_JSON_VALUE)
-    @PreAuthorize("isAuthenticated()")
-    public RestResponse<TopologyDTO> updateNodeTemplateName(@PathVariable String topologyId, @PathVariable String nodeTemplateName,
-            @PathVariable String newNodeTemplateName) {
-        Topology topology = topologyServiceCore.getOrFail(topologyId);
-        topologyService.checkEditionAuthorizations(topology);
-        topologyService.throwsErrorIfReleased(topology);
-
-        if (!TopologyUtils.isValidNodeName(newNodeTemplateName)) {
-            throw new InvalidNodeNameException("A name should only contains alphanumeric character from the basic Latin alphabet and the underscore.");
-        }
-        // ensure there is node templates
-        TopologyServiceCore.getNodeTemplates(topology);
-        topologyService.isUniqueNodeTemplateName(topology, newNodeTemplateName);
-
-        TopologyUtils.renameNodeTemplate(topology, nodeTemplateName, newNodeTemplateName);
-        workflowBuilderService.renameNode(topology, nodeTemplateName, newNodeTemplateName);
-        log.debug("Renaming the Node template <{}> with <{}> in the topology <{}> .", nodeTemplateName, newNodeTemplateName, topology.getId());
-        topologyServiceCore.save(topology);
-        return RestResponseBuilder.<TopologyDTO> builder().data(topologyService.buildTopologyDTO(topology)).build();
-    }
-
-    /**
-     * Add a new {@link RelationshipTemplate} to a {@link NodeTemplate} in a {@link Topology}.
-     *
-     * @param topologyId The id of the topology in which the node template lies.
-     * @param nodeTemplateName The name of the node template to which we should add the relationship.
-     * @param relationshipName The name of the relationship to add.
-     * @param relationshipTemplateRequest The relationship.
-     * @return A rest response with no errors if successful.
-     */
-    @ApiOperation(value = "Add a relationship to a node template.", notes = "Returns a response with no errors in case of success. Application role required [ APPLICATION_MANAGER | APPLICATION_DEVOPS ]")
-    @RequestMapping(value = "/{topologyId}/nodetemplates/{nodeTemplateName}/relationships/{relationshipName}", method = RequestMethod.POST, consumes = MediaType.APPLICATION_JSON_VALUE, produces = MediaType.APPLICATION_JSON_VALUE)
-    @PreAuthorize("isAuthenticated()")
-    public RestResponse<TopologyDTO> addRelationshipTemplate(@PathVariable String topologyId, @PathVariable String nodeTemplateName,
-            @PathVariable String relationshipName, @RequestBody AddRelationshipTemplateRequest relationshipTemplateRequest) {
-        Topology topology = topologyServiceCore.getOrFail(topologyId);
-        topologyService.checkEditionAuthorizations(topology);
-
-        IndexedRelationshipType indexedRelationshipType = alienDAO.findById(IndexedRelationshipType.class,
-                relationshipTemplateRequest.getRelationshipTemplate().getType() + ":" + relationshipTemplateRequest.getArchiveVersion());
-        if (indexedRelationshipType == null) {
-            return RestResponseBuilder.<TopologyDTO> builder().error(RestErrorBuilder.builder(RestErrorCode.COMPONENT_MISSING_ERROR).build()).build();
-        }
-        topologyService.loadType(topology, indexedRelationshipType);
-        Map<String, NodeTemplate> nodeTemplates = TopologyServiceCore.getNodeTemplates(topology);
-        NodeTemplate nodeTemplate = TopologyServiceCore.getNodeTemplate(topologyId, nodeTemplateName, nodeTemplates);
-
-        boolean upperBoundReachedSource = topologyRequirementBoundsValidationServices.isRequirementUpperBoundReachedForSource(nodeTemplate,
-                relationshipTemplateRequest.getRelationshipTemplate().getRequirementName(), topology.getDependencies());
-        // return with a rest response error
-        if (upperBoundReachedSource) {
-            return RestResponseBuilder.<TopologyDTO> builder()
-                    .error(RestErrorBuilder
-                            .builder(RestErrorCode.UPPER_BOUND_REACHED).message("UpperBound reached on requirement <"
-                                    + relationshipTemplateRequest.getRelationshipTemplate().getRequirementName() + "> on node <" + nodeTemplateName + ">.")
-                            .build())
-                    .build();
-        }
-
-        boolean upperBoundReachedTarget = topologyCapabilityBoundsValidationServices.isCapabilityUpperBoundReachedForTarget(
-                relationshipTemplateRequest.getRelationshipTemplate().getTarget(), nodeTemplates,
-                relationshipTemplateRequest.getRelationshipTemplate().getTargetedCapabilityName(), topology.getDependencies());
-        // return with a rest response error
-        if (upperBoundReachedTarget) {
-            return RestResponseBuilder
-                    .<TopologyDTO> builder().error(
-                            RestErrorBuilder.builder(RestErrorCode.UPPER_BOUND_REACHED)
-                                    .message("UpperBound reached on capability <"
-                                            + relationshipTemplateRequest.getRelationshipTemplate().getTargetedCapabilityName() + "> on node <"
-                                            + relationshipTemplateRequest.getRelationshipTemplate().getTarget() + ">.")
-                                    .build())
-                    .build();
-        }
-
-        Map<String, RelationshipTemplate> relationships = nodeTemplate.getRelationships();
-        if (relationships == null) {
-            relationships = Maps.newHashMap();
-            nodeTemplates.get(nodeTemplateName).setRelationships(relationships);
-        }
-
-        RelationshipTemplate relationship = relationshipTemplateRequest.getRelationshipTemplate();
-        Map<String, AbstractPropertyValue> properties = Maps.newHashMap();
-        NodeTemplateBuilder.fillProperties(properties, indexedRelationshipType.getProperties(), null);
-        relationship.setProperties(properties);
-        relationship.setAttributes(indexedRelationshipType.getAttributes());
-        relationships.put(relationshipName, relationship);
-        TopologyContext topologyContext = workflowBuilderService.buildTopologyContext(topology);
-        workflowBuilderService.addRelationship(topologyContext, nodeTemplateName, relationshipName);
-        topologyServiceCore.save(topology);
-        log.info("Added relationship to the topology [" + topologyId + "], node name [" + nodeTemplateName + "], relationship name [" + relationshipName + "]");
-        return RestResponseBuilder.<TopologyDTO> builder().data(topologyService.buildTopologyDTO(topology)).build();
-    }
-
-    /**
-     * Remove a nodeTemplate outputs in a topology
-     */
-    private void removeOutputs(String nodeTemplateName, Topology topology) {
-        if (topology.getOutputProperties() != null) {
-            topology.getOutputProperties().remove(nodeTemplateName);
-        }
-        if (topology.getOutputAttributes() != null) {
-            topology.getOutputAttributes().remove(nodeTemplateName);
-        }
-    }
-
-    /**
-     * Delete a node template from a topology
-     *
-     * @param topologyId Id of the topology from which to delete the node template.
-     * @param nodeTemplateName Id of the node template to delete.
-     * @return NodeTemplateDTO The DTO containing the newly deleted node template and the related node type
-     */
-    @ApiOperation(value = "Delete a node tempalte from a topology", notes = "If successful returns a result containing the list of impacted nodes (that will loose relationships). Application role required [ APPLICATION_MANAGER | APPLICATION_DEVOPS ]")
-    @RequestMapping(value = "/{topologyId:.+}/nodetemplates/{nodeTemplateName}", method = RequestMethod.DELETE, produces = MediaType.APPLICATION_JSON_VALUE)
-    @PreAuthorize("isAuthenticated()")
-    public RestResponse<TopologyDTO> deleteNodeTemplate(@PathVariable String topologyId, @PathVariable String nodeTemplateName) {
-        Topology topology = topologyServiceCore.getOrFail(topologyId);
-        topologyService.checkEditionAuthorizations(topology);
-        topologyService.throwsErrorIfReleased(topology);
-
-        log.debug("Removing the Node template <{}> from the topology <{}> .", nodeTemplateName, topology.getId());
-
-        Map<String, NodeTemplate> nodeTemplates = TopologyServiceCore.getNodeTemplates(topology);
-
-        NodeTemplate template = TopologyServiceCore.getNodeTemplate(topologyId, nodeTemplateName, nodeTemplates);
-        // Clean up internal repository
-        Map<String, DeploymentArtifact> artifacts = template.getArtifacts();
-        if (artifacts != null) {
-            for (Map.Entry<String, DeploymentArtifact> artifactEntry : artifacts.entrySet()) {
-                DeploymentArtifact artifact = artifactEntry.getValue();
-                if (ArtifactRepositoryConstants.ALIEN_ARTIFACT_REPOSITORY.equals(artifact.getArtifactRepository())) {
-                    this.artifactRepository.deleteFile(artifact.getArtifactRef());
-                }
-            }
-        }
-        List<String> typesTobeUnloaded = Lists.newArrayList();
-        // Clean up dependencies of the topology
-        typesTobeUnloaded.add(template.getType());
-        if (template.getRelationships() != null) {
-            for (RelationshipTemplate relationshipTemplate : template.getRelationships().values()) {
-                typesTobeUnloaded.add(relationshipTemplate.getType());
-            }
-        }
-        topologyService.unloadType(topology, typesTobeUnloaded.toArray(new String[typesTobeUnloaded.size()]));
-        removeRelationShipReferences(nodeTemplateName, topology);
-        nodeTemplates.remove(nodeTemplateName);
-        removeOutputs(nodeTemplateName, topology);
-        if (topology.getSubstitutionMapping() != null) {
-            removeNodeTemplateSubstitutionTargetMapEntry(nodeTemplateName, topology.getSubstitutionMapping().getCapabilities());
-            removeNodeTemplateSubstitutionTargetMapEntry(nodeTemplateName, topology.getSubstitutionMapping().getRequirements());
-        }
-
-        // group members removal
-        TopologyUtils.updateGroupMembers(topology, template, nodeTemplateName, null);
-        // update the workflows
-        workflowBuilderService.removeNode(topology, nodeTemplateName, template);
-        topologyServiceCore.save(topology);
-        topologyServiceCore.updateSubstitutionType(topology);
-        return RestResponseBuilder.<TopologyDTO> builder().data(topologyService.buildTopologyDTO(topology)).build();
-    }
-
-    private void removeNodeTemplateSubstitutionTargetMapEntry(String nodeTemplateName, Map<String, SubstitutionTarget> substitutionTargets) {
-        if (substitutionTargets == null) {
-            return;
-        }
-        Iterator<Entry<String, SubstitutionTarget>> capabilities = substitutionTargets.entrySet().iterator();
-        while (capabilities.hasNext()) {
-            Entry<String, SubstitutionTarget> e = capabilities.next();
-            if (e.getValue().getNodeTemplateName().equals(nodeTemplateName)) {
-                capabilities.remove();
-            }
-        }
-    }
-
-    /**
-     * Update one property for a given {@link NodeTemplate}
-     *
-     * @param topologyId The id of the topology that contains the node template for which to update a property.
-     * @param nodeTemplateName The name of the node template for which to update a property.
-     * @param updatePropertyRequest The key and value of the property to update. When value is null => "reset" (load the default value).
-     * @return a void rest response that contains no data if successful and an error if something goes wrong.
-     */
-    @ApiOperation(value = "Update properties values.", notes = "Returns a topology with it's details. Application role required [ APPLICATION_MANAGER | APPLICATION_DEVOPS ]")
-    @RequestMapping(value = "/{topologyId:.+}/nodetemplates/{nodeTemplateName}/properties", method = RequestMethod.POST, consumes = MediaType.APPLICATION_JSON_VALUE, produces = MediaType.APPLICATION_JSON_VALUE)
-    @PreAuthorize("isAuthenticated()")
-    public RestResponse<ConstraintInformation> updatePropertyValue(@PathVariable String topologyId, @PathVariable String nodeTemplateName,
-            @RequestBody UpdatePropertyRequest updatePropertyRequest) {
-        Topology topology = topologyServiceCore.getOrFail(topologyId);
-        topologyService.checkEditionAuthorizations(topology);
-        topologyService.throwsErrorIfReleased(topology);
-
-        Map<String, NodeTemplate> nodeTemplates = TopologyServiceCore.getNodeTemplates(topology);
-        NodeTemplate nodeTemp = TopologyServiceCore.getNodeTemplate(topologyId, nodeTemplateName, nodeTemplates);
-        String propertyName = updatePropertyRequest.getPropertyName();
-        Object propertyValue = updatePropertyRequest.getPropertyValue();
-
-        IndexedNodeType node = csarRepoSearch.getElementInDependencies(IndexedNodeType.class, nodeTemp.getType(), topology.getDependencies());
-        PropertyDefinition propertyDefinition = node.getProperties().get(propertyName);
-        if (propertyDefinition == null) {
-            throw new NotFoundException(
-                    "Property <" + propertyName + "> doesn't exists for node <" + nodeTemplateName + "> of type <" + nodeTemp.getType() + ">");
-        }
-
-        log.debug("Updating property <{}> of the Node template <{}> from the topology <{}>: changing value from [{}] to [{}].", propertyName, nodeTemplateName,
-                topology.getId(), nodeTemp.getProperties().get(propertyName), propertyValue);
-
-        try {
-            propertyService.setPropertyValue(nodeTemp, propertyDefinition, propertyName, propertyValue);
-        } catch (ConstraintValueDoNotMatchPropertyTypeException | ConstraintViolationException e) {
-            return RestConstraintValidator.fromException(e, propertyName, propertyValue);
-        }
-        topologyServiceCore.save(topology);
-        return RestResponseBuilder.<ConstraintInformation> builder().build();
-    }
-
-    /**
-     * Update one property for a given @{IndexedRelationshipType} of a {@link NodeTemplate}
-     *
-     * @param topologyId The id of the topology that contains the node template for which to update a property.
-     * @param nodeTemplateName The name of the node template for which to update a property.
-     * @param updatePropertyRequest The key and value of the property to update. When value is null => "reset" (load the default value).
-     * @return a void rest response that contains no data if successful and an error if something goes wrong.
-     */
-    @ApiOperation(value = "Update a relationship property value.", notes = "Returns a topology with it's details. Application role required [ APPLICATION_MANAGER | APPLICATION_DEVOPS ]")
-    @RequestMapping(value = "/{topologyId:.+}/nodetemplates/{nodeTemplateName}/relationships/{relationshipName}/updateProperty", method = RequestMethod.POST, consumes = MediaType.APPLICATION_JSON_VALUE, produces = MediaType.APPLICATION_JSON_VALUE)
-    @PreAuthorize("isAuthenticated()")
-    public RestResponse<ConstraintInformation> updateRelationshipPropertyValue(@PathVariable String topologyId, @PathVariable String nodeTemplateName,
-            @PathVariable String relationshipName, @RequestBody UpdateIndexedTypePropertyRequest updatePropertyRequest) {
-        Topology topology = topologyServiceCore.getOrFail(topologyId);
-        topologyService.checkEditionAuthorizations(topology);
-        topologyService.throwsErrorIfReleased(topology);
-
-        String propertyName = updatePropertyRequest.getPropertyName();
-        Object propertyValue = updatePropertyRequest.getPropertyValue();
-        String relationshipType = updatePropertyRequest.getType();
-        Map<String, IndexedRelationshipType> relationshipTypes = topologyServiceCore.getIndexedRelationshipTypesFromTopology(topology, true);
-
-        if (!relationshipTypes.get(relationshipType).getProperties().containsKey(propertyName)) {
-            throw new NotFoundException(
-                    "Property <" + propertyName + "> doesn't exists for node <" + nodeTemplateName + "> of type <" + relationshipType + ">");
-        }
-
-        log.debug("Updating property <{}> of the relationship <{}> for the Node template <{}> from the topology <{}>: changing value from [{}] to [{}].",
-                propertyName, relationshipType, nodeTemplateName, topology.getId(), relationshipTypes.get(relationshipType).getProperties().get(propertyName),
-                propertyValue);
-
-        Map<String, NodeTemplate> nodeTemplates = TopologyServiceCore.getNodeTemplates(topology);
-        NodeTemplate nodeTemplate = TopologyServiceCore.getNodeTemplate(topologyId, nodeTemplateName, nodeTemplates);
-        Map<String, RelationshipTemplate> relationships = nodeTemplate.getRelationships();
-
-        try {
-            propertyService.setPropertyValue(relationships.get(relationshipName).getProperties(),
-                    relationshipTypes.get(relationshipType).getProperties().get(propertyName), propertyName, propertyValue);
-        } catch (ConstraintValueDoNotMatchPropertyTypeException | ConstraintViolationException e) {
-            return RestConstraintValidator.fromException(e, propertyName, propertyValue);
-        }
-
-        topologyServiceCore.save(topology);
-        return RestResponseBuilder.<ConstraintInformation> builder().build();
-    }
-
-    /**
-     * Update one property for a given @{IndexedCapabilityType} of a {@link NodeTemplate}
-     *
-     * @param topologyId The id of the topology that contains the node template for which to update a property.
-     * @param nodeTemplateName The name of the node template for which to update a property.
-     * @param capabilityId The name of the capability.
-     * @param updatePropertyRequest The key and value of the property to update. When value is null => "reset" (load the default value).
-     * @return a void rest response that contains no data if successful and an error if something goes wrong.
-     */
-    @ApiOperation(value = "Update a relationship property value.", notes = "Returns a topology with it's details. Application role required [ APPLICATION_MANAGER | APPLICATION_DEVOPS ]")
-    @RequestMapping(value = "/{topologyId:.+}/nodetemplates/{nodeTemplateName}/capability/{capabilityId}/updateProperty", method = RequestMethod.POST, consumes = MediaType.APPLICATION_JSON_VALUE, produces = MediaType.APPLICATION_JSON_VALUE)
-    @PreAuthorize("isAuthenticated()")
-    public RestResponse<ConstraintInformation> updateCapabilityPropertyValue(@PathVariable String topologyId, @PathVariable String nodeTemplateName,
-            @PathVariable String capabilityId, @RequestBody UpdateIndexedTypePropertyRequest updatePropertyRequest) {
-        Topology topology = topologyServiceCore.getOrFail(topologyId);
-        topologyService.checkEditionAuthorizations(topology);
-        topologyService.throwsErrorIfReleased(topology);
-
-        String propertyName = updatePropertyRequest.getPropertyName();
-        Object propertyValue = updatePropertyRequest.getPropertyValue();
-        String capabilityType = updatePropertyRequest.getType();
-        Map<String, IndexedCapabilityType> capabilityTypes = topologyServiceCore.getIndexedCapabilityTypesFromTopology(topology);
-
-        if (!capabilityTypes.get(capabilityType).getProperties().containsKey(propertyName)) {
-            throw new NotFoundException("Property <" + propertyName + "> doesn't exists for node <" + nodeTemplateName + "> of type <" + capabilityType + ">");
-        }
-
-        log.debug("Updating property <{}> of the capability <{}> for the Node template <{}> from the topology <{}>: changing value from [{}] to [{}].",
-                propertyName, capabilityType, nodeTemplateName, topology.getId(), capabilityTypes.get(capabilityType).getProperties().get(propertyName),
-                propertyValue);
-
-        Map<String, NodeTemplate> nodeTemplates = TopologyServiceCore.getNodeTemplates(topology);
-        NodeTemplate nodeTemplate = TopologyServiceCore.getNodeTemplate(topologyId, nodeTemplateName, nodeTemplates);
-        Map<String, Capability> capabilities = nodeTemplate.getCapabilities();
-
-        try {
-            propertyService.setPropertyValue(capabilities.get(capabilityId).getProperties(),
-                    capabilityTypes.get(capabilityType).getProperties().get(propertyName), propertyName, propertyValue);
-        } catch (ConstraintValueDoNotMatchPropertyTypeException | ConstraintViolationException e) {
-            return RestConstraintValidator.fromException(e, propertyName, propertyValue);
-        }
-
-        topologyServiceCore.save(topology);
-        return RestResponseBuilder.<ConstraintInformation> builder().build();
-    }
-
-    /**
-=======
->>>>>>> 002515b2
      * check if a topology is valid or not.
      *
      * @param topologyId The id of the topology to check.
@@ -564,7 +132,7 @@
      * @return {@link RestResponse}<{@link Set}<{@link CSARDependency}>> containing the dependencies that have been updated.
      *
      */
-    @ApiOperation(value = "Retrieve csar dependencies of a given topology have been updated since they were added into the topology.", notes = "Returns a set of dependencies that have been updated. Application role required [ APPLICATION_MANAGER | APPLICATION_DEVOPS ]")
+    @ApiOperation(value = "Retrieve from a topology, csar dependencies that have been updated since they were added into the topology.", notes = "Returns a set of dependencies that have been updated. Application role required [ APPLICATION_MANAGER | APPLICATION_DEVOPS | APPLICATION_USER ]")
     @RequestMapping(value = "/{topologyId}/updatedDependencies", method = RequestMethod.GET, produces = MediaType.APPLICATION_JSON_VALUE)
     @PreAuthorize("isAuthenticated()")
     public RestResponse<Set<CSARDependency>> getUpdatedDependencies(@PathVariable String topologyId) {
