package alien4cloud.rest.topology;

import java.io.IOException;
import java.io.InputStream;
import java.util.ArrayList;
import java.util.HashMap;
import java.util.Iterator;
import java.util.List;
import java.util.Map;
import java.util.Map.Entry;
import java.util.Set;

import javax.annotation.Resource;
import javax.validation.Valid;

import lombok.extern.slf4j.Slf4j;

import org.springframework.http.MediaType;
import org.springframework.security.access.prepost.PreAuthorize;
import org.springframework.web.bind.annotation.PathVariable;
import org.springframework.web.bind.annotation.RequestBody;
import org.springframework.web.bind.annotation.RequestMapping;
import org.springframework.web.bind.annotation.RequestMethod;
import org.springframework.web.bind.annotation.RequestParam;
import org.springframework.web.bind.annotation.RestController;
import org.springframework.web.multipart.MultipartFile;

import alien4cloud.application.ApplicationVersionService;
import alien4cloud.application.TopologyCompositionService;
import alien4cloud.component.CSARRepositorySearchService;
import alien4cloud.component.repository.ArtifactRepositoryConstants;
import alien4cloud.component.repository.IFileRepository;
import alien4cloud.dao.IGenericSearchDAO;
import alien4cloud.exception.AlreadyExistException;
import alien4cloud.exception.CyclicReferenceException;
import alien4cloud.exception.NotFoundException;
import alien4cloud.model.components.AbstractPropertyValue;
import alien4cloud.model.components.DeploymentArtifact;
import alien4cloud.model.components.IndexedCapabilityType;
import alien4cloud.model.components.IndexedNodeType;
import alien4cloud.model.components.IndexedRelationshipType;
import alien4cloud.model.components.PropertyDefinition;
import alien4cloud.model.components.ScalarPropertyValue;
import alien4cloud.model.templates.TopologyTemplate;
import alien4cloud.model.topology.AbstractPolicy;
import alien4cloud.model.topology.AbstractTopologyVersion;
import alien4cloud.model.topology.Capability;
import alien4cloud.model.topology.HaPolicy;
import alien4cloud.model.topology.NodeGroup;
import alien4cloud.model.topology.NodeTemplate;
import alien4cloud.model.topology.RelationshipTemplate;
import alien4cloud.model.topology.SubstitutionTarget;
import alien4cloud.model.topology.Topology;
import alien4cloud.paas.model.PaaSNodeTemplate;
import alien4cloud.paas.plan.BuildPlanGenerator;
import alien4cloud.paas.plan.StartEvent;
import alien4cloud.paas.plan.TopologyTreeBuilderService;
import alien4cloud.paas.wf.WorkflowsBuilderService;
import alien4cloud.paas.wf.WorkflowsBuilderService.TopologyContext;
import alien4cloud.rest.model.RestErrorBuilder;
import alien4cloud.rest.model.RestErrorCode;
import alien4cloud.rest.model.RestResponse;
import alien4cloud.rest.model.RestResponseBuilder;
import alien4cloud.security.model.ApplicationRole;
import alien4cloud.topology.TopologyDTO;
import alien4cloud.topology.TopologyService;
import alien4cloud.topology.TopologyServiceCore;
import alien4cloud.topology.TopologyTemplateVersionService;
import alien4cloud.topology.TopologyUtils;
import alien4cloud.topology.TopologyValidationResult;
import alien4cloud.topology.TopologyValidationService;
import alien4cloud.topology.validation.TopologyCapabilityBoundsValidationServices;
import alien4cloud.topology.validation.TopologyRequirementBoundsValidationServices;
import alien4cloud.tosca.properties.constraints.ConstraintUtil.ConstraintInformation;
import alien4cloud.tosca.properties.constraints.exception.ConstraintValueDoNotMatchPropertyTypeException;
import alien4cloud.tosca.properties.constraints.exception.ConstraintViolationException;
import alien4cloud.utils.InputArtifactUtil;
import alien4cloud.utils.PropertyUtil;
import alien4cloud.utils.services.ConstraintPropertyService;

import com.google.common.collect.Lists;
import com.google.common.collect.Maps;
import com.google.common.collect.Sets;
import com.google.common.io.Closeables;
import com.wordnik.swagger.annotations.ApiOperation;
import com.wordnik.swagger.annotations.Authorization;

@Slf4j
@RestController
@RequestMapping("/rest/topologies")
public class TopologyController {

    @Resource(name = "alien-es-dao")
    private IGenericSearchDAO alienDAO;

    @Resource
    private CSARRepositorySearchService csarRepoSearch;

    @Resource
    private ConstraintPropertyService constraintPropertyService;

    @Resource
    private TopologyService topologyService;

    @Resource
    private TopologyValidationService topologyValidationService;
    @Resource
    private TopologyCapabilityBoundsValidationServices topologyCapabilityBoundsValidationServices;
    @Resource
    private TopologyRequirementBoundsValidationServices topologyRequirementBoundsValidationServices;

    @Resource
    private TopologyServiceCore topologyServiceCore;

    @Resource
    private TopologyTreeBuilderService topologyTreeBuilderService;

    @Resource
    private IFileRepository artifactRepository;

    @Resource
    private ApplicationVersionService applicationVersionService;

    @Resource
    private TopologyTemplateVersionService topologyTemplateVersionService;

    @Resource
    private TopologyCompositionService topologyCompositionService;

    @Resource
    private WorkflowsBuilderService workflowBuilderService;

    /**
     * Retrieve an existing {@link alien4cloud.model.topology.Topology}
     *
     * @param topologyId The id of the topology to retrieve.
     * @return {@link RestResponse}<{@link TopologyDTO}> containing the {@link alien4cloud.model.topology.Topology} and the {@link IndexedNodeType} related
     *         to his {@link alien4cloud.model.topology.NodeTemplate}s
     */
    @ApiOperation(value = "Retrieve a topology from it's id.", notes = "Returns a topology with it's details. Application role required [ APPLICATION_MANAGER | APPLICATION_DEVOPS ]")
    @RequestMapping(value = "/{topologyId}", method = RequestMethod.GET, produces = MediaType.APPLICATION_JSON_VALUE)
    @PreAuthorize("isAuthenticated()")
    public RestResponse<TopologyDTO> get(@PathVariable String topologyId) {
<<<<<<< HEAD
        Topology topology = topologyServiceCore.getOrFail(topologyId);
        topologyService.checkAuthorizations(topology, ApplicationRole.APPLICATION_MANAGER, ApplicationRole.APPLICATION_DEVOPS,
                ApplicationRole.APPLICATION_USER);
        workflowBuilderService.initWorkflows(workflowBuilderService.buildTopologyContext(topology));
=======
        Topology topology = topologyServiceCore.getMandatoryTopology(topologyId);
        topologyService
                .checkAuthorizations(topology, ApplicationRole.APPLICATION_MANAGER, ApplicationRole.APPLICATION_DEVOPS, ApplicationRole.APPLICATION_USER);
>>>>>>> 6da33b4d
        return RestResponseBuilder.<TopologyDTO> builder().data(topologyService.buildTopologyDTO(topology)).build();
    }

    /**
     * Retrieve an existing {@link alien4cloud.model.topology.Topology} as YAML
     *
     * @param topologyId The id of the topology to retrieve.
     * @return {@link RestResponse}<{@link String}> containing the topology as YAML
     */
    @RequestMapping(value = "/{topologyId}/yaml", method = RequestMethod.GET, produces = MediaType.APPLICATION_JSON_VALUE)
    @PreAuthorize("isAuthenticated()")
    public RestResponse<String> getYaml(@PathVariable String topologyId) {
        Topology topology = topologyServiceCore.getOrFail(topologyId);
        topologyService.checkAuthorizations(topology, ApplicationRole.APPLICATION_MANAGER, ApplicationRole.APPLICATION_DEVOPS,
                ApplicationRole.APPLICATION_USER);
        String yaml = topologyService.getYaml(topology);
        return RestResponseBuilder.<String> builder().data(yaml).build();
    }

    /**
     * Add a node template to a topology based on a node type
     *
     * @param topologyId
     *            The id of the topology for which to add the node template.
     * @param nodeTemplateRequest
     *            The request that contains the name and type of the node template to add.
     * @return TopologyDTO The DTO of the modified topology.
     */
    @ApiOperation(value = "Add a new node template in a topology.", notes = "Returns the details of the node template (computed from it's type). Application role required [ APPLICATION_MANAGER | APPLICATION_DEVOPS ]")
    @RequestMapping(value = "/{topologyId:.+}/nodetemplates", method = RequestMethod.POST, consumes = MediaType.APPLICATION_JSON_VALUE, produces = MediaType.APPLICATION_JSON_VALUE)
    @PreAuthorize("isAuthenticated()")
    public RestResponse<TopologyDTO> addNodeTemplate(@PathVariable String topologyId, @RequestBody @Valid NodeTemplateRequest nodeTemplateRequest) {
        Topology topology = topologyServiceCore.getOrFail(topologyId);
        topologyService.checkEditionAuthorizations(topology);
        topologyService.throwsErrorIfReleased(topology);

        IndexedNodeType indexedNodeType = alienDAO.findById(IndexedNodeType.class, nodeTemplateRequest.getIndexedNodeTypeId());
        if (indexedNodeType == null) {
            return RestResponseBuilder.<TopologyDTO> builder().error(RestErrorBuilder.builder(RestErrorCode.COMPONENT_MISSING_ERROR).build()).build();
        }
        if (indexedNodeType.getSubstitutionTopologyId() != null && topology.getDelegateType().equalsIgnoreCase(TopologyTemplate.class.getSimpleName())) {
            // it's a try to add this topology's type
            if (indexedNodeType.getSubstitutionTopologyId().equals(topologyId)) {
                throw new CyclicReferenceException("Cyclic reference : a topology template can not reference itself");
            }
            // detect try to add a substitution topology that indirectly reference this one
            topologyCompositionService.recursivelyDetectTopologyCompositionCyclicReference(topologyId, indexedNodeType.getSubstitutionTopologyId());
        }

        if (topology.getNodeTemplates() == null) {
            topology.setNodeTemplates(new HashMap<String, NodeTemplate>());
        }

        Map<String, NodeTemplate> nodeTemplates = topology.getNodeTemplates();
        Set<String> nodeTemplatesNames = nodeTemplates.keySet();
        if (nodeTemplatesNames.contains(nodeTemplateRequest.getName())) {
            log.debug("Add Node Template <{}> impossible (already exists)", nodeTemplateRequest.getName());
            // a node template already exist with the given name.
            throw new AlreadyExistException("A node template with the given name already exists.");
        } else {
            log.debug("Create application <{}>", nodeTemplateRequest.getName());
        }
        indexedNodeType = topologyService.loadType(topology, indexedNodeType);
        NodeTemplate nodeTemplate = topologyService.buildNodeTemplate(topology.getDependencies(), indexedNodeType, null);
        topology.getNodeTemplates().put(nodeTemplateRequest.getName(), nodeTemplate);

        log.debug("Adding a new Node template <" + nodeTemplateRequest.getName() + "> bound to the node type <" + nodeTemplateRequest.getIndexedNodeTypeId()
                + "> to the topology <" + topology.getId() + "> .");

        TopologyContext topologyContext = workflowBuilderService.buildTopologyContext(topology);
        workflowBuilderService.addNode(topologyContext, nodeTemplateRequest.getName(), nodeTemplate);
        topologyServiceCore.save(topology);
        return RestResponseBuilder.<TopologyDTO> builder().data(topologyService.buildTopologyDTO(topology)).build();
    }

    /**
     * Update the name of a node template.
     *
     * @param topologyId The id of the topology in which the node template to update lies.
     * @param nodeTemplateName The name of the node template to update.
     * @param newNodeTemplateName The new name for the node template.
     * @return {@link RestResponse}<{@link TopologyDTO}> an response with no data and no error if successful.
     */
    @ApiOperation(value = "Change the name of a node template in a topology.", notes = "Returns a response with no errors in case of success. Application role required [ APPLICATION_MANAGER | APPLICATION_DEVOPS ]")
    @RequestMapping(value = "/{topologyId:.+}/nodetemplates/{nodeTemplateName}/updateName/{newNodeTemplateName}", method = RequestMethod.PUT, produces = MediaType.APPLICATION_JSON_VALUE)
    @PreAuthorize("isAuthenticated()")
    public RestResponse<TopologyDTO> updateNodeTemplateName(@PathVariable String topologyId, @PathVariable String nodeTemplateName,
            @PathVariable String newNodeTemplateName) {
        Topology topology = topologyServiceCore.getOrFail(topologyId);
        topologyService.checkEditionAuthorizations(topology);
        topologyService.throwsErrorIfReleased(topology);

        Map<String, NodeTemplate> nodeTemplates = topologyServiceCore.getNodeTemplates(topology);
        NodeTemplate nodeTemplate = topologyServiceCore.getNodeTemplate(topologyId, nodeTemplateName, nodeTemplates);
        isUniqueNodeTemplateName(topologyId, newNodeTemplateName, nodeTemplates);

        nodeTemplates.put(newNodeTemplateName, nodeTemplate);
        nodeTemplates.remove(nodeTemplateName);
        refreshNodeTempNameInRelationships(nodeTemplateName, newNodeTemplateName, nodeTemplates);
        updateOnNodeTemplateNameChange(nodeTemplateName, newNodeTemplateName, topology);
        updateGroupMembers(topology, nodeTemplate, nodeTemplateName, newNodeTemplateName);
        workflowBuilderService.renameNode(topology, nodeTemplate, nodeTemplateName, newNodeTemplateName);
        log.debug("Renaming the Node template <{}> with <{}> in the topology <{}> .", nodeTemplateName, newNodeTemplateName, topologyId);

        topologyServiceCore.save(topology);
        return RestResponseBuilder.<TopologyDTO> builder().data(topologyService.buildTopologyDTO(topology)).build();
    }

    /**
     * Update properties in a topology
     */
    private void updateOnNodeTemplateNameChange(String oldNodeTemplateName, String newNodeTemplateName, Topology topology) {
        // Output properties
        if (topology.getOutputProperties() != null) {
            Set<String> oldPropertiesOutputs = topology.getOutputProperties().remove(oldNodeTemplateName);
            if (oldPropertiesOutputs != null) {
                topology.getOutputProperties().put(newNodeTemplateName, oldPropertiesOutputs);
            }
        }
        // substitution mapping
        if (topology.getSubstitutionMapping() != null) {
            if (topology.getSubstitutionMapping().getCapabilities() != null) {
                for (SubstitutionTarget st : topology.getSubstitutionMapping().getCapabilities().values()) {
                    if (st.getNodeTemplateName().equals(oldNodeTemplateName)) {
                        st.setNodeTemplateName(newNodeTemplateName);
                    }
                }
            }
            if (topology.getSubstitutionMapping().getRequirements() != null) {
                for (SubstitutionTarget st : topology.getSubstitutionMapping().getRequirements().values()) {
                    if (st.getNodeTemplateName().equals(oldNodeTemplateName)) {
                        st.setNodeTemplateName(newNodeTemplateName);
                    }
                }
            }
        }
    }

    /**
     * <p>
     * Update the name of a node template in the relationships of a topology. This requires two operations:
     * <ul>
     * <li>Rename the target node of a relationship</li>
     * <li>If a relationship has an auto-generated id, update it's id to take in account the new target name.</li>
     * </ul>
     * </p>
     *
     * @param oldNodeTemplateName Name of the node template that changes.
     * @param newNodeTemplateName New name for the node template.
     * @param nodeTemplates Map of all node templates in the topology.
     */
    private void refreshNodeTempNameInRelationships(String oldNodeTemplateName, String newNodeTemplateName, Map<String, NodeTemplate> nodeTemplates) {
        // node templates copy
        for (NodeTemplate nodeTemplate : nodeTemplates.values()) {
            if (nodeTemplate.getRelationships() != null) {
                refreshNodeTemplateNameInRelationships(oldNodeTemplateName, newNodeTemplateName, nodeTemplate.getRelationships());
            }
        }
    }

    private void refreshNodeTemplateNameInRelationships(String oldNodeTemplateName, String newNodeTemplateName,
            Map<String, RelationshipTemplate> relationshipTemplates) {
        Map<String, String> updatedKeys = Maps.newHashMap();
        for (Entry<String, RelationshipTemplate> relationshipTemplateEntry : relationshipTemplates.entrySet()) {
            String relationshipTemplateId = relationshipTemplateEntry.getKey();
            RelationshipTemplate relationshipTemplate = relationshipTemplateEntry.getValue();

            if (relationshipTemplate.getTarget().equals(oldNodeTemplateName)) {
                relationshipTemplate.setTarget(newNodeTemplateName);
                String formatedOldNodeName = topologyService.getRelationShipName(relationshipTemplate.getType(), oldNodeTemplateName);
                // if the id/name of the relationship is auto-generated we should update it also as auto-generation is <typeName+targetId>
                if (relationshipTemplateId.equals(formatedOldNodeName)) {
                    String newRelationshipTemplateId = topologyService.getRelationShipName(relationshipTemplate.getType(), newNodeTemplateName);
                    // check that the new name is not already used (so we won't override another relationship)...
                    String validNewRelationshipTemplateId = newRelationshipTemplateId;
                    int counter = 0;
                    while (relationshipTemplates.containsKey(validNewRelationshipTemplateId)) {
                        validNewRelationshipTemplateId = newRelationshipTemplateId + counter;
                        counter++;
                    }
                    updatedKeys.put(relationshipTemplateId, validNewRelationshipTemplateId);
                }
            }
        }

        // update the relationship keys if any has been impacted
        for (Entry<String, String> updateKeyEntry : updatedKeys.entrySet()) {
            RelationshipTemplate relationshipTemplate = relationshipTemplates.remove(updateKeyEntry.getKey());
            relationshipTemplates.put(updateKeyEntry.getValue(), relationshipTemplate);
        }
    }

    private void isUniqueNodeTemplateName(String topologyId, String newNodeTemplateName, Map<String, NodeTemplate> nodeTemplates) {
        if (nodeTemplates.containsKey(newNodeTemplateName)) {
            log.debug("Add Node Template <{}> impossible (already exists)", newNodeTemplateName);
            // a node template already exist with the given name.
            throw new AlreadyExistException(
                    "A node template with the given name " + newNodeTemplateName + " already exists in the topology " + topologyId + ".");
        }
    }

    private void isUniqueRelationshipName(String topologyId, String nodeTemplateName, String newName, Set<String> relationshipNames) {
        if (relationshipNames.contains(newName)) {
            // a relation already exist with the given name.
            throw new AlreadyExistException("A relationship with the given name " + newName + " already exists in the node template " + nodeTemplateName
                    + " of topology " + topologyId + ".");
        }
    }

    /**
     * Add a new {@link RelationshipTemplate} to a {@link NodeTemplate} in a {@link Topology}.
     *
     * @param topologyId The id of the topology in which the node template lies.
     * @param nodeTemplateName The name of the node template to which we should add the relationship.
     * @param relationshipName The name of the relationship to add.
     * @param relationshipTemplateRequest The relationship.
     * @return A rest response with no errors if successful.
     */
    @ApiOperation(value = "Add a relationship to a node template.", notes = "Returns a response with no errors in case of success. Application role required [ APPLICATION_MANAGER | APPLICATION_DEVOPS ]")
    @RequestMapping(value = "/{topologyId}/nodetemplates/{nodeTemplateName}/relationships/{relationshipName}", method = RequestMethod.POST, consumes = MediaType.APPLICATION_JSON_VALUE, produces = MediaType.APPLICATION_JSON_VALUE)
    @PreAuthorize("isAuthenticated()")
    public RestResponse<TopologyDTO> addRelationshipTemplate(@PathVariable String topologyId, @PathVariable String nodeTemplateName,
            @PathVariable String relationshipName, @RequestBody AddRelationshipTemplateRequest relationshipTemplateRequest) {
        Topology topology = topologyServiceCore.getOrFail(topologyId);
        topologyService.checkEditionAuthorizations(topology);

        IndexedRelationshipType indexedRelationshipType = alienDAO.findById(IndexedRelationshipType.class,
                relationshipTemplateRequest.getRelationshipTemplate().getType() + ":" + relationshipTemplateRequest.getArchiveVersion());
        if (indexedRelationshipType == null) {
            return RestResponseBuilder.<TopologyDTO> builder().error(RestErrorBuilder.builder(RestErrorCode.COMPONENT_MISSING_ERROR).build()).build();
        }
        topologyService.loadType(topology, indexedRelationshipType);
        Map<String, NodeTemplate> nodeTemplates = topologyServiceCore.getNodeTemplates(topology);
        NodeTemplate nodeTemplate = topologyServiceCore.getNodeTemplate(topologyId, nodeTemplateName, nodeTemplates);

        boolean upperBoundReachedSource = topologyRequirementBoundsValidationServices.isRequirementUpperBoundReachedForSource(nodeTemplate,
                relationshipTemplateRequest.getRelationshipTemplate().getRequirementName(), topology.getDependencies());
        // return with a rest response error
        if (upperBoundReachedSource) {
            return RestResponseBuilder.<TopologyDTO> builder()
                    .error(RestErrorBuilder
                            .builder(RestErrorCode.UPPER_BOUND_REACHED).message("UpperBound reached on requirement <"
                                    + relationshipTemplateRequest.getRelationshipTemplate().getRequirementName() + "> on node <" + nodeTemplateName + ">.")
                    .build()).build();
        }

        boolean upperBoundReachedTarget = topologyCapabilityBoundsValidationServices.isCapabilityUpperBoundReachedForTarget(
                relationshipTemplateRequest.getRelationshipTemplate().getTarget(), nodeTemplates,
                relationshipTemplateRequest.getRelationshipTemplate().getTargetedCapabilityName(), topology.getDependencies());
        // return with a rest response error
        if (upperBoundReachedTarget) {
            return RestResponseBuilder
                    .<TopologyDTO> builder().error(
                            RestErrorBuilder.builder(RestErrorCode.UPPER_BOUND_REACHED)
                                    .message("UpperBound reached on capability <"
                                            + relationshipTemplateRequest.getRelationshipTemplate().getTargetedCapabilityName() + "> on node <"
                                            + relationshipTemplateRequest.getRelationshipTemplate().getTarget() + ">.")
                                    .build())
                    .build();
        }

        Map<String, RelationshipTemplate> relationships = nodeTemplate.getRelationships();
        if (relationships == null) {
            relationships = Maps.newHashMap();
            nodeTemplates.get(nodeTemplateName).setRelationships(relationships);
        }

        RelationshipTemplate relationship = relationshipTemplateRequest.getRelationshipTemplate();
        Map<String, AbstractPropertyValue> properties = Maps.newHashMap();
        TopologyServiceCore.fillProperties(properties, indexedRelationshipType.getProperties(), null);
        relationship.setProperties(properties);
        relationships.put(relationshipName, relationship);
        TopologyContext topologyContext = workflowBuilderService.buildTopologyContext(topology);
        workflowBuilderService.addRelationship(topologyContext, nodeTemplateName, relationshipName);
        topologyServiceCore.save(topology);
        log.info("Added relationship to the topology [" + topologyId + "], node name [" + nodeTemplateName + "], relationship name [" + relationshipName + "]");
        return RestResponseBuilder.<TopologyDTO> builder().data(topologyService.buildTopologyDTO(topology)).build();
    }

    /**
     * Remove a nodeTemplate outputs in a topology
     */
    private void removeOutputs(String nodeTemplateName, Topology topology) {
        if (topology.getOutputProperties() != null) {
            topology.getOutputProperties().remove(nodeTemplateName);
        }
        if (topology.getOutputAttributes() != null) {
            topology.getOutputAttributes().remove(nodeTemplateName);
        }
    }

    /**
     * Delete a node template from a topology
     *
     * @param topologyId Id of the topology from which to delete the node template.
     * @param nodeTemplateName Id of the node template to delete.
     * @return NodeTemplateDTO The DTO containing the newly deleted node template and the related node type
     */
    @ApiOperation(value = "Delete a node tempalte from a topology", notes = "If successful returns a result containing the list of impacted nodes (that will loose relationships). Application role required [ APPLICATION_MANAGER | APPLICATION_DEVOPS ]")
    @RequestMapping(value = "/{topologyId:.+}/nodetemplates/{nodeTemplateName}", method = RequestMethod.DELETE, produces = MediaType.APPLICATION_JSON_VALUE)
    @PreAuthorize("isAuthenticated()")
    public RestResponse<TopologyDTO> deleteNodeTemplate(@PathVariable String topologyId, @PathVariable String nodeTemplateName) {
        Topology topology = topologyServiceCore.getOrFail(topologyId);
        topologyService.checkEditionAuthorizations(topology);
        topologyService.throwsErrorIfReleased(topology);

        log.debug("Removing the Node template <{}> from the topology <{}> .", nodeTemplateName, topology.getId());

        Map<String, NodeTemplate> nodeTemplates = topologyServiceCore.getNodeTemplates(topology);

        NodeTemplate template = topologyServiceCore.getNodeTemplate(topologyId, nodeTemplateName, nodeTemplates);
        // Clean up internal repository
        Map<String, DeploymentArtifact> artifacts = template.getArtifacts();
        if (artifacts != null) {
            for (Map.Entry<String, DeploymentArtifact> artifactEntry : artifacts.entrySet()) {
                DeploymentArtifact artifact = artifactEntry.getValue();
                if (ArtifactRepositoryConstants.ALIEN_ARTIFACT_REPOSITORY.equals(artifact.getArtifactRepository())) {
                    this.artifactRepository.deleteFile(artifact.getArtifactRef());
                }
            }
        }
        List<String> typesTobeUnloaded = Lists.newArrayList();
        // Clean up dependencies of the topology
        typesTobeUnloaded.add(template.getType());
        if (template.getRelationships() != null) {
            for (RelationshipTemplate relationshipTemplate : template.getRelationships().values()) {
                typesTobeUnloaded.add(relationshipTemplate.getType());
            }
        }
        topologyService.unloadType(topology, typesTobeUnloaded.toArray(new String[typesTobeUnloaded.size()]));
        removeRelationShipReferences(nodeTemplateName, topology);
        nodeTemplates.remove(nodeTemplateName);
        removeOutputs(nodeTemplateName, topology);
        if (topology.getSubstitutionMapping() != null) {
            removeNodeTemplateSubstitutionTargetMapEntry(nodeTemplateName, topology.getSubstitutionMapping().getCapabilities());
            removeNodeTemplateSubstitutionTargetMapEntry(nodeTemplateName, topology.getSubstitutionMapping().getRequirements());
        }

        // group members removal
        updateGroupMembers(topology, template, nodeTemplateName, null);
        // update the workflows
        workflowBuilderService.removeNode(topology, nodeTemplateName, template);
        topologyServiceCore.save(topology);
        topologyServiceCore.updateSubstitutionType(topology);
        return RestResponseBuilder.<TopologyDTO> builder().data(topologyService.buildTopologyDTO(topology)).build();
    }

    /**
     * Manage node group members when a node name is removed or its name has changed.
     *
     * @param newName : the new name of the node or <code>null</code> if the node has been removed.
     */
    private void updateGroupMembers(Topology topology, NodeTemplate template, String nodeName, String newName) {
        Map<String, NodeGroup> topologyGroups = topology.getGroups();
        if (template.getGroups() != null && !template.getGroups().isEmpty() && topologyGroups != null) {
            for (String groupId : template.getGroups()) {
                NodeGroup nodeGroup = topologyGroups.get(groupId);
                if (nodeGroup != null && nodeGroup.getMembers() != null) {
                    boolean removed = nodeGroup.getMembers().remove(nodeName);
                    if (removed && newName != null) {
                        nodeGroup.getMembers().add(newName);
                    }
                }
            }
        }
    }

    private void removeNodeTemplateSubstitutionTargetMapEntry(String nodeTemplateName, Map<String, SubstitutionTarget> substitutionTargets) {
        if (substitutionTargets == null) {
            return;
        }
        Iterator<Entry<String, SubstitutionTarget>> capabilities = substitutionTargets.entrySet().iterator();
        while (capabilities.hasNext()) {
            Entry<String, SubstitutionTarget> e = capabilities.next();
            if (e.getValue().getNodeTemplateName().equals(nodeTemplateName)) {
                capabilities.remove();
            }
        }
    }

    /**
     * Build and return a RestResponse if we detected a property constraint violation
     *
     * @param propertyName property's name
     * @param propertyValue property's value
     * @param propertyDefinition property's definition
     * @return response containing validation result
     */
    private RestResponse<ConstraintInformation> buildRestErrorIfPropertyConstraintViolation(final String propertyName, final Object propertyValue,
            final PropertyDefinition propertyDefinition) {

        if (propertyValue == null || !(propertyValue instanceof String)) {
            // by convention updateproperty with null value => reset to default if exists
            return null;
        }
        try {
            constraintPropertyService.checkSimplePropertyConstraint(propertyName, (String) propertyValue, propertyDefinition);
        } catch (ConstraintViolationException e) {
            log.error("Constraint violation error for property <" + propertyName + "> with value <" + propertyValue + ">", e);
            return RestResponseBuilder.<ConstraintInformation> builder().data(e.getConstraintInformation())
                    .error(RestErrorBuilder.builder(RestErrorCode.PROPERTY_CONSTRAINT_VIOLATION_ERROR).message(e.getMessage()).build()).build();
        } catch (ConstraintValueDoNotMatchPropertyTypeException e) {
            log.error("Constraint value violation error for property <" + e.getConstraintInformation().getName() + "> with value <"
                    + e.getConstraintInformation().getValue() + "> and type <" + e.getConstraintInformation().getType() + ">", e);
            return RestResponseBuilder.<ConstraintInformation> builder().data(e.getConstraintInformation())
                    .error(RestErrorBuilder.builder(RestErrorCode.PROPERTY_TYPE_VIOLATION_ERROR).message(e.getMessage()).build()).build();
        }
        return null;
    }

    /**
     * Update one property for a given {@link NodeTemplate}
     *
     * @param topologyId The id of the topology that contains the node template for which to update a property.
     * @param nodeTemplateName The name of the node template for which to update a property.
     * @param updatePropertyRequest The key and value of the property to update. When value is null => "reset" (load the default value).
     * @return a void rest response that contains no data if successful and an error if something goes wrong.
     */
    @ApiOperation(value = "Update properties values.", notes = "Returns a topology with it's details. Application role required [ APPLICATION_MANAGER | APPLICATION_DEVOPS ]")
    @RequestMapping(value = "/{topologyId:.+}/nodetemplates/{nodeTemplateName}/properties", method = RequestMethod.POST, consumes = MediaType.APPLICATION_JSON_VALUE, produces = MediaType.APPLICATION_JSON_VALUE)
    @PreAuthorize("isAuthenticated()")
    public RestResponse<ConstraintInformation> updatePropertyValue(@PathVariable String topologyId, @PathVariable String nodeTemplateName,
            @RequestBody UpdatePropertyRequest updatePropertyRequest) {
        Topology topology = topologyServiceCore.getOrFail(topologyId);
        topologyService.checkEditionAuthorizations(topology);
        topologyService.throwsErrorIfReleased(topology);

        Map<String, NodeTemplate> nodeTemplates = topologyServiceCore.getNodeTemplates(topology);
        NodeTemplate nodeTemp = topologyServiceCore.getNodeTemplate(topologyId, nodeTemplateName, nodeTemplates);
        String propertyName = updatePropertyRequest.getPropertyName();
        Object propertyValue = updatePropertyRequest.getPropertyValue();

        IndexedNodeType node = csarRepoSearch.getElementInDependencies(IndexedNodeType.class, nodeTemp.getType(), topology.getDependencies());
        PropertyDefinition propertyDefinition = node.getProperties().get(propertyName);
        if (propertyDefinition == null) {
            throw new NotFoundException(
                    "Property <" + propertyName + "> doesn't exists for node <" + nodeTemplateName + "> of type <" + nodeTemp.getType() + ">");
        }

        RestResponse<ConstraintInformation> response = buildRestErrorIfPropertyConstraintViolation(propertyName, propertyValue, propertyDefinition);
        if (response != null) {
            return response;
        }

        log.debug("Updating property <{}> of the Node template <{}> from the topology <{}>: changing value from [{}] to [{}].", propertyName, nodeTemplateName,
                topology.getId(), nodeTemp.getProperties().get(propertyName), propertyValue);

        PropertyUtil.setPropertyValue(nodeTemp, propertyDefinition, propertyName, propertyValue);
        topologyServiceCore.save(topology);
        return RestResponseBuilder.<ConstraintInformation> builder().build();
    }

    /**
     * Update one property for a given @{IndexedRelationshipType} of a {@link NodeTemplate}
     *
     * @param topologyId The id of the topology that contains the node template for which to update a property.
     * @param nodeTemplateName The name of the node template for which to update a property.
     * @param updatePropertyRequest The key and value of the property to update. When value is null => "reset" (load the default value).
     * @return a void rest response that contains no data if successful and an error if something goes wrong.
     */
    @ApiOperation(value = "Update a relationship property value.", notes = "Returns a topology with it's details. Application role required [ APPLICATION_MANAGER | APPLICATION_DEVOPS ]")
    @RequestMapping(value = "/{topologyId:.+}/nodetemplates/{nodeTemplateName}/relationships/{relationshipName}/updateProperty", method = RequestMethod.POST, consumes = MediaType.APPLICATION_JSON_VALUE, produces = MediaType.APPLICATION_JSON_VALUE)
    @PreAuthorize("isAuthenticated()")
    public RestResponse<ConstraintInformation> updateRelationshipPropertyValue(@PathVariable String topologyId, @PathVariable String nodeTemplateName,
            @PathVariable String relationshipName, @RequestBody UpdateIndexedTypePropertyRequest updatePropertyRequest) {
        Topology topology = topologyServiceCore.getOrFail(topologyId);
        topologyService.checkEditionAuthorizations(topology);
        topologyService.throwsErrorIfReleased(topology);

        String propertyName = updatePropertyRequest.getPropertyName();
        String propertyValue = updatePropertyRequest.getPropertyValue();
        String relationshipType = updatePropertyRequest.getType();
        Map<String, IndexedRelationshipType> relationshipTypes = topologyServiceCore.getIndexedRelationshipTypesFromTopology(topology);

        if (!relationshipTypes.get(relationshipType).getProperties().containsKey(propertyName)) {
            throw new NotFoundException(
                    "Property <" + propertyName + "> doesn't exists for node <" + nodeTemplateName + "> of type <" + relationshipType + ">");
        }

        RestResponse<ConstraintInformation> response = buildRestErrorIfPropertyConstraintViolation(propertyName, propertyValue,
                relationshipTypes.get(relationshipType).getProperties().get(propertyName));
        if (response != null) {
            return response;
        }

        log.debug("Updating property <{}> of the relationship <{}> for the Node template <{}> from the topology <{}>: changing value from [{}] to [{}].",
                propertyName, relationshipType, nodeTemplateName, topology.getId(), relationshipTypes.get(relationshipType).getProperties().get(propertyName),
                propertyValue);

        Map<String, NodeTemplate> nodeTemplates = topologyServiceCore.getNodeTemplates(topology);
        NodeTemplate nodeTemplate = topologyServiceCore.getNodeTemplate(topologyId, nodeTemplateName, nodeTemplates);
        Map<String, RelationshipTemplate> relationships = nodeTemplate.getRelationships();

        // case "reset" : take the default value
        if (propertyValue == null) {
            propertyValue = relationshipTypes.get(relationshipType).getProperties().get(propertyName).getDefault();
        }
        relationships.get(relationshipName).getProperties().put(propertyName, new ScalarPropertyValue(propertyValue));

        topologyServiceCore.save(topology);
        return RestResponseBuilder.<ConstraintInformation> builder().build();
    }

    /**
     * Update one property for a given @{IndexedCapabilityType} of a {@link NodeTemplate}
     *
     * @param topologyId The id of the topology that contains the node template for which to update a property.
     * @param nodeTemplateName The name of the node template for which to update a property.
     * @param capabilityId The name of the capability.
     * @param updatePropertyRequest The key and value of the property to update. When value is null => "reset" (load the default value).
     * @return a void rest response that contains no data if successful and an error if something goes wrong.
     */
    @ApiOperation(value = "Update a relationship property value.", notes = "Returns a topology with it's details. Application role required [ APPLICATION_MANAGER | APPLICATION_DEVOPS ]")
    @RequestMapping(value = "/{topologyId:.+}/nodetemplates/{nodeTemplateName}/capability/{capabilityId}/updateProperty", method = RequestMethod.POST, consumes = MediaType.APPLICATION_JSON_VALUE, produces = MediaType.APPLICATION_JSON_VALUE)
    @PreAuthorize("isAuthenticated()")
    public RestResponse<ConstraintInformation> updateCapabilityPropertyValue(@PathVariable String topologyId, @PathVariable String nodeTemplateName,
            @PathVariable String capabilityId, @RequestBody UpdateIndexedTypePropertyRequest updatePropertyRequest) {
        Topology topology = topologyServiceCore.getOrFail(topologyId);
        topologyService.checkEditionAuthorizations(topology);
        topologyService.throwsErrorIfReleased(topology);

        String propertyName = updatePropertyRequest.getPropertyName();
        String propertyValue = updatePropertyRequest.getPropertyValue();
        String capabilityType = updatePropertyRequest.getType();
        Map<String, IndexedCapabilityType> capabilityTypes = topologyServiceCore.getIndexedCapabilityTypesFromTopology(topology);

        if (!capabilityTypes.get(capabilityType).getProperties().containsKey(propertyName)) {
            throw new NotFoundException("Property <" + propertyName + "> doesn't exists for node <" + nodeTemplateName + "> of type <" + capabilityType + ">");
        }

        RestResponse<ConstraintInformation> response = buildRestErrorIfPropertyConstraintViolation(propertyName, propertyValue,
                capabilityTypes.get(capabilityType).getProperties().get(propertyName));
        if (response != null) {
            return response;
        }

        log.debug("Updating property <{}> of the capability <{}> for the Node template <{}> from the topology <{}>: changing value from [{}] to [{}].",
                propertyName, capabilityType, nodeTemplateName, topology.getId(), capabilityTypes.get(capabilityType).getProperties().get(propertyName),
                propertyValue);

        Map<String, NodeTemplate> nodeTemplates = topologyServiceCore.getNodeTemplates(topology);
        NodeTemplate nodeTemplate = topologyServiceCore.getNodeTemplate(topologyId, nodeTemplateName, nodeTemplates);
        Map<String, Capability> capabilities = nodeTemplate.getCapabilities();

        // case "reset" : take the default value
        if (propertyValue == null) {
            propertyValue = capabilityTypes.get(capabilityType).getProperties().get(propertyName).getDefault();
        }
        capabilities.get(capabilityId).getProperties().put(propertyName, new ScalarPropertyValue(propertyValue));

        topologyServiceCore.save(topology);
        return RestResponseBuilder.<ConstraintInformation> builder().build();
    }

    /**
     * check if a topology is valid or not.
     *
     * @param topologyId The id of the topology to check.
     * @return a boolean rest response that says if the topology is valid or not.
     */
    @ApiOperation(value = "Check if a topology is valid or not.", notes = "Returns true if valid, false if not. Application role required [ APPLICATION_MANAGER | APPLICATION_DEVOPS ]")
    @RequestMapping(value = "/{topologyId:.+}/isvalid", method = RequestMethod.GET, produces = MediaType.APPLICATION_JSON_VALUE)
    @PreAuthorize("isAuthenticated()")
    public RestResponse<TopologyValidationResult> isTopologyValid(@PathVariable String topologyId, @RequestParam(required = false) String environmentId) {
        Topology topology = topologyServiceCore.getOrFail(topologyId);
        topologyService.checkAuthorizations(topology, ApplicationRole.APPLICATION_MANAGER, ApplicationRole.APPLICATION_DEVOPS,
                ApplicationRole.APPLICATION_USER);
        TopologyValidationResult dto = topologyValidationService.validateTopology(topology);
        return RestResponseBuilder.<TopologyValidationResult> builder().data(dto).build();
    }

    /**
     * Get possible replacement indexedNodeTypes for a node template
     *
     * @param topologyId The id of the topology to check.
     * @param nodeTemplateName The name of the node template to check for replacement.
     * @return An array of indexedNodeType which can replace the node template
     */
    @ApiOperation(value = "Get possible replacement indexedNodeTypes for a node template.", notes = "Returns An array of indexedNodeType which can replace the node template. Application role required [ APPLICATION_MANAGER | APPLICATION_DEVOPS ]")
    @RequestMapping(value = "/{topologyId:.+}/nodetemplates/{nodeTemplateName}/replace", method = RequestMethod.GET, produces = MediaType.APPLICATION_JSON_VALUE)
    @PreAuthorize("isAuthenticated()")
    public RestResponse<IndexedNodeType[]> getReplacementForNode(@PathVariable String topologyId, @PathVariable String nodeTemplateName) {
        Topology topology = topologyServiceCore.getOrFail(topologyId);
        topologyService.checkEditionAuthorizations(topology);

        topologyServiceCore.getNodeTemplate(topologyId, nodeTemplateName, topologyServiceCore.getNodeTemplates(topology));

        IndexedNodeType[] replacementsNodeTypes = topologyService.findReplacementForNode(nodeTemplateName, topology);

        return RestResponseBuilder.<IndexedNodeType[]> builder().data(replacementsNodeTypes).build();
    }

    /**
     * Replace a node template
     */
    @ApiOperation(value = "Replace a node template possible with another one.", notes = "Returns the details of the new node template (computed from it's type). Application role required [ APPLICATION_MANAGER | APPLICATION_DEVOPS ]")
    @RequestMapping(value = "/{topologyId:.+}/nodetemplates/{nodeTemplateName}/replace", method = RequestMethod.PUT, consumes = MediaType.APPLICATION_JSON_VALUE, produces = MediaType.APPLICATION_JSON_VALUE)
    @PreAuthorize("isAuthenticated()")
    public RestResponse<TopologyDTO> replaceNodeTemplate(@PathVariable String topologyId, @PathVariable String nodeTemplateName,
            @RequestBody @Valid NodeTemplateRequest nodeTemplateRequest) {
        Topology topology = topologyServiceCore.getOrFail(topologyId);
        topologyService.checkEditionAuthorizations(topology);

        IndexedNodeType indexedNodeType = findIndexedNodeType(nodeTemplateRequest.getIndexedNodeTypeId());

        // Retrieve existing node template
        Map<String, NodeTemplate> nodeTemplates = topologyServiceCore.getNodeTemplates(topology);
        NodeTemplate oldNodeTemplate = topologyServiceCore.getNodeTemplate(topologyId, nodeTemplateName, nodeTemplates);
        // Load the new type to the topology in order to update its dependencies
        indexedNodeType = topologyService.loadType(topology, indexedNodeType);
        // Build the new one
        NodeTemplate newNodeTemplate = topologyService.buildNodeTemplate(topology.getDependencies(), indexedNodeType, null);
        newNodeTemplate.setRelationships(oldNodeTemplate.getRelationships());
        // Put the new one in the topology
        nodeTemplates.put(nodeTemplateRequest.getName(), newNodeTemplate);

        // Unload and remove old node template
        topologyService.unloadType(topology, oldNodeTemplate.getType());
        // remove the node from the workflows
        workflowBuilderService.removeNode(topology, nodeTemplateName, oldNodeTemplate);
        nodeTemplates.remove(nodeTemplateName);
        if (topology.getSubstitutionMapping() != null) {
            removeNodeTemplateSubstitutionTargetMapEntry(nodeTemplateName, topology.getSubstitutionMapping().getCapabilities());
            removeNodeTemplateSubstitutionTargetMapEntry(nodeTemplateName, topology.getSubstitutionMapping().getRequirements());
        }

        refreshNodeTempNameInRelationships(nodeTemplateName, nodeTemplateRequest.getName(), nodeTemplates);
        log.debug("Replacing the node template<{}> with <{}> bound to the node type <{}> on the topology <{}> .", nodeTemplateName,
                nodeTemplateRequest.getName(), nodeTemplateRequest.getIndexedNodeTypeId(), topology.getId());
        // add the new node to the workflow
        workflowBuilderService.addNode(workflowBuilderService.buildTopologyContext(topology), nodeTemplateRequest.getName(), newNodeTemplate);

        topologyServiceCore.save(topology);
        return RestResponseBuilder.<TopologyDTO> builder().data(topologyService.buildTopologyDTO(topology)).build();
    }

    /**
     * Update application's artifact.
     *
     * @param topologyId The topology's id
     * @param nodeTemplateName The node template's name
     * @param artifactId artifact's id
     * @return nothing if success, error will be handled in global exception strategy
     * @throws IOException
     */
    @ApiOperation(value = "Updates the deployment artifact of the node template.", notes = "The logged-in user must have the application manager role for this application. Application role required [ APPLICATION_MANAGER | APPLICATION_DEVOPS ]")
    @RequestMapping(value = "/{topologyId:.+}/nodetemplates/{nodeTemplateName}/artifacts/{artifactId}", method = RequestMethod.POST, produces = MediaType.APPLICATION_JSON_VALUE)
    @PreAuthorize("isAuthenticated()")
    public RestResponse<TopologyDTO> updateDeploymentArtifact(@PathVariable String topologyId, @PathVariable String nodeTemplateName,
            @PathVariable String artifactId, @RequestParam("file") MultipartFile artifactFile) throws IOException {
        // Perform check that authorization's ok
        Topology topology = topologyServiceCore.getOrFail(topologyId);
        topologyService.checkEditionAuthorizations(topology);
        topologyService.throwsErrorIfReleased(topology);

        // Get the node template's artifacts to update
        Map<String, NodeTemplate> nodeTemplates = topologyServiceCore.getNodeTemplates(topology);
        NodeTemplate nodeTemplate = topologyServiceCore.getNodeTemplate(topologyId, nodeTemplateName, nodeTemplates);
        Map<String, DeploymentArtifact> artifacts = nodeTemplate.getArtifacts();
        if (artifacts == null) {
            throw new NotFoundException("Artifact with key [" + artifactId + "] do not exist");
        }
        DeploymentArtifact artifact = artifacts.get(artifactId);
        if (artifact == null) {
            throw new NotFoundException("Artifact with key [" + artifactId + "] do not exist");
        }
        String oldArtifactId = artifact.getArtifactRef();
        if (ArtifactRepositoryConstants.ALIEN_ARTIFACT_REPOSITORY.equals(artifact.getArtifactRepository())) {
            artifactRepository.deleteFile(oldArtifactId);
        }
        InputStream artifactStream = artifactFile.getInputStream();
        try {
            String artifactFileId = artifactRepository.storeFile(artifactStream);
            artifact.setArtifactName(artifactFile.getOriginalFilename());
            artifact.setArtifactRef(artifactFileId);
            artifact.setArtifactRepository(ArtifactRepositoryConstants.ALIEN_ARTIFACT_REPOSITORY);
            topologyServiceCore.save(topology);
            return RestResponseBuilder.<TopologyDTO> builder().data(topologyService.buildTopologyDTO(topology)).build();
        } finally {
            Closeables.close(artifactStream, true);
        }
    }

    @ApiOperation(value = "Reset the deployment artifact of the node template.", notes = "The logged-in user must have the application manager role for this application. Application role required [ APPLICATION_MANAGER | APPLICATION_DEVOPS ]")
    @RequestMapping(value = "/{topologyId:.+}/nodetemplates/{nodeTemplateName}/artifacts/{artifactId}/reset", method = RequestMethod.PUT, produces = MediaType.APPLICATION_JSON_VALUE)
    @PreAuthorize("isAuthenticated()")
    public RestResponse<TopologyDTO> resetDeploymentArtifact(@PathVariable String topologyId, @PathVariable String nodeTemplateName,
            @PathVariable String artifactId) throws IOException {

        // Perform check that authorization's ok
        Topology topology = topologyServiceCore.getOrFail(topologyId);
        topologyService.checkEditionAuthorizations(topology);
        topologyService.throwsErrorIfReleased(topology);

        // Get the node template's artifacts to update
        Map<String, NodeTemplate> nodeTemplates = topologyServiceCore.getNodeTemplates(topology);
        NodeTemplate nodeTemplate = topologyServiceCore.getNodeTemplate(topologyId, nodeTemplateName, nodeTemplates);
        Map<String, DeploymentArtifact> artifacts = nodeTemplate.getArtifacts();
        if (artifacts == null) {
            throw new NotFoundException("Artifact with key [" + artifactId + "] do not exist");
        }
        DeploymentArtifact artifact = artifacts.get(artifactId);
        if (artifact == null) {
            throw new NotFoundException("Artifact with key [" + artifactId + "] do not exist");
        }
        String oldArtifactId = artifact.getArtifactRef();
        if (ArtifactRepositoryConstants.ALIEN_ARTIFACT_REPOSITORY.equals(artifact.getArtifactRepository())) {
            artifactRepository.deleteFile(oldArtifactId);
        }

        // get information from the nodetype
        IndexedNodeType indexedNodeType = csarRepoSearch.getElementInDependencies(IndexedNodeType.class, nodeTemplate.getType(), topology.getDependencies());
        DeploymentArtifact baseArtifact = indexedNodeType.getArtifacts().get(artifactId);

        if (baseArtifact != null) {
            artifact.setArtifactRepository(null);
            artifact.setArtifactRef(baseArtifact.getArtifactRef());
            artifact.setArtifactName(baseArtifact.getArtifactName());
            topologyServiceCore.save(topology);
        } else {
            log.warn("Reset service for the artifact <" + artifactId + "> on the node template <" + nodeTemplateName + "> failed.");
        }
        return RestResponseBuilder.<TopologyDTO> builder().data(topologyService.buildTopologyDTO(topology)).build();
    }

    /**
     * Update application's input artifact.
     *
     * @param topologyId The topology's id
     * @param inputArtifactId artifact's id
     * @return nothing if success, error will be handled in global exception strategy
     * @throws IOException
     */
    @ApiOperation(value = "Updates the deployment artifact of the node template.", notes = "The logged-in user must have the application manager role for this application. Application role required [ APPLICATION_MANAGER | APPLICATION_DEVOPS ]")
    @RequestMapping(value = "/{topologyId:.+}/inputArtifacts/{inputArtifactId}/upload", method = RequestMethod.POST, produces = MediaType.APPLICATION_JSON_VALUE)
    @PreAuthorize("isAuthenticated()")
    public RestResponse<TopologyDTO> updateDeploymentInputArtifact(@PathVariable String topologyId, @PathVariable String inputArtifactId,
            @RequestParam("file") MultipartFile artifactFile) throws IOException {
        // Perform check that authorization's ok
        Topology topology = topologyServiceCore.getOrFail(topologyId);
        topologyService.checkEditionAuthorizations(topology);
        topologyService.throwsErrorIfReleased(topology);

        // Get the artifact to update
        Map<String, DeploymentArtifact> artifacts = topology.getInputArtifacts();
        if (artifacts == null) {
            throw new NotFoundException("Artifact with key [" + inputArtifactId + "] do not exist");
        }
        DeploymentArtifact artifact = artifacts.get(inputArtifactId);
        if (artifact == null) {
            throw new NotFoundException("Artifact with key [" + inputArtifactId + "] do not exist");
        }
        String oldArtifactId = artifact.getArtifactRef();
        if (ArtifactRepositoryConstants.ALIEN_ARTIFACT_REPOSITORY.equals(artifact.getArtifactRepository())) {
            artifactRepository.deleteFile(oldArtifactId);
        }
        InputStream artifactStream = artifactFile.getInputStream();
        try {
            String artifactFileId = artifactRepository.storeFile(artifactStream);
            artifact.setArtifactName(artifactFile.getOriginalFilename());
            artifact.setArtifactRef(artifactFileId);
            artifact.setArtifactRepository(ArtifactRepositoryConstants.ALIEN_ARTIFACT_REPOSITORY);
            topologyServiceCore.save(topology);
            return RestResponseBuilder.<TopologyDTO> builder().data(topologyService.buildTopologyDTO(topology)).build();
        } finally {
            Closeables.close(artifactStream, true);
        }
    }

    private Map<String, NodeTemplate> removeRelationShipReferences(String nodeTemplateName, Topology topology) {
        Map<String, NodeTemplate> nodeTemplates = topology.getNodeTemplates();
        Map<String, NodeTemplate> impactedNodeTemplates = Maps.newHashMap();
        List<String> keysToRemove = Lists.newArrayList();
        for (String key : nodeTemplates.keySet()) {
            NodeTemplate nodeTemp = nodeTemplates.get(key);
            if (nodeTemp.getRelationships() == null) {
                continue;
            }
            keysToRemove.clear();
            for (String key2 : nodeTemp.getRelationships().keySet()) {
                RelationshipTemplate relTemp = nodeTemp.getRelationships().get(key2);
                if (relTemp == null) {
                    continue;
                }
                if (relTemp.getTarget() != null && relTemp.getTarget().equals(nodeTemplateName)) {
                    keysToRemove.add(key2);
                }
            }
            for (String relName : keysToRemove) {
                nodeTemplates.get(key).getRelationships().remove(relName);
                impactedNodeTemplates.put(key, nodeTemplates.get(key));
            }
        }
        return impactedNodeTemplates.isEmpty() ? null : impactedNodeTemplates;
    }

    private IndexedNodeType findIndexedNodeType(final String indexedNodeTypeId) {
        IndexedNodeType indexedNodeType = alienDAO.findById(IndexedNodeType.class, indexedNodeTypeId);
        if (indexedNodeType == null) {
            throw new NotFoundException("Indexed Node Type [" + indexedNodeTypeId + "] cannot be found");
        }
        return indexedNodeType;
    }

    /**
     * Delete a {@link RelationshipTemplate} from a {@link NodeTemplate} in a {@link Topology}.
     *
     * @param topologyId The id of the topology in which the node template lies.
     * @param nodeTemplateName The name of the node template from which we should delete the relationship.
     * @param relationshipName The name of the relationship to delete.
     * @return A rest response with no errors if successful.
     */
    @ApiOperation(value = "Delete a relationship from a node template.", notes = "Returns a response with no errors in case of success. Application role required [ APPLICATION_MANAGER | APPLICATION_DEVOPS ]")
    @RequestMapping(value = "/{topologyId:.+}/nodetemplates/{nodeTemplateName}/relationships/{relationshipName}", method = RequestMethod.DELETE, produces = MediaType.APPLICATION_JSON_VALUE)
    @PreAuthorize("isAuthenticated()")
    public RestResponse<TopologyDTO> deleteRelationshipTemplate(@PathVariable String topologyId, @PathVariable String nodeTemplateName,
            @PathVariable String relationshipName) {
        Topology topology = topologyServiceCore.getOrFail(topologyId);
        topologyService.checkEditionAuthorizations(topology);
        topologyService.throwsErrorIfReleased(topology);

        Map<String, NodeTemplate> nodeTemplates = topologyServiceCore.getNodeTemplates(topology);

        NodeTemplate template = topologyServiceCore.getNodeTemplate(topologyId, nodeTemplateName, nodeTemplates);
        log.debug("Removing the Relationship template <" + relationshipName + "> from the Node template <" + nodeTemplateName + ">, Topology <"
                + topology.getId() + "> .");
        RelationshipTemplate relationshipTemplate = template.getRelationships().get(relationshipName);
        if (relationshipTemplate != null) {
            topologyService.unloadType(topology, relationshipTemplate.getType());
            template.getRelationships().remove(relationshipName);
        } else {
            throw new NotFoundException("The relationship with name [" + relationshipName + "] do not exist for the node [" + nodeTemplateName
                    + "] of the topology [" + topologyId + "]");
        }
        workflowBuilderService.removeRelationship(topology, nodeTemplateName, relationshipName, relationshipTemplate);
        topologyServiceCore.save(topology);
        return RestResponseBuilder.<TopologyDTO> builder().data(topologyService.buildTopologyDTO(topology)).build();
    }

    @ApiOperation(value = "Activate a property as an output property.", notes = "Returns a response with no errors and no data in success case. Application role required [ APPLICATION_MANAGER | ARCHITECT ]")
    @RequestMapping(value = "/{topologyId:.+}/nodetemplates/{nodeTemplateName}/property/{propertyName}/isOutput", method = RequestMethod.POST, produces = MediaType.APPLICATION_JSON_VALUE)
    @PreAuthorize("isAuthenticated()")
    public RestResponse<TopologyDTO> addOutputProperty(@PathVariable String topologyId, @PathVariable String nodeTemplateName,
            @PathVariable String propertyName) {
        Topology topology = topologyServiceCore.getOrFail(topologyId);
        topologyService.checkEditionAuthorizations(topology);
        topologyService.throwsErrorIfReleased(topology);

        Map<String, NodeTemplate> nodeTemplates = topologyServiceCore.getNodeTemplates(topology);
        NodeTemplate nodeTemplate = topologyServiceCore.getNodeTemplate(topologyId, nodeTemplateName, nodeTemplates);

        if (nodeTemplate.getProperties() != null && nodeTemplate.getProperties().containsKey(propertyName)) {
            topology.setOutputProperties(addToMap(topology.getOutputProperties(), nodeTemplateName, propertyName));
        } else {
            // attributeName does not exists in the node template
            return RestResponseBuilder.<TopologyDTO> builder().error(RestErrorBuilder.builder(RestErrorCode.PROPERTY_MISSING_ERROR).build()).build();
        }
        topologyServiceCore.save(topology);
        topologyServiceCore.updateSubstitutionType(topology);
        return RestResponseBuilder.<TopologyDTO> builder().data(topologyService.buildTopologyDTO(topology)).build();
    }

    /*
     * Get the output capability properties of an topology or throw an exception if an element is not found
     */
    private Map<String, Map<String, Set<String>>> getOutputCapabilityPropertiesOrThrowException(Topology topology, String nodeTemplateName, String propertyId,
            String capabilityId) {
        Map<String, NodeTemplate> nodeTemplates = topologyServiceCore.getNodeTemplates(topology);
        NodeTemplate nodeTemplate = topologyServiceCore.getNodeTemplate(topology.getId(), nodeTemplateName, nodeTemplates);

        if (nodeTemplate.getCapabilities() == null || nodeTemplate.getCapabilities().get(capabilityId) == null) {
            throw new NotFoundException("Capability " + capabilityId + " do not exist for the node " + nodeTemplateName);
        }

        Capability capabilityTemplate = nodeTemplate.getCapabilities().get(capabilityId);
        IndexedCapabilityType indexedCapabilityType = csarRepoSearch.getRequiredElementInDependencies(IndexedCapabilityType.class, capabilityTemplate.getType(),
                topology.getDependencies());
        if (indexedCapabilityType.getProperties() == null || !indexedCapabilityType.getProperties().containsKey(propertyId)) {
            throw new NotFoundException("Property " + propertyId + " do not exist for capability " + capabilityId + " of node " + nodeTemplateName);
        }

        return topology.getOutputCapabilityProperties();
    }

    @ApiOperation(value = "Activate a capability property as an output property.", notes = "Returns a response with no errors and no data in success case. Application role required [ APPLICATION_MANAGER | ARCHITECT ]")
    @RequestMapping(value = "/{topologyId:.+}/nodetemplates/{nodeTemplateName}/capability/{capabilityId}/property/{propertyId}/isOutput", method = RequestMethod.POST, produces = MediaType.APPLICATION_JSON_VALUE)
    @PreAuthorize("isAuthenticated()")
    public RestResponse<TopologyDTO> addOutputCapabilityProperty(@PathVariable String topologyId, @PathVariable String nodeTemplateName,
            @PathVariable String propertyId, @PathVariable String capabilityId) {
        Topology topology = topologyServiceCore.getOrFail(topologyId);
        topologyService.checkEditionAuthorizations(topology);
        topologyService.throwsErrorIfReleased(topology);

        Map<String, Map<String, Set<String>>> outputCapabilityProperties = getOutputCapabilityPropertiesOrThrowException(topology, nodeTemplateName, propertyId,
                capabilityId);
        if (outputCapabilityProperties == null) {
            Set<String> outputProperties = Sets.newHashSet(propertyId);
            Map<String, Set<String>> capabilityOutputProperties = Maps.newHashMap();
            capabilityOutputProperties.put(capabilityId, outputProperties);
            outputCapabilityProperties = Maps.newHashMap();
            outputCapabilityProperties.put(nodeTemplateName, capabilityOutputProperties);
        } else if (!outputCapabilityProperties.containsKey(nodeTemplateName)) {
            Set<String> outputProperties = Sets.newHashSet(propertyId);
            Map<String, Set<String>> capabilityOutputProperties = Maps.newHashMap();
            capabilityOutputProperties.put(capabilityId, outputProperties);
            outputCapabilityProperties.put(nodeTemplateName, capabilityOutputProperties);
        } else if (!outputCapabilityProperties.get(nodeTemplateName).containsKey(capabilityId)) {
            Set<String> outputProperties = Sets.newHashSet(propertyId);
            Map<String, Set<String>> capabilityOutputProperties = outputCapabilityProperties.get(nodeTemplateName);
            capabilityOutputProperties.put(capabilityId, outputProperties);
            outputCapabilityProperties.put(nodeTemplateName, capabilityOutputProperties);
        } else if (!outputCapabilityProperties.get(nodeTemplateName).get(capabilityId).contains(propertyId)) {
            outputCapabilityProperties.get(nodeTemplateName).get(capabilityId).add(propertyId);
        } else {
            // the property is already set as an output property
            return RestResponseBuilder.<TopologyDTO> builder().data(topologyService.buildTopologyDTO(topology)).build();
        }

        topology.setOutputCapabilityProperties(outputCapabilityProperties);
        topologyServiceCore.save(topology);
        topologyServiceCore.updateSubstitutionType(topology);
        return RestResponseBuilder.<TopologyDTO> builder().data(topologyService.buildTopologyDTO(topology)).build();
    }

    @ApiOperation(value = "Remove a capability property from the output property list.", notes = "Returns a response with no errors and no data in success case. Application role required [ APPLICATION_MANAGER | ARCHITECT ]")
    @RequestMapping(value = "/{topologyId:.+}/nodetemplates/{nodeTemplateName}/capability/{capabilityId}/property/{propertyId}/isOutput", method = RequestMethod.DELETE, produces = MediaType.APPLICATION_JSON_VALUE)
    @PreAuthorize("isAuthenticated()")
    public RestResponse<TopologyDTO> removeOutputCapabilityProperty(@PathVariable String topologyId, @PathVariable String nodeTemplateName,
            @PathVariable String capabilityId, @PathVariable String propertyId) {
        Topology topology = topologyServiceCore.getOrFail(topologyId);
        topologyService.checkEditionAuthorizations(topology);
        topologyService.throwsErrorIfReleased(topology);

        Map<String, Map<String, Set<String>>> outputCapabilityProperties = getOutputCapabilityPropertiesOrThrowException(topology, nodeTemplateName, propertyId,
                capabilityId);
        if (outputCapabilityProperties == null || !outputCapabilityProperties.containsKey(nodeTemplateName)
                || !outputCapabilityProperties.get(nodeTemplateName).containsKey(capabilityId)
                || !outputCapabilityProperties.get(nodeTemplateName).get(capabilityId).contains(propertyId)) {
            return RestResponseBuilder.<TopologyDTO> builder().error(RestErrorBuilder.builder(RestErrorCode.NOT_FOUND_ERROR).build()).build();
        }

        outputCapabilityProperties.get(nodeTemplateName).get(capabilityId).remove(propertyId);

        topology.setOutputCapabilityProperties(outputCapabilityProperties);
        topologyServiceCore.save(topology);
        topologyServiceCore.updateSubstitutionType(topology);
        return RestResponseBuilder.<TopologyDTO> builder().data(topologyService.buildTopologyDTO(topology)).build();
    }

    @ApiOperation(value = "Activate an attribute as an output attribute.", notes = "Returns a response with no errors and no data in success case. Application role required [ APPLICATION_MANAGER | ARCHITECT ]")
    @RequestMapping(value = "/{topologyId:.+}/nodetemplates/{nodeTemplateName}/attributes/{attributeName}/output", method = RequestMethod.POST, produces = MediaType.APPLICATION_JSON_VALUE)
    @PreAuthorize("isAuthenticated()")
    public RestResponse<TopologyDTO> addOutputAttribute(@PathVariable String topologyId, @PathVariable String nodeTemplateName,
            @PathVariable String attributeName) {
        Topology topology = topologyServiceCore.getOrFail(topologyId);
        topologyService.checkEditionAuthorizations(topology);
        topologyService.throwsErrorIfReleased(topology);

        Map<String, NodeTemplate> nodeTemplates = topologyServiceCore.getNodeTemplates(topology);
        NodeTemplate nodeTemplate = topologyServiceCore.getNodeTemplate(topologyId, nodeTemplateName, nodeTemplates);

        if (nodeTemplate.getAttributes() != null && nodeTemplate.getAttributes().containsKey(attributeName)) {
            topology.setOutputAttributes(addToMap(topology.getOutputAttributes(), nodeTemplateName, attributeName));
        } else {
            // attributeName does not exists in the node template
            return RestResponseBuilder.<TopologyDTO> builder().error(RestErrorBuilder.builder(RestErrorCode.PROPERTY_MISSING_ERROR).build()).build();
        }
        topologyServiceCore.save(topology);
        topologyServiceCore.updateSubstitutionType(topology);
        return RestResponseBuilder.<TopologyDTO> builder().data(topologyService.buildTopologyDTO(topology)).build();
    }

    @ApiOperation(value = "Remove a property from the output property list.", notes = "Returns a response with no errors and no data in success case. Application role required [ APPLICATION_MANAGER | ARCHITECT ]")
    @RequestMapping(value = "/{topologyId:.+}/nodetemplates/{nodeTemplateName}/property/{propertyName}/isOutput", method = RequestMethod.DELETE, produces = MediaType.APPLICATION_JSON_VALUE)
    @PreAuthorize("isAuthenticated()")
    public RestResponse<TopologyDTO> removeOutputProperty(@PathVariable String topologyId, @PathVariable String nodeTemplateName,
            @PathVariable String propertyName) {
        Topology topology = topologyServiceCore.getOrFail(topologyId);
        topologyService.checkEditionAuthorizations(topology);
        topologyService.throwsErrorIfReleased(topology);

        topology.setOutputProperties(removeValueFromMap(topology.getOutputProperties(), nodeTemplateName, propertyName));
        topologyServiceCore.save(topology);
        topologyServiceCore.updateSubstitutionType(topology);
        return RestResponseBuilder.<TopologyDTO> builder().data(topologyService.buildTopologyDTO(topology)).build();
    }

    @ApiOperation(value = "Remove an attribute from the output attributes list.", notes = "Returns a response with no errors and no data in success case. Application role required [ APPLICATION_MANAGER | ARCHITECT ]")
    @RequestMapping(value = "/{topologyId:.+}/nodetemplates/{nodeTemplateName}/attributes/{attributeName}/output", method = RequestMethod.DELETE, produces = MediaType.APPLICATION_JSON_VALUE)
    @PreAuthorize("isAuthenticated()")
    public RestResponse<TopologyDTO> removeOutputAttribute(@PathVariable String topologyId, @PathVariable String nodeTemplateName,
            @PathVariable String attributeName) {
        Topology topology = topologyServiceCore.getOrFail(topologyId);
        topologyService.checkEditionAuthorizations(topology);
        topologyService.throwsErrorIfReleased(topology);

        topology.setOutputAttributes(removeValueFromMap(topology.getOutputAttributes(), nodeTemplateName, attributeName));
        topologyServiceCore.save(topology);
        topologyServiceCore.updateSubstitutionType(topology);
        return RestResponseBuilder.<TopologyDTO> builder().data(topologyService.buildTopologyDTO(topology)).build();
    }

    @ApiOperation(value = "Associate an artifact to an input artifact (create it if it doesn't exist).", notes = "Returns a response with no errors and no data in success case. Application role required [ APPLICATION_MANAGER | ARCHITECT ]")
    @RequestMapping(value = "/{topologyId:.+}/nodetemplates/{nodeTemplateName}/artifacts/{artifactId}/{inputArtifactId}", method = RequestMethod.POST, consumes = MediaType.APPLICATION_JSON_VALUE, produces = MediaType.APPLICATION_JSON_VALUE)
    @PreAuthorize("isAuthenticated()")
    public RestResponse<TopologyDTO> setInputArtifact(@PathVariable String topologyId, @PathVariable String nodeTemplateName, @PathVariable String artifactId,
            @PathVariable String inputArtifactId) {
        Topology topology = topologyServiceCore.getOrFail(topologyId);
        topologyService.checkEditionAuthorizations(topology);
        topologyService.throwsErrorIfReleased(topology);

        Map<String, NodeTemplate> nodeTemplates = topologyServiceCore.getNodeTemplates(topology);
        NodeTemplate nodeTemplate = topologyServiceCore.getNodeTemplate(topologyId, nodeTemplateName, nodeTemplates);

        if (nodeTemplate.getArtifacts() != null && nodeTemplate.getArtifacts().containsKey(artifactId)) {
            DeploymentArtifact nodeArtifact = nodeTemplate.getArtifacts().get(artifactId);
            if (topology.getInputArtifacts() != null && topology.getInputArtifacts().containsKey(inputArtifactId)) {
                // the input artifact already exist
            } else {
                // we create the input artifact
                DeploymentArtifact inputArtifact = new DeploymentArtifact();
                inputArtifact.setArchiveName(nodeArtifact.getArchiveName());
                inputArtifact.setArchiveVersion(nodeArtifact.getArchiveVersion());
                inputArtifact.setArtifactType(nodeArtifact.getArtifactType());
                Map<String, DeploymentArtifact> inputArtifacts = topology.getInputArtifacts();
                if (inputArtifacts == null) {
                    inputArtifacts = Maps.newHashMap();
                    topology.setInputArtifacts(inputArtifacts);
                }
                inputArtifacts.put(inputArtifactId, inputArtifact);
            }
            InputArtifactUtil.setInputArtifact(nodeArtifact, inputArtifactId);
        } else {
            // attributeName does not exists in the node template
            return RestResponseBuilder.<TopologyDTO> builder().error(RestErrorBuilder.builder(RestErrorCode.PROPERTY_MISSING_ERROR).build()).build();
        }
        topologyServiceCore.save(topology);
        return RestResponseBuilder.<TopologyDTO> builder().data(topologyService.buildTopologyDTO(topology)).build();
    }

    @ApiOperation(value = "Un-associate an artifact from the input artifact.", notes = "Returns a response with no errors and no data in success case. Application role required [ APPLICATION_MANAGER | ARCHITECT ]")
    @RequestMapping(value = "/{topologyId:.+}/nodetemplates/{nodeTemplateName}/artifacts/{artifactId}/{inputArtifactId}", method = RequestMethod.DELETE, produces = MediaType.APPLICATION_JSON_VALUE)
    @PreAuthorize("isAuthenticated()")
    public RestResponse<TopologyDTO> unsetInputArtifact(@PathVariable String topologyId, @PathVariable String nodeTemplateName, @PathVariable String artifactId,
            @PathVariable String inputArtifactId) {
        Topology topology = topologyServiceCore.getOrFail(topologyId);
        topologyService.checkEditionAuthorizations(topology);
        topologyService.throwsErrorIfReleased(topology);

        Map<String, NodeTemplate> nodeTemplates = topologyServiceCore.getNodeTemplates(topology);
        NodeTemplate nodeTemplate = topologyServiceCore.getNodeTemplate(topologyId, nodeTemplateName, nodeTemplates);
        if (nodeTemplate.getArtifacts() != null && nodeTemplate.getArtifacts().containsKey(artifactId)) {
            InputArtifactUtil.unsetInputArtifact(nodeTemplate.getArtifacts().get(artifactId));
        }
        topologyServiceCore.save(topology);
        return RestResponseBuilder.<TopologyDTO> builder().data(topologyService.buildTopologyDTO(topology)).build();
    }

    @ApiOperation(value = "Rename input artifact id.", notes = "Returns a response with no errors and no data in success case. Application role required [ APPLICATION_MANAGER | ARCHITECT ]")
    @RequestMapping(value = "/{topologyId:.+}/inputArtifacts/{inputArtifactId}", method = RequestMethod.POST, produces = MediaType.APPLICATION_JSON_VALUE)
    @PreAuthorize("isAuthenticated()")
    public RestResponse<TopologyDTO> updateInputArtifactId(@PathVariable final String topologyId, @PathVariable final String inputArtifactId,
            @RequestParam final String newId) {
        Topology topology = topologyServiceCore.getOrFail(topologyId);
        topologyService.checkEditionAuthorizations(topology);
        topologyService.throwsErrorIfReleased(topology);

        if (topology.getInputArtifacts().containsKey(newId)) {
            // TODO: throw an exception
        }
        DeploymentArtifact inputArtifact = topology.getInputArtifacts().remove(inputArtifactId);
        if (inputArtifact != null) {
            topology.getInputArtifacts().put(newId, inputArtifact);

            // change the value of concerned node template artifacts
            for (NodeTemplate nodeTemplate : topology.getNodeTemplates().values()) {
                if (nodeTemplate.getArtifacts() != null) {
                    for (DeploymentArtifact dArtifact : nodeTemplate.getArtifacts().values()) {
                        InputArtifactUtil.updateInputArtifactIdIfNeeded(dArtifact, inputArtifactId, newId);
                    }
                }
            }

        }

        topologyServiceCore.save(topology);
        return RestResponseBuilder.<TopologyDTO> builder().data(topologyService.buildTopologyDTO(topology)).build();
    }

    @ApiOperation(value = "Un-associate an artifact from the input artifact.", notes = "Returns a response with no errors and no data in success case. Application role required [ APPLICATION_MANAGER | ARCHITECT ]")
    @RequestMapping(value = "/{topologyId:.+}/inputArtifacts/{inputArtifactId}", method = RequestMethod.DELETE, produces = MediaType.APPLICATION_JSON_VALUE)
    @PreAuthorize("isAuthenticated()")
    public RestResponse<TopologyDTO> deleteInputArtifact(@PathVariable final String topologyId, @PathVariable final String inputArtifactId) {
        Topology topology = topologyServiceCore.getOrFail(topologyId);
        topologyService.checkEditionAuthorizations(topology);
        topologyService.throwsErrorIfReleased(topology);

        DeploymentArtifact inputArtifact = topology.getInputArtifacts().remove(inputArtifactId);
        if (inputArtifact != null) {

            // change the value of concerned node template artifacts
            for (NodeTemplate nodeTemplate : topology.getNodeTemplates().values()) {
                if (nodeTemplate.getArtifacts() != null) {
                    for (DeploymentArtifact dArtifact : nodeTemplate.getArtifacts().values()) {
                        if (inputArtifactId.equals(InputArtifactUtil.getInputArtifactId(dArtifact))) {
                            InputArtifactUtil.unsetInputArtifact(dArtifact);
                        }
                    }
                }
            }

        }

        topologyServiceCore.save(topology);
        return RestResponseBuilder.<TopologyDTO> builder().data(topologyService.buildTopologyDTO(topology)).build();
    }

    @ApiOperation(value = "Get the list of input artifacts candidates for this node's artifact.", notes = "Returns a response with no errors and no data in success case. Application role required [ APPLICATION_MANAGER | ARCHITECT ]")
    @RequestMapping(value = "/{topologyId:.+}/nodetemplates/{nodeTemplateName}/artifacts/{artifactName}/inputcandidates", method = RequestMethod.GET, produces = MediaType.APPLICATION_JSON_VALUE)
    @PreAuthorize("isAuthenticated()")
    public RestResponse<List<String>> getInputArtifactCandidate(@PathVariable String topologyId, @PathVariable String nodeTemplateName,
            @PathVariable String artifactName) {
        Topology topology = topologyServiceCore.getOrFail(topologyId);
        topologyService.checkEditionAuthorizations(topology);

        Map<String, NodeTemplate> nodeTemplates = topologyServiceCore.getNodeTemplates(topology);
        NodeTemplate nodeTemplate = topologyServiceCore.getNodeTemplate(topologyId, nodeTemplateName, nodeTemplates);
        if (nodeTemplate.getArtifacts() != null && nodeTemplate.getArtifacts().containsKey(artifactName)) {
            DeploymentArtifact nodeDeploymentArtifact = nodeTemplate.getArtifacts().get(artifactName);
            List<String> inputIds = new ArrayList<String>();
            if (topology.getInputArtifacts() != null && !topology.getInputArtifacts().isEmpty()) {
                // iterate overs existing inputs artifacts and filter them by checking type compatibility
                for (Entry<String, DeploymentArtifact> inputEntry : topology.getInputArtifacts().entrySet()) {
                    if (inputEntry.getValue().getArtifactType().equals(nodeDeploymentArtifact.getArtifactType())) {
                        inputIds.add(inputEntry.getKey());
                    }
                }
            }
            return RestResponseBuilder.<List<String>> builder().data(inputIds).build();
        } else {
            // TODO: throw an exception
            // attributeName does not exists in the node template
            return RestResponseBuilder.<List<String>> builder().error(RestErrorBuilder.builder(RestErrorCode.PROPERTY_MISSING_ERROR).build()).build();
        }

    }

    /**
     * Update the name of a relationship.
     *
     * @param topologyId The id of the topology in which the related node template lies.
     * @param nodeTemplateName The name of the node template in which is the relationship to rename.
     * @param relationshipName The old name of the relationship to rename.
     * @param newRelationshipName The new name of the relationship
     * @return {@link RestResponse}<{@link String}> an response with the new relationship name as data and no error if successful.
     */
    @ApiOperation(value = "Change the name of a node template in a topology.", notes = "Returns a response with no errors in case of success. Application role required [ APPLICATION_MANAGER | APPLICATION_DEVOPS ]")
    @RequestMapping(value = "/{topologyId:.+}/nodetemplates/{nodeTemplateName}/relationships/{relationshipName}/updateName", method = RequestMethod.PUT, produces = MediaType.APPLICATION_JSON_VALUE)
    @PreAuthorize("isAuthenticated()")
    public RestResponse<TopologyDTO> updateRelationshipName(@PathVariable String topologyId, @PathVariable String nodeTemplateName,
            @PathVariable String relationshipName, @RequestParam(value = "newName") String newRelationshipName) {
        Topology topology = topologyServiceCore.getOrFail(topologyId);
        topologyService.checkEditionAuthorizations(topology);
        topologyService.throwsErrorIfReleased(topology);

        Map<String, NodeTemplate> nodeTemplates = topologyServiceCore.getNodeTemplates(topology);
        NodeTemplate nodeTemplate = topologyServiceCore.getNodeTemplate(topologyId, nodeTemplateName, nodeTemplates);

        Map<String, RelationshipTemplate> relationships = nodeTemplate.getRelationships();
        if (relationships == null || relationships.get(relationshipName) == null) {
            throw new NotFoundException("Node template [" + nodeTemplateName + "] do not have the relationship [" + relationshipName + "].");
        }

        isUniqueRelationshipName(topologyId, nodeTemplateName, newRelationshipName, relationships.keySet());

        relationships.put(newRelationshipName, relationships.get(relationshipName));
        relationships.remove(relationshipName);

        log.debug("Renaiming the relationship <{}> with <{}> in the node template <{}> of topology <{}> .", relationshipName, newRelationshipName,
                nodeTemplateName, topologyId);

        topologyServiceCore.save(topology);
        return RestResponseBuilder.<TopologyDTO> builder().data(topologyService.buildTopologyDTO(topology)).build();
    }

    @ApiOperation(value = "", notes = "Returns a response with no errors in case of success. Application role required [ APPLICATION_MANAGER | APPLICATION_DEVOPS ]")
    @RequestMapping(value = "/{topologyId:.+}/nodeGroups/{groupName}", method = RequestMethod.PUT, produces = MediaType.APPLICATION_JSON_VALUE)
    @PreAuthorize("isAuthenticated()")
    public RestResponse<TopologyDTO> updateGroupName(@PathVariable String topologyId, @PathVariable String groupName,
            @RequestParam(value = "newName") String newGroupName) {
        Topology topology = topologyServiceCore.getOrFail(topologyId);
        topologyService.checkEditionAuthorizations(topology);
        topologyService.throwsErrorIfReleased(topology);

        if (groupName.equals(newGroupName)) {
            return RestResponseBuilder.<TopologyDTO> builder().data(topologyService.buildTopologyDTO(topology)).build();
        }

        if (topology.getGroups().containsKey(newGroupName)) {
            throw new AlreadyExistException("Group with name [" + newGroupName + "] already exists, please choose another name");
        }

        NodeGroup nodeGroup = topology.getGroups().remove(groupName);
        if (nodeGroup != null) {
            nodeGroup.setName(newGroupName);
            Map<String, NodeTemplate> nodeTemplates = topologyServiceCore.getNodeTemplates(topology);
            for (NodeTemplate nodeTemplate : nodeTemplates.values()) {
                if (nodeTemplate.getGroups() != null) {
                    if (nodeTemplate.getGroups().remove(groupName)) {
                        nodeTemplate.getGroups().add(newGroupName);
                    }
                }
            }
            topology.getGroups().put(newGroupName, nodeGroup);
        }

        topologyServiceCore.save(topology);
        return RestResponseBuilder.<TopologyDTO> builder().data(topologyService.buildTopologyDTO(topology)).build();
    }

    @ApiOperation(value = "", notes = "Returns a response with no errors in case of success. Application role required [ APPLICATION_MANAGER | APPLICATION_DEVOPS ]")
    @RequestMapping(value = "/{topologyId:.+}/nodeGroups/{groupName}", method = RequestMethod.DELETE, produces = MediaType.APPLICATION_JSON_VALUE)
    @PreAuthorize("isAuthenticated()")
    public RestResponse<TopologyDTO> deleteNodeGroup(@PathVariable String topologyId, @PathVariable String groupName) {
        Topology topology = topologyServiceCore.getOrFail(topologyId);
        topologyService.checkEditionAuthorizations(topology);
        topologyService.throwsErrorIfReleased(topology);

        NodeGroup nodeGroup = topology.getGroups().remove(groupName);
        if (nodeGroup != null) {
            Map<String, NodeTemplate> nodeTemplates = topologyServiceCore.getNodeTemplates(topology);
            for (NodeTemplate nodeTemplate : nodeTemplates.values()) {
                if (nodeTemplate.getGroups() != null) {
                    nodeTemplate.getGroups().remove(groupName);
                }
            }
        }

        topologyServiceCore.save(topology);
        return RestResponseBuilder.<TopologyDTO> builder().data(topologyService.buildTopologyDTO(topology)).build();
    }

    @ApiOperation(value = "Add a node to a node group. If the group doesn't exists, it's created.", notes = "Returns a response with no errors in case of success. Application role required [ APPLICATION_MANAGER | APPLICATION_DEVOPS ]")
    @RequestMapping(value = "/{topologyId:.+}/nodeGroups/{groupName}/members/{nodeName}", method = RequestMethod.POST, produces = MediaType.APPLICATION_JSON_VALUE)
    @PreAuthorize("isAuthenticated()")
    public RestResponse<TopologyDTO> addNodeGroupMember(@PathVariable String topologyId, @PathVariable String groupName, @PathVariable String nodeName) {
        Topology topology = topologyServiceCore.getOrFail(topologyId);
        topologyService.checkEditionAuthorizations(topology);
        topologyService.throwsErrorIfReleased(topology);
        Map<String, NodeGroup> groups = topology.getGroups();
        if (groups == null) {
            groups = Maps.newHashMap();
            topology.setGroups(groups);
        }
        NodeGroup nodeGroup = groups.get(groupName);
        if (nodeGroup == null) {
            nodeGroup = new NodeGroup();
            nodeGroup.setName(groupName);
            nodeGroup.setIndex(TopologyUtils.getAvailableGroupIndex(topology));
            Set<String> members = Sets.newHashSet();
            nodeGroup.setMembers(members);
            List<AbstractPolicy> policies = Lists.newArrayList();
            // For the moment, groups are created only for HA
            AbstractPolicy policy = new HaPolicy();
            policy.setName("High Availability");
            policies.add(policy);
            nodeGroup.setPolicies(policies);
            groups.put(groupName, nodeGroup);
        }
        if (topology.getNodeTemplates() == null || !topology.getNodeTemplates().containsKey(nodeName)) {
            throw new NotFoundException("Attempt to add a non existing node [" + nodeName + "] to the group [" + groupName + "]");
        }
        NodeTemplate nodeTemplate = topologyServiceCore.getNodeTemplates(topology).get(nodeName);
        if (nodeTemplate == null) {
            throw new NotFoundException("Attempt to add a non existing node [" + nodeName + "] to the group [" + groupName + "]");
        }
        if (nodeTemplate.getGroups() == null) {
            nodeTemplate.setGroups(Sets.<String> newHashSet());
        }
        nodeTemplate.getGroups().add(groupName);
        nodeGroup.getMembers().add(nodeName);
        topologyServiceCore.save(topology);
        return RestResponseBuilder.<TopologyDTO> builder().data(topologyService.buildTopologyDTO(topology)).build();
    }

    @ApiOperation(value = "Remove a node from a node group.", notes = "Returns a response with no errors in case of success. Application role required [ APPLICATION_MANAGER | APPLICATION_DEVOPS ]")
    @RequestMapping(value = "/{topologyId:.+}/nodeGroups/{groupName}/members/{nodeName}", method = RequestMethod.DELETE, produces = MediaType.APPLICATION_JSON_VALUE)
    @PreAuthorize("isAuthenticated()")
    public RestResponse<TopologyDTO> removeNodeGroupMember(@PathVariable String topologyId, @PathVariable String groupName, @PathVariable String nodeName) {
        Topology topology = topologyServiceCore.getOrFail(topologyId);
        topologyService.checkEditionAuthorizations(topology);
        topologyService.throwsErrorIfReleased(topology);

        NodeGroup nodeGroup = topology.getGroups().get(groupName);
        if (nodeGroup != null && nodeGroup.getMembers() != null) {
            nodeGroup.getMembers().remove(nodeName);
        }

        NodeTemplate nodeTemplate = topologyServiceCore.getNodeTemplates(topology).get(nodeName);
        if (nodeTemplate != null && nodeTemplate.getGroups() != null) {
            nodeTemplate.getGroups().remove(groupName);
        }

        topologyServiceCore.save(topology);
        return RestResponseBuilder.<TopologyDTO> builder().data(topologyService.buildTopologyDTO(topology)).build();
    }

    private Map<String, Set<String>> addToMap(Map<String, Set<String>> map, String key, String value) {
        map = map == null ? new HashMap<String, Set<String>>() : map;

        if (map.containsKey(key)) {
            map.get(key).add(value);
        } else {
            map.put(key, Sets.newHashSet(value));
        }
        return map;
    }

    private Map<String, Set<String>> removeValueFromMap(Map<String, Set<String>> map, String key, String value) {
        if (map != null) {
            if (map.containsKey(key)) {
                map.get(key).remove(value);
                if (map.get(key).isEmpty()) {
                    map.remove(key);
                }
            }
        }
        return map;
    }

    @ApiOperation(value = "Get TOSCA plan/workflow to start the application.", authorizations = { @Authorization("ADMIN") })
    @RequestMapping(value = "/{topologyId:.+}/startplan", method = RequestMethod.GET, produces = MediaType.APPLICATION_JSON_VALUE)
    @PreAuthorize("isAuthenticated()")
    public RestResponse<StartEvent> getStartPlan(@PathVariable String topologyId) {
        Topology topology = topologyServiceCore.getOrFail(topologyId);
        topologyService.checkEditionAuthorizations(topology);

        Map<String, PaaSNodeTemplate> nodeTemplates = topologyTreeBuilderService.buildPaaSNodeTemplates(topology);
        List<PaaSNodeTemplate> roots = topologyTreeBuilderService.buildPaaSTopology(nodeTemplates).getComputes();

        StartEvent startEvent = new BuildPlanGenerator(true).generate(roots);

        return RestResponseBuilder.<StartEvent> builder().data(startEvent).build();
    }

    @ApiOperation(value = "Get the version of application or topology related to this topology.")
    @RequestMapping(value = "/{topologyId:.+}/version", method = RequestMethod.GET, produces = MediaType.APPLICATION_JSON_VALUE)
    @PreAuthorize("isAuthenticated()")
    public RestResponse<AbstractTopologyVersion> getVersion(@PathVariable String topologyId) {
        Topology topology = topologyServiceCore.getOrFail(topologyId);
        if (topology == null) {
            throw new NotFoundException("No topology found for " + topologyId);
        }
        AbstractTopologyVersion version = null;
        if (topology.getDelegateType().equalsIgnoreCase(TopologyTemplate.class.getSimpleName())) {
            version = topologyTemplateVersionService.getByTopologyId(topologyId);
        } else {
            version = applicationVersionService.getByTopologyId(topologyId);
        }
        if (version == null) {
            throw new NotFoundException("No version found for topology " + topologyId);
        }
        return RestResponseBuilder.<AbstractTopologyVersion> builder().data(version).build();
    }
}<|MERGE_RESOLUTION|>--- conflicted
+++ resolved
@@ -141,16 +141,9 @@
     @RequestMapping(value = "/{topologyId}", method = RequestMethod.GET, produces = MediaType.APPLICATION_JSON_VALUE)
     @PreAuthorize("isAuthenticated()")
     public RestResponse<TopologyDTO> get(@PathVariable String topologyId) {
-<<<<<<< HEAD
         Topology topology = topologyServiceCore.getOrFail(topologyId);
         topologyService.checkAuthorizations(topology, ApplicationRole.APPLICATION_MANAGER, ApplicationRole.APPLICATION_DEVOPS,
                 ApplicationRole.APPLICATION_USER);
-        workflowBuilderService.initWorkflows(workflowBuilderService.buildTopologyContext(topology));
-=======
-        Topology topology = topologyServiceCore.getMandatoryTopology(topologyId);
-        topologyService
-                .checkAuthorizations(topology, ApplicationRole.APPLICATION_MANAGER, ApplicationRole.APPLICATION_DEVOPS, ApplicationRole.APPLICATION_USER);
->>>>>>> 6da33b4d
         return RestResponseBuilder.<TopologyDTO> builder().data(topologyService.buildTopologyDTO(topology)).build();
     }
 
