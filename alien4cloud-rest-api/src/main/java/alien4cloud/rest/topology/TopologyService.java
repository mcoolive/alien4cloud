--- conflicted
+++ resolved
@@ -654,15 +654,9 @@
         Map<String, IndexedNodeType> nodeTypes = topologyServiceCore.getIndexedNodeTypesFromTopology(topology, false, false);
         Map<String, IndexedRelationshipType> relationshipTypes = topologyServiceCore.getIndexedRelationshipTypesFromTopology(topology);
         Map<String, IndexedCapabilityType> capabilityTypes = getIndexedCapabilityTypes(nodeTypes.values(), topology.getDependencies());
-<<<<<<< HEAD
         String yaml = getYaml(topology);
         Map<String, Map<String, Set<String>>> outputCapabilityProperties = topology.getOutputCapabilityProperties();
         return new TopologyDTO(topology, nodeTypes, relationshipTypes, capabilityTypes, outputCapabilityProperties, yaml);
-=======
-        Map<String, Map<String, Set<String>>> outputCapabilityProperties = topology.getOutputCapabilityProperties();
-        String yaml = getYaml(topology);
-		return new TopologyDTO(topology, nodeTypes, relationshipTypes, capabilityTypes, outputCapabilityProperties, yaml);
->>>>>>> 6a10261d
     }
 
     /**
