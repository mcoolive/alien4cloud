--- conflicted
+++ resolved
@@ -655,13 +655,9 @@
         Map<String, IndexedNodeType> nodeTypes = topologyServiceCore.getIndexedNodeTypesFromTopology(topology, false, false);
         Map<String, IndexedRelationshipType> relationshipTypes = topologyServiceCore.getIndexedRelationshipTypesFromTopology(topology);
         Map<String, IndexedCapabilityType> capabilityTypes = getIndexedCapabilityTypes(nodeTypes.values(), topology.getDependencies());
-<<<<<<< HEAD
-        Map<String, Map<String, Set<String>>> outputCapabilityProperties = topology.getOutputCapabilityProperties();
-        return new TopologyDTO(topology, nodeTypes, relationshipTypes, capabilityTypes, outputCapabilityProperties);
-=======
-        String yaml = getYaml(topology);
-        return new TopologyDTO(topology, nodeTypes, relationshipTypes, capabilityTypes, yaml);
->>>>>>> 64bc41ee
+		String yaml = getYaml(topology);
+		Map<String, Map<String, Set<String>>> outputCapabilityProperties = topology.getOutputCapabilityProperties();
+		return new TopologyDTO(topology, nodeTypes, relationshipTypes, capabilityTypes, outputCapabilityProperties, yaml);
     }
 
     /**
