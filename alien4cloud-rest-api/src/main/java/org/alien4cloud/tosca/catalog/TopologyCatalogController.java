--- conflicted
+++ resolved
@@ -1,6 +1,5 @@
 package org.alien4cloud.tosca.catalog;
 
-<<<<<<< HEAD
 import alien4cloud.audit.annotation.Audit;
 import alien4cloud.dao.model.FacetedSearchResult;
 import alien4cloud.rest.application.model.CreateTopologyRequest;
@@ -9,15 +8,8 @@
 import alien4cloud.rest.model.RestResponseBuilder;
 import io.swagger.annotations.ApiOperation;
 import lombok.extern.slf4j.Slf4j;
-=======
-import static alien4cloud.dao.FilterUtil.fromKeyValueCouples;
-
-import javax.inject.Inject;
-
->>>>>>> 9beecc99
 import org.alien4cloud.tosca.catalog.index.TopologyCatalogService;
 import org.alien4cloud.tosca.model.templates.Topology;
-import org.alien4cloud.tosca.model.types.AbstractToscaType;
 import org.alien4cloud.tosca.model.types.NodeType;
 import org.springframework.http.MediaType;
 import org.springframework.security.access.prepost.PreAuthorize;
@@ -25,6 +17,8 @@
 
 import javax.inject.Inject;
 import javax.validation.Valid;
+
+import static alien4cloud.dao.FilterUtil.fromKeyValueCouples;
 
 /**
  * Controller to access topology catalog features.
@@ -53,7 +47,6 @@
     }
 
     /**
-<<<<<<< HEAD
      * Create a topology and register it as a template in the catalog .
      *
      * @param createTopologyRequest The create topology template request.
@@ -67,7 +60,9 @@
         Topology topology = catalogService.createTopologyAsTemplate(createTopologyRequest.getName(), createTopologyRequest.getDescription(),
                 createTopologyRequest.getVersion());
         return RestResponseBuilder.<String> builder().data(topology.getId()).build();
-=======
+    }
+
+    /**
      * Get all versions of the given topology.
      *
      * @param archiveName The name of the archive for which we want to get versions.
@@ -87,6 +82,5 @@
             return RestResponseBuilder.<CatalogVersionResult[]> builder().data(versions).build();
         }
         return RestResponseBuilder.<CatalogVersionResult[]> builder().data(new CatalogVersionResult[0]).build();
->>>>>>> 9beecc99
     }
 }