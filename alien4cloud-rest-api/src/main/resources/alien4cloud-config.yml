--- conflicted
+++ resolved
@@ -133,12 +133,8 @@
   keyStorePath: ""
   trustStorePath: ""
   keyStoresPwd: ""
-<<<<<<< HEAD
   serverProtocol: "http"
-=======
-  serverProtocol: ""
   # The minimum free space to consider the system healthy (in bytes). Let's set the default to 10Mo
   health_disk_space_threshold: 10485760
->>>>>>> eeec4ca4
   
   