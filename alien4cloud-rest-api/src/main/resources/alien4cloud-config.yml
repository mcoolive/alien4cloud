--- conflicted
+++ resolved
@@ -41,22 +41,7 @@
   # define in hours at what frequency the components boost should be recalculated.
   frequency: 24
 
-# Configuration of the elastic search cluster.
-#elasticSearch:
-#  clusterName: alien4cloud
-#  local: false
-#  client: true
-#  transportClient: true
-#  # a comma separated list of host:port couples
-#  hosts: 52.208.113.95:9300,52.208.133.237:9300
-#  resetData: false
-#  prefix_max_expansions: 10
-<<<<<<< HEAD
-
 # Configuration of the elastic search cluster.  
-=======
-  
->>>>>>> 1481af0f
 elasticSearch:
   clusterName: escluster
   local: false
@@ -131,10 +116,6 @@
   #  consulAgentIp: localhost
   #  consulAgentPort: 8500
   # the ip that will be given to consul for health check (can be a private ip)
-<<<<<<< HEAD
-=======
-  # will also be used to reference the service for DNS queries
->>>>>>> 1481af0f
   instanceIp: 172.17.0.1
   # health will be checked by consul using this period
   healthCheckPeriodInSecond: 1
@@ -142,9 +123,5 @@
   consulSessionTTLInSecond: 60
   # the delay between the session invalidation and the lock release
   consulLockDelayInSecond: 0
-<<<<<<< HEAD
-=======
-  dnsServiceName: a4c_primary
->>>>>>> 1481af0f
   
   