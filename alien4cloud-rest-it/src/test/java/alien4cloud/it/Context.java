package alien4cloud.it;

import java.io.IOException;
import java.nio.file.Path;
import java.nio.file.Paths;
import java.util.HashMap;
import java.util.HashSet;
import java.util.List;
import java.util.Map;
import java.util.Properties;
import java.util.Set;

import lombok.SneakyThrows;
import lombok.extern.slf4j.Slf4j;

import org.elasticsearch.client.Client;
import org.elasticsearch.common.settings.ImmutableSettings;
import org.elasticsearch.common.settings.Settings;
import org.elasticsearch.node.NodeBuilder;
import org.springframework.beans.factory.config.PropertyPlaceholderConfigurer;
import org.springframework.boot.yaml.YamlPropertiesFactoryBean;
import org.springframework.core.io.ClassPathResource;
import org.springframework.core.io.InputStreamResource;
import org.springframework.core.io.Resource;
import org.springframework.util.PropertyPlaceholderHelper;

import alien4cloud.it.exception.ITException;
import alien4cloud.model.application.Application;
import alien4cloud.model.common.MetaPropConfiguration;
import alien4cloud.rest.utils.RestClient;
import alien4cloud.tosca.container.model.topology.TopologyTemplate;
import alien4cloud.utils.MapUtil;

import com.fasterxml.jackson.databind.ObjectMapper;
import com.google.common.collect.Lists;

import cucumber.runtime.io.ClasspathResourceLoader;

/**
 * In order to communicate between different step definitions
 *
 * @author mkv
 *
 */
@Slf4j
public class Context {
    public static final String HOST = "localhost";

    public static final int PORT = 8088;

    public static final String CONTEXT_PATH = "";

    public static final String WEB_SOCKET_END_POINT = "/rest/alienEndPoint";

    /** Alien's current version. */
    public static final String VERSION;

    private static final Context INSTANCE = new Context();

    private static final Client ES_CLIENT_INSTANCE;

    private static final RestClient REST_CLIENT_INSTANCE;

    private static final ObjectMapper JSON_MAPPER;

    static {
        JSON_MAPPER = new ObjectMapper();
        Settings settings = ImmutableSettings.settingsBuilder().put("discovery.zen.ping.multicast.enabled", false)
                .put("discovery.zen.ping.unicast.hosts", "localhost").put("discovery.zen.ping.unicast.enabled", true).build();
        ES_CLIENT_INSTANCE = NodeBuilder.nodeBuilder().client(true).clusterName("escluster").local(false).settings(settings).node().client();
        REST_CLIENT_INSTANCE = new RestClient("http://" + HOST + ":" + PORT + CONTEXT_PATH);
        YamlPropertiesFactoryBean propertiesFactoryBean = new YamlPropertiesFactoryBean();
        propertiesFactoryBean.setResources(new Resource[] { new ClassPathResource("version.yml") });
        Properties properties = propertiesFactoryBean.getObject();
        VERSION = properties.getProperty("version");
    }

    public static Client getEsClientInstance() {
        return ES_CLIENT_INSTANCE;
    }

    public static RestClient getRestClientInstance() {
        return REST_CLIENT_INSTANCE;
    }

    public static Context getInstance() {
        return INSTANCE;
    }

    public ObjectMapper getJsonMapper() {
        return JSON_MAPPER;
    }

    private final TestPropertyPlaceholderConfigurer appProps;

    private ThreadLocal<String> restResponseLocal;

    private ThreadLocal<String> csarLocal;

    private ThreadLocal<Set<String>> componentsIdsLocal;

    private ThreadLocal<String> topologyIdLocal;

    private ThreadLocal<String> csarIdLocal;

    private ThreadLocal<TopologyTemplate> topologyTemplate;

    private ThreadLocal<Application> applicationLocal;

    private ThreadLocal<Map<String, String>> applicationInfos;

    private ThreadLocal<Map<String, String>> cloudInfos;

    private ThreadLocal<String> topologyCloudInfos;

    private ThreadLocal<Map<String, String>> deployApplicationProperties;

    private ThreadLocal<Map<String, MetaPropConfiguration>> configurationTags;

    private ThreadLocal<String> topologyDeploymentId;

    private ThreadLocal<Map<String, String>> groupIdToGroupNameMapping;

    private ThreadLocal<Map<String, String>> cloudImageNameToCloudImageIdMapping;

<<<<<<< HEAD
    private ThreadLocal<Map<String, String>> applicationVersionNameToApplicationVersionIdMapping;

    private ThreadLocal<String> applicationEnvironmentId;
=======
    private ThreadLocal<Map<String, String>> environmentInfos;
>>>>>>> a0e31eb6

    private Context() {
        restResponseLocal = new ThreadLocal<String>();
        csarLocal = new ThreadLocal<String>();
        componentsIdsLocal = new ThreadLocal<Set<String>>();
        topologyIdLocal = new ThreadLocal<String>();
        csarIdLocal = new ThreadLocal<String>();
        applicationLocal = new ThreadLocal<Application>();
        topologyTemplate = new ThreadLocal<TopologyTemplate>();
        cloudInfos = new ThreadLocal<Map<String, String>>();
        topologyCloudInfos = new ThreadLocal<String>();
        deployApplicationProperties = new ThreadLocal<Map<String, String>>();
        configurationTags = new ThreadLocal<Map<String, MetaPropConfiguration>>();
        topologyDeploymentId = new ThreadLocal<String>();
        groupIdToGroupNameMapping = new ThreadLocal<Map<String, String>>();
        groupIdToGroupNameMapping.set(new HashMap<String, String>());
        cloudImageNameToCloudImageIdMapping = new ThreadLocal<>();
        cloudImageNameToCloudImageIdMapping.set(new HashMap<String, String>());
<<<<<<< HEAD
        applicationVersionNameToApplicationVersionIdMapping = new ThreadLocal<>();
        applicationVersionNameToApplicationVersionIdMapping.set(new HashMap<String, String>());

        applicationEnvironmentId = new ThreadLocal<String>();
=======
        environmentInfos = new ThreadLocal<Map<String, String>>();
        applicationInfos = new ThreadLocal<Map<String, String>>();
>>>>>>> a0e31eb6
        ClasspathResourceLoader classpathResourceLoader = new ClasspathResourceLoader(Thread.currentThread().getContextClassLoader());
        Iterable<cucumber.runtime.io.Resource> properties = classpathResourceLoader.resources("", "alien4cloud-config.yml");
        List<Resource> resources = Lists.newArrayList();
        for (cucumber.runtime.io.Resource property : properties) {
            try {
                resources.add(new InputStreamResource(property.getInputStream()));
            } catch (IOException e) {
                throw new ITException("Could not load properties file at [" + property.getPath() + "]", e);
            }
        }
        YamlPropertiesFactoryBean factory = new YamlPropertiesFactoryBean();
        factory.setResources(resources.toArray(new Resource[resources.size()]));
        appProps = new TestPropertyPlaceholderConfigurer();
        appProps.setProperties(factory.getObject());
    }

    private static class TestPropertyPlaceholderConfigurer extends PropertyPlaceholderConfigurer {

        private PropertyPlaceholderHelper.PlaceholderResolver resolver;

        private Properties properties;

        private final PropertyPlaceholderHelper helper = new PropertyPlaceholderHelper(placeholderPrefix, placeholderSuffix, valueSeparator,
                ignoreUnresolvablePlaceholders);

        @SneakyThrows
        public String getProperty(String key) {
            if (resolver == null) {
                properties = mergeProperties();
                convertProperties(properties);
                resolver = new PropertyPlaceholderConfigurerResolver(properties);
            }
            String value = this.helper.replacePlaceholders(resolvePlaceholder(key, properties, SYSTEM_PROPERTIES_MODE_FALLBACK), this.resolver);
            return (value.equals(nullValue) ? null : value);
        }

        private class PropertyPlaceholderConfigurerResolver implements PropertyPlaceholderHelper.PlaceholderResolver {

            private final Properties props;

            private PropertyPlaceholderConfigurerResolver(Properties props) {
                this.props = props;
            }

            @Override
            public String resolvePlaceholder(String placeholderName) {
                return TestPropertyPlaceholderConfigurer.this.resolvePlaceholder(placeholderName, props, SYSTEM_PROPERTIES_MODE_FALLBACK);
            }
        }
    }

    public void registerGroupId(String groupName, String groupId) {
        groupIdToGroupNameMapping.get().put(groupName, groupId);
    }

    public String getGroupId(String groupName) {
        return groupIdToGroupNameMapping.get().get(groupName);
    }

    public void registerCloudImageId(String cloudImageName, String cloudImageId) {
        cloudImageNameToCloudImageIdMapping.get().put(cloudImageName, cloudImageId);
    }

    public String getCloudImageId(String cloudImageName) {
        return cloudImageNameToCloudImageIdMapping.get().get(cloudImageName);
    }

    public void registerApplicationVersionId(String applicationVersionName, String applicationVersionId) {
        applicationVersionNameToApplicationVersionIdMapping.get().put(applicationVersionName, applicationVersionId);
    }

    public String getApplicationVersionId(String applicationVersionName) {
        return applicationVersionNameToApplicationVersionIdMapping.get().get(applicationVersionName);
    }

    public void registerRestResponse(String restResponse) {
        log.debug("Registering [" + restResponse + "] in the context");
        restResponseLocal.set(restResponse);
    }

    public String getRestResponse() {
        return restResponseLocal.get();
    }

    public String takeRestResponse() {
        String response = restResponseLocal.get();
        restResponseLocal.set(null);
        return response;
    }

    public void registerCSAR(String csarPath) {
        log.debug("Registering csar [" + csarPath + "] in the context");
        csarLocal.set(csarPath);
    }

    public String getCSAR() {
        String csar = csarLocal.get();
        csarLocal.set(null);
        return csar;
    }

    public String getAppProperty(String key) {
        return appProps.getProperty(key);
    }

    public Path getAlienPath() {
        return Paths.get(getAppProperty("directories.alien"));
    }

    public Path getRepositoryDirPath() {
        return Paths.get(getAlienPath() + "/" + getAppProperty("directories.csar_repository"));
    }

    public Path getUploadTempDirPath() {
        return Paths.get(getAlienPath() + "/" + getAppProperty("directories.upload_temp"));
    }

    public Path getPluginDirPath() {
        return Paths.get(getAlienPath() + "/" + getAppProperty("directories.plugins"));
    }

    public Path getArtifactDirPath() {
        return Paths.get(getAlienPath() + "/" + getAppProperty("directories.artifact_repository"));
    }

    public Path getTmpDirectory() {
        return Paths.get("target/tmp/");
    }

    public String getElasticSearchClusterName() {
        return getAppProperty("elasticSearch.clusterName");
    }

    public void clearComponentsIds() {
        componentsIdsLocal.set(null);
    }

    public Set<String> getComponentsIds() {
        return componentsIdsLocal.get();
    }

    public Set<String> takeComponentsIds() {
        Set<String> componentsIds = componentsIdsLocal.get();
        clearComponentsIds();
        return componentsIds;
    }

    public void registerComponentId(String componentid) {
        if (componentsIdsLocal.get() == null) {
            componentsIdsLocal.set(new HashSet<String>());
        }
        log.debug("Registering componentID [" + componentid + "] in the context");
        componentsIdsLocal.get().add(componentid);
    }

    public String getComponentId(String componentid) {
        if (componentsIdsLocal.get() != null && componentsIdsLocal.get().contains(componentid)) {
            return componentid;
        }
        return null;
    }

    public String takeComponentId(String componentid) {
        if (componentsIdsLocal.get() != null && componentsIdsLocal.get().contains(componentid)) {
            componentsIdsLocal.get().remove(componentid);
            return componentid;
        }
        return null;
    }

    public String getComponentId(int position) {
        if (componentsIdsLocal.get() != null && componentsIdsLocal.get().size() >= (position - 1)) {
            int index = 0;
            for (String componentID : componentsIdsLocal.get()) {
                if (index == position) {
                    return componentID;
                }
                index++;
            }
        }
        return null;
    }

    public String takeComponentId(int position) {
        if (componentsIdsLocal.get() != null && componentsIdsLocal.get().size() >= (position - 1)) {
            int index = 0;
            for (String componentID : componentsIdsLocal.get()) {
                if (index == position) {
                    componentsIdsLocal.get().remove(componentID);
                    return componentID;
                }
                index++;
            }
        }
        return null;
    }

    public void registerTopologyId(String topologyId) {
        log.debug("Registering topology Id [" + topologyId + "] in the context");
        topologyIdLocal.set(topologyId);
    }

    public String getTopologyId() {
        return topologyIdLocal.get();
    }

    public String takeTopologyId() {
        String topoId = topologyIdLocal.get();
        topologyIdLocal.set(null);
        return topoId;
    }

    public void registerCsarId(String csarId) {
        log.debug("Registering csarId Id [" + csarId + "] in the context");
        csarIdLocal.set(csarId);
    }

    public String getCsarId() {
        return csarIdLocal.get();
    }

    public String takeCsarId() {
        String csarId = csarIdLocal.get();
        csarIdLocal.set(null);
        return csarId;
    }

    public void registerApplication(Application application) {
        log.debug("Registering application [" + application.getId() + "] in the context");
        applicationLocal.set(application);
    }

    public Application getApplication() {
        return applicationLocal.get();
    }

    public Application takeApplication() {
        Application app = applicationLocal.get();
        applicationLocal.set(null);
        return app;
    }

    public TopologyTemplate getTopologyTemplate() {
        return topologyTemplate.get();
    }

    public TopologyTemplate takeTopologyTemplate() {
        TopologyTemplate ttId = topologyTemplate.get();
        topologyTemplate.set(null);
        return ttId;
    }

    public void registerTopologyTemplate(TopologyTemplate topologTemplate) {
        log.debug("Registering topology template [" + topologTemplate + "] in the context");
        topologyTemplate.set(topologTemplate);
    }

    public void registerCloud(String cloudId, String cloudName) {
        if (cloudInfos.get() != null) {
            cloudInfos.get().put(cloudName, cloudId);
            return;
        }
        cloudInfos.set(MapUtil.newHashMap(new String[] { cloudName }, new String[] { cloudId }));
    }

    public void unregisterCloud(String cloudName) {
        cloudInfos.get().remove(cloudName);
    }

    public String getCloudId(String cloudName) {
        return cloudInfos.get().get(cloudName);
    }

    public void registerCloudForTopology(String cloudId) {
        topologyCloudInfos.set(cloudId);
    }

    public String getCloudForTopology() {
        return topologyCloudInfos.get();
    }

    public void registerDeployApplicationProperties(Map<String, String> deployApplicationProperties) {
        this.deployApplicationProperties.set(deployApplicationProperties);
    }

    public Map<String, String> getDeployApplicationProperties() {
        return deployApplicationProperties.get();
    }

    public void registerConfigurationTag(String configurationTagName, MetaPropConfiguration tagConfiguration) {
        if (configurationTags.get() != null) {
            configurationTags.get().put(configurationTagName, tagConfiguration);
            return;
        }
        configurationTags.set(MapUtil.newHashMap(new String[] { configurationTagName }, new MetaPropConfiguration[] { tagConfiguration }));
    }

    public MetaPropConfiguration getConfigurationTag(String configurationTagName) {
        return configurationTags.get().get(configurationTagName);
    }

    public MetaPropConfiguration takeConfigurationTag(String configurationTagName) {
        return configurationTags.get().get(configurationTagName);
    }

    public Map<String, MetaPropConfiguration> getConfigurationTags() {
        return configurationTags.get();
    }

    public void registerTopologyDeploymentId(String topoDeploymentId) {
        topologyDeploymentId.set(topoDeploymentId);
    }

    public String getTopologyDeploymentId() {
        return topologyDeploymentId.get();
    }

    public void registerApplicationEnvironmentId(String applicationEnvironmentName, String applicationEnvironmentId) {
        if (this.environmentInfos.get() != null) {
            this.environmentInfos.get().put(applicationEnvironmentName, applicationEnvironmentId);
            return;
        }
        this.environmentInfos.set(MapUtil.newHashMap(new String[] { applicationEnvironmentName }, new String[] { applicationEnvironmentId }));
    }

    public String getApplicationEnvironmentId(String applicationEnvironmentName) {
        return this.environmentInfos.get().get(applicationEnvironmentName);
    }

    public void registerApplicationId(String applicationName, String applicationId) {
        if (this.applicationInfos.get() != null) {
            this.applicationInfos.get().put(applicationName, applicationId);
            return;
        }
        this.applicationInfos.set(MapUtil.newHashMap(new String[] { applicationName }, new String[] { applicationId }));
    }

    public String getApplicationId(String applicationName) {
        return this.applicationInfos.get().get(applicationName);
    }
}<|MERGE_RESOLUTION|>--- conflicted
+++ resolved
@@ -123,13 +123,9 @@
 
     private ThreadLocal<Map<String, String>> cloudImageNameToCloudImageIdMapping;
 
-<<<<<<< HEAD
     private ThreadLocal<Map<String, String>> applicationVersionNameToApplicationVersionIdMapping;
 
-    private ThreadLocal<String> applicationEnvironmentId;
-=======
     private ThreadLocal<Map<String, String>> environmentInfos;
->>>>>>> a0e31eb6
 
     private Context() {
         restResponseLocal = new ThreadLocal<String>();
@@ -148,15 +144,10 @@
         groupIdToGroupNameMapping.set(new HashMap<String, String>());
         cloudImageNameToCloudImageIdMapping = new ThreadLocal<>();
         cloudImageNameToCloudImageIdMapping.set(new HashMap<String, String>());
-<<<<<<< HEAD
         applicationVersionNameToApplicationVersionIdMapping = new ThreadLocal<>();
         applicationVersionNameToApplicationVersionIdMapping.set(new HashMap<String, String>());
-
-        applicationEnvironmentId = new ThreadLocal<String>();
-=======
         environmentInfos = new ThreadLocal<Map<String, String>>();
         applicationInfos = new ThreadLocal<Map<String, String>>();
->>>>>>> a0e31eb6
         ClasspathResourceLoader classpathResourceLoader = new ClasspathResourceLoader(Thread.currentThread().getContextClassLoader());
         Iterable<cucumber.runtime.io.Resource> properties = classpathResourceLoader.resources("", "alien4cloud-config.yml");
         List<Resource> resources = Lists.newArrayList();
