--- conflicted
+++ resolved
@@ -3,9 +3,7 @@
 import java.io.IOException;
 import java.nio.file.Path;
 import java.nio.file.Paths;
-import java.util.ArrayList;
 import java.util.Collection;
-import java.util.HashMap;
 import java.util.HashSet;
 import java.util.List;
 import java.util.Map;
@@ -43,7 +41,6 @@
 import com.fasterxml.jackson.databind.module.SimpleModule;
 import com.google.common.collect.Lists;
 import com.google.common.collect.Maps;
-import com.google.common.collect.Sets;
 
 import cucumber.runtime.io.ClasspathResourceLoader;
 
@@ -112,13 +109,7 @@
 
     private String csarLocal;
 
-<<<<<<< HEAD
-    private ThreadLocal<Map<String,String>> csarGitId;
-
-    private ThreadLocal<Set<String>> componentsIdsLocal;
-=======
     private Set<String> componentsIdsLocal;
->>>>>>> cb728c20
 
     private String topologyIdLocal;
 
@@ -133,6 +124,8 @@
     private Application applicationLocal;
 
     private Map<String, String> applicationInfos;
+    
+    private Map<String,String> csarGitId;
 
     private Map<String, String> cloudInfos;
 
@@ -153,32 +146,6 @@
     private Map<String, Map<String, String>> environmentInfos;
 
     private Context() {
-<<<<<<< HEAD
-        restResponseLocal = new ThreadLocal<String>();
-        csarLocal = new ThreadLocal<String>();
-        componentsIdsLocal = new ThreadLocal<Set<String>>();
-        topologyIdLocal = new ThreadLocal<String>();
-        csarIdLocal = new ThreadLocal<String>();
-        applicationLocal = new ThreadLocal<Application>();
-        topologyTemplate = new ThreadLocal<TopologyTemplate>();
-        topologyTemplateVersionId = new ThreadLocal<String>();
-        spelEvaluationContext = new ThreadLocal<EvaluationContext>();
-        cloudInfos = new ThreadLocal<Map<String, String>>();
-        topologyCloudInfos = new ThreadLocal<String>();
-        deployApplicationProperties = new ThreadLocal<Map<String, String>>();
-        configurationTags = new ThreadLocal<Map<String, MetaPropConfiguration>>();
-        topologyDeploymentId = new ThreadLocal<String>();
-        groupIdToGroupNameMapping = new ThreadLocal<Map<String, String>>();
-        groupIdToGroupNameMapping.set(new HashMap<String, String>());
-        cloudImageNameToCloudImageIdMapping = new ThreadLocal<>();
-        cloudImageNameToCloudImageIdMapping.set(new HashMap<String, String>());
-        applicationVersionNameToApplicationVersionIdMapping = new ThreadLocal<>();
-        applicationVersionNameToApplicationVersionIdMapping.set(new HashMap<String, String>());
-        environmentInfos = new ThreadLocal<Map<String, Map<String, String>>>();
-        applicationInfos = new ThreadLocal<Map<String, String>>();
-        csarGitId = new ThreadLocal<Map<String,String>>();
-=======
->>>>>>> cb728c20
         ClasspathResourceLoader classpathResourceLoader = new ClasspathResourceLoader(Thread.currentThread().getContextClassLoader());
         Iterable<cucumber.runtime.io.Resource> properties = classpathResourceLoader.resources("", "alien4cloud-config.yml");
         List<Resource> resources = Lists.newArrayList();
@@ -250,9 +217,9 @@
     }
 
     public Map<String,String> getCsarGitId() {
-        return csarGitId.get();
-    }
-
+        return csarGitId;
+    }
+    
     public void registerApplicationVersionId(String applicationVersionName, String applicationVersionId) {
         applicationVersionNameToApplicationVersionIdMapping.put(applicationVersionName, applicationVersionId);
     }
@@ -481,12 +448,12 @@
     }
 
     public void saveCsarGitId(String id,String url) {
-        if (this.csarGitId.get() != null) {
-            this.csarGitId.get().put(id,url);
+        if (this.csarGitId != null) {
+            this.csarGitId.put(id,url);
             return;
         }
-        this.csarGitId.set(MapUtil.newHashMap(new String[] { id }, new String[] { url }));
-        csarGitId.get().put(id, url);
+        this.csarGitId = MapUtil.newHashMap(new String[] { id }, new String[] { url });
+        csarGitId.put(id, url);
     }
 
     public String getCloudForTopology() {
