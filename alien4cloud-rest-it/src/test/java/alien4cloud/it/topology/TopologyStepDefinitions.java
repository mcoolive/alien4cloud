package alien4cloud.it.topology;

import static org.junit.Assert.assertArrayEquals;
import static org.junit.Assert.assertEquals;
import static org.junit.Assert.assertFalse;
import static org.junit.Assert.assertNotNull;
import static org.junit.Assert.assertNull;
import static org.junit.Assert.assertTrue;

import java.io.File;
import java.io.IOException;
import java.io.InputStream;
import java.nio.file.Files;
import java.nio.file.Path;
import java.nio.file.Paths;
import java.util.Arrays;
import java.util.List;
import java.util.Map;
import java.util.Set;

import lombok.extern.slf4j.Slf4j;

import org.apache.commons.io.FileUtils;
import org.apache.commons.lang3.ArrayUtils;
import org.apache.http.NameValuePair;
import org.apache.http.message.BasicNameValuePair;
import org.elasticsearch.client.Client;
import org.elasticsearch.common.Strings;
import org.elasticsearch.common.collect.Maps;
import org.elasticsearch.mapping.MappingBuilder;
import org.junit.Assert;

import alien4cloud.dao.ElasticSearchDAO;
import alien4cloud.dao.model.FacetedSearchResult;
import alien4cloud.dao.model.GetMultipleDataResult;
import alien4cloud.it.Context;
import alien4cloud.it.common.CommonStepDefinitions;
import alien4cloud.it.components.AddCommponentDefinitionSteps;
import alien4cloud.it.setup.TestDataRegistry;
import alien4cloud.it.utils.JsonTestUtil;
import alien4cloud.model.components.CSARDependency;
import alien4cloud.model.components.DeploymentArtifact;
import alien4cloud.model.components.IndexedCapabilityType;
import alien4cloud.model.components.IndexedInheritableToscaElement;
import alien4cloud.model.components.IndexedNodeType;
import alien4cloud.model.components.IndexedRelationshipType;
import alien4cloud.model.components.IndexedToscaElement;
import alien4cloud.model.templates.TopologyTemplateVersion;
import alien4cloud.model.topology.NodeGroup;
import alien4cloud.model.topology.NodeTemplate;
import alien4cloud.model.topology.RelationshipTemplate;
import alien4cloud.model.topology.ScalingPolicy;
import alien4cloud.paas.function.FunctionEvaluator;
import alien4cloud.rest.component.SearchRequest;
import alien4cloud.rest.model.RestResponse;
import alien4cloud.rest.topology.AddRelationshipTemplateRequest;
import alien4cloud.rest.topology.NodeTemplateRequest;
import alien4cloud.rest.topology.UpdateIndexedTypePropertyRequest;
import alien4cloud.rest.topology.UpdatePropertyRequest;
import alien4cloud.topology.TopologyDTO;
import alien4cloud.topology.TopologyUtils;
import alien4cloud.topology.task.RequirementToSatify;
import alien4cloud.topology.task.TaskCode;
import alien4cloud.topology.task.TaskLevel;
import alien4cloud.tosca.properties.constraints.ConstraintUtil.ConstraintInformation;
import alien4cloud.utils.FileUtil;
import alien4cloud.utils.MapUtil;

import com.fasterxml.jackson.databind.ObjectMapper;
import com.google.common.collect.Lists;
import com.google.common.collect.Sets;

import cucumber.api.DataTable;
import cucumber.api.PendingException;
import cucumber.api.java.en.And;
import cucumber.api.java.en.Given;
import cucumber.api.java.en.Then;
import cucumber.api.java.en.When;

@Slf4j
public class TopologyStepDefinitions {
    private final static Map<String, Class<? extends IndexedToscaElement>> WORDS_TO_CLASSES;
    private final ObjectMapper jsonMapper = new ObjectMapper();
    private final Client esClient = Context.getEsClientInstance();

    private CommonStepDefinitions commonStepDefinitions = new CommonStepDefinitions();

    static {
        WORDS_TO_CLASSES = Maps.newHashMap();
        WORDS_TO_CLASSES.put("node type", IndexedNodeType.class);
        WORDS_TO_CLASSES.put("relationship type", IndexedRelationshipType.class);
        WORDS_TO_CLASSES.put("node types", IndexedNodeType.class);
    }

    @When("^I retrieve the newly created topology$")
    public void I_retrieve_the_newly_created_topology() throws Throwable {
        // Topology from context
        String topologyId = Context.getInstance().getTopologyId();
        Context.getInstance().registerRestResponse(Context.getRestClientInstance().get("/rest/topologies/" + topologyId));
    }

    @Then("^The RestResponse should contain a topology id$")
    public void The_RestResponse_should_contain_an_id_string() throws Throwable {
        String response = Context.getInstance().getRestResponse();
        assertNotNull(response);
        RestResponse<String> restResponse = JsonTestUtil.read(response, String.class);
        assertNotNull(restResponse.getData());
        assertFalse(restResponse.getData().isEmpty());
    }

    @When("^I try to retrieve it$")
    public void I_try_to_retrieve_it() throws Throwable {
        String topologyId = Context.getInstance().getTopologyId();
        Context.getInstance().registerRestResponse(Context.getRestClientInstance().get("/rest/topologies/" + topologyId));
    }

    @Then("^I get a topology by id \"([^\"]*)\"$")
    public void I_get_a_topology_by_id(String topologyId) throws Throwable {
        Context.getInstance().registerRestResponse(Context.getRestClientInstance().get("/rest/topologies/" + topologyId));
    }

    @Then("^The RestResponse should contain a topology$")
    public void The_RestResponse_should_contain_a_topology() throws Throwable {
        String topologyResponseText = Context.getInstance().getRestResponse();
        RestResponse<TopologyDTO> topologyResponse = JsonTestUtil.read(topologyResponseText, TopologyDTO.class);
        assertNotNull(topologyResponse.getData());
        assertNotNull(topologyResponse.getData().getTopology().getId());
    }

    @Given("^There is a \"([^\"]*)\" with element name \"([^\"]*)\" and archive version \"([^\"]*)\"$")
    public void There_is_a_with_element_name_and_archive_version(String elementType, String elementId, String archiveVersion) throws Throwable {
        String componentId = elementId.concat(":").concat(archiveVersion);
        Context.getInstance().registerRestResponse(Context.getRestClientInstance().get("/rest/components/" + componentId));
        IndexedToscaElement idnt = JsonTestUtil.read(Context.getInstance().takeRestResponse(), WORDS_TO_CLASSES.get(elementType)).getData();
        assertNotNull(idnt);
        assertEquals(componentId, idnt.getId());
    }

    @Given("^There are properties for \"([^\"]*)\" element \"([^\"]*)\" and archive version \"([^\"]*)\"$")
    public void There_are_properties_for_element_and_archive_version(String elementType, String elementId, String archiveVersion, DataTable properties)
            throws Throwable {
        String componentId = elementId.concat(":").concat(archiveVersion);
        Context.getInstance().registerRestResponse(Context.getRestClientInstance().get("/rest/components/" + componentId));
        IndexedToscaElement idnt = JsonTestUtil.read(Context.getInstance().takeRestResponse(), WORDS_TO_CLASSES.get(elementType)).getData();
        assertNotNull(idnt);
        assertEquals(componentId, idnt.getId());
    }

    @When("^I add a node template \"([^\"]*)\" related to the \"([^\"]*)\" node type$")
    public void I_add_a_node_template_related_to_the_node_type(String name, String indexedNodeTypeId) throws Throwable {
        NodeTemplateRequest req = new NodeTemplateRequest(name, indexedNodeTypeId);
        String jSon = jsonMapper.writeValueAsString(req);
        String topologyId = Context.getInstance().getTopologyId();
        Context.getInstance().registerRestResponse(Context.getRestClientInstance().postJSon("/rest/topologies/" + topologyId + "/nodetemplates", jSon));
    }

    @When("^I have added a node template \"([^\"]*)\" related to the \"([^\"]*)\" node type$")
    public void I_have_added_a_node_template_related_to_the_node_type(String name, String indexedNodeTypeId) throws Throwable {
        I_add_a_node_template_related_to_the_node_type(name, indexedNodeTypeId);
        The_RestResponse_should_contain_a_node_type_with_id(indexedNodeTypeId);
    }

    @When("^I have added a node template \"([^\"]*)\" related to the \"([^\"]*)\" node type without check$")
    public void I_have_added_a_node_template_related_to_the_node_type_without_check(String name, String indexedNodeTypeId) throws Throwable {
        I_add_a_node_template_related_to_the_node_type(name, indexedNodeTypeId);
    }

    @When("^I delete a node template \"([^\"]*)\" from the topology$")
    public void I_delete_a_node_template_from_the_topology(String name) throws Throwable {
        String topologyId = Context.getInstance().getTopologyId();
        Context.getInstance().registerRestResponse(Context.getRestClientInstance().delete("/rest/topologies/" + topologyId + "/nodetemplates/" + name));
    }

    @When("^I update the node template's name from \"([^\"]*)\" to \"([^\"]*)\"$")
    public void I_update_the_node_template_name_from_to(String oldName, String newName) throws Throwable {
        String topologyId = Context.getInstance().getTopologyId();
        Context.getInstance().registerRestResponse(
                Context.getRestClientInstance().put("/rest/topologies/" + topologyId + "/nodetemplates/" + oldName + "/updateName/" + newName));
    }

    @When("^I add a relationship of type \"([^\"]*)\" defined in archive \"([^\"]*)\" version \"([^\"]*)\" with source \"([^\"]*)\" and target \"([^\"]*)\" for requirement \"([^\"]*)\" of type \"([^\"]*)\" and target capability \"([^\"]*)\"$")
    public void I_add_a_relationship_of_type_with_source_and_target_for_requirement_of_type_and_target_capability(String relType, String archiveName,
            String archiveVersion, String source, String target, String requirementName, String requirementType, String targetCapability) throws Throwable {
        I_add_a_relationship_of_type_with_source_and_target_for_requirement_of_type_and_target_capability(null, relType, archiveName, archiveVersion, source,
                target, requirementName, requirementType, targetCapability);
    }

    @Given("^I have added a relationship \"([^\"]*)\" of type \"([^\"]*)\" defined in archive \"([^\"]*)\" version \"([^\"]*)\" with source \"([^\"]*)\" and target \"([^\"]*)\" for requirement \"([^\"]*)\" of type \"([^\"]*)\" and target capability \"([^\"]*)\"$")
    public void I_have_added_a_relationship_of_type_with_source_and_target_for_requirement_of_type_and_target_capability(String relName, String relType,
            String archiveName, String archiveVersion, String source, String target, String requirementName, String requirementType, String capabilityName)
            throws Throwable {
        I_add_a_relationship_of_type_with_source_and_target_for_requirement_of_type_and_target_capability(relName, relType, archiveName, archiveVersion,
                source, target, requirementName, requirementType, capabilityName);
        commonStepDefinitions.I_should_receive_a_RestResponse_with_no_error();
    }

    @Given("^I add a relationship \"([^\"]*)\" of type \"([^\"]*)\" defined in archive \"([^\"]*)\" version \"([^\"]*)\" with source \"([^\"]*)\" and target \"([^\"]*)\" for requirement \"([^\"]*)\" of type \"([^\"]*)\" and target capability \"([^\"]*)\"$")
    public void I_add_a_relationship_of_type_with_source_and_target_for_requirement_of_type_and_target_capability(String relName, String relType,
            String archiveName, String archiveVersion, String source, String target, String requirementName, String requirementType, String targetCapabilityName)
            throws Throwable {
        RelationshipTemplate relTemp = new RelationshipTemplate();
        relTemp.setType(relType);
        relTemp.setTarget(target);
        relTemp.setRequirementName(requirementName);
        relTemp.setRequirementType(requirementType);
        relTemp.setTargetedCapabilityName(targetCapabilityName);
        String topologyId = Context.getInstance().getTopologyId();
        relName = relName == null || relName.isEmpty() ? getRelationShipName(relType, target) : relName;
        AddRelationshipTemplateRequest addRelationshipTemplateRequest = new AddRelationshipTemplateRequest();
        addRelationshipTemplateRequest.setArchiveName(archiveName);
        addRelationshipTemplateRequest.setArchiveVersion(archiveVersion);
        addRelationshipTemplateRequest.setRelationshipTemplate(relTemp);
        String json = jsonMapper.writeValueAsString(addRelationshipTemplateRequest);
        Context.getInstance().registerRestResponse(
                Context.getRestClientInstance().postJSon("/rest/topologies/" + topologyId + "/nodetemplates/" + source + "/relationships/" + relName, json));
    }

    @When("^I add a relationship of type \"([^\"]*)\" defined in archive \"([^\"]*)\" version \"([^\"]*)\" with source \"([^\"]*)\" and target \"([^\"]*)\"$")
    public void I_add_a_relationship_of_type_with_source_and_target(String relType, String archiveName, String archiveVersion, String source, String target)
            throws Throwable {
        I_add_a_relationship_of_type_with_source_and_target_for_requirement_of_type_and_target_capability(relType, archiveName, archiveVersion, source, target,
                null, null, null);
    }

    private String getRelationShipName(String type, String target) {
        String[] splitted = type.split("\\.");
        String last = splitted[splitted.length - 1];
        return last.trim() + "_" + target.trim();
    }

    @Then("^The RestResponse should not contain a nodetemplate named \"([^\"]*)\"")
    public void The_RestResponse_should_not_contain_a_nodetemplate_named(String key) throws Throwable {
        TopologyDTO topologyDTO = JsonTestUtil.read(Context.getInstance().getRestResponse(), TopologyDTO.class).getData();
        assertNotNull(topologyDTO);
        assertNotNull(topologyDTO.getTopology());
        assertTrue(topologyDTO.getTopology().getNodeTemplates() == null || topologyDTO.getTopology().getNodeTemplates().get(key) == null);
    }

    @Then("The RestResponse should not contain a relationship of type \"([^\"]*)\" with source \"([^\"]*)\" and target \"([^\"]*)\"")
    public void The_RestResponse_should_not_contain_a_relationship_of_type_with_source_and_target(String type, String source, String target) throws Throwable {
        TopologyDTO topologyDTO = JsonTestUtil.read(Context.getInstance().getRestResponse(), TopologyDTO.class).getData();
        assertNotNull(topologyDTO);
        assertNotNull(topologyDTO.getTopology());
        assertNotNull(topologyDTO.getTopology().getNodeTemplates());
        assertNotNull(topologyDTO.getTopology().getNodeTemplates().get(source));
        assertNotNull(topologyDTO.getTopology().getNodeTemplates().get(source).getRelationships() == null
                || topologyDTO.getTopology().getNodeTemplates().get(source).getRelationships().get(getRelationShipName(type, target)) == null);
    }

    @Then("^The RestResponse should contain a nodetemplate named \"([^\"]*)\" and type \"([^\"]*)\"")
    public void The_RestResponse_should_contain_a_nodetemplate_named_and_type(String key, String type) throws Throwable {
        TopologyDTO topologyDTO = JsonTestUtil.read(Context.getInstance().getRestResponse(), TopologyDTO.class).getData();
        assertNotNull(topologyDTO);
        assertNotNull(topologyDTO.getTopology());
        assertNotNull(topologyDTO.getTopology().getNodeTemplates());
        assertEquals(type, topologyDTO.getTopology().getNodeTemplates().get(key).getType());
    }

    @Then("^The RestResponse should contain a node type with \"([^\"]*)\" id$")
    public void The_RestResponse_should_contain_a_node_type_with_id(String expectedId) throws Throwable {
        TopologyDTO topologyDTO = JsonTestUtil.read(Context.getInstance().getRestResponse(), TopologyDTO.class).getData();
        assertNotNull(topologyDTO);
        assertNotNull(topologyDTO.getNodeTypes());
        assertNotNull(topologyDTO.getNodeTypes().get(expectedId.split(":")[0]));
        assertEquals(expectedId, topologyDTO.getNodeTypes().get(expectedId.split(":")[0]).getId());
    }

    @When("^I try to retrieve the created topology$")
    public void I_try_to_retrieve_the_created_topology() throws Throwable {
        Context.getInstance().registerRestResponse(Context.getRestClientInstance().get("/rest/topologies/" + Context.getInstance().getTopologyId()));
    }

    @Then("^The topology should contain a nodetemplate named \"([^\"]*)\"$")
    public void The_topology_should_contain_a_nodetemplate_named(String name) throws Throwable {
        String topologyResponseText = Context.getInstance().getRestResponse();
        RestResponse<TopologyDTO> topologyResponse = JsonTestUtil.read(topologyResponseText, TopologyDTO.class);
        assertNotNull(topologyResponse.getData());
        Map<String, NodeTemplate> nodeTemplates = topologyResponse.getData().getTopology().getNodeTemplates();
        assertNotNull(nodeTemplates);
        assertNotNull(nodeTemplates.get(name));
    }

    @When("^I update the node template \"([^\"]*)\"'s property \"([^\"]*)\" to \"([^\"]*)\"$")
    public void I_update_the_node_template_s_property_to(String nodeTempName, String propertyName, String propertyValue) throws Throwable {
        String topologyId = Context.getInstance().getTopologyId();
        UpdatePropertyRequest req = new UpdatePropertyRequest(propertyName, propertyValue);
        String json = jsonMapper.writeValueAsString(req);
        Context.getInstance().registerRestResponse(
                Context.getRestClientInstance().postJSon("/rest/topologies/" + topologyId + "/nodetemplates/" + nodeTempName + "/properties", json));
    }

    @When("^I update the node template \"([^\"]*)\"'s capability \"([^\"]*)\" of type \"([^\"]*)\"'s property \"([^\"]*)\" to \"([^\"]*)\"$")
    public void I_update_the_node_template_s_capability_of_type_s_property_to(String nodeTempName, String capabilityName, String capabilityType,
            String propertyName, String propertyValue) throws Throwable {
        String topologyId = Context.getInstance().getTopologyId();
        UpdateIndexedTypePropertyRequest req = new UpdateIndexedTypePropertyRequest(propertyName, propertyValue, capabilityType);
        String json = jsonMapper.writeValueAsString(req);
        Context.getInstance().registerRestResponse(
                Context.getRestClientInstance().postJSon(
                        "/rest/topologies/" + topologyId + "/nodetemplates/" + nodeTempName + "/capability/" + capabilityName + "/updateProperty", json));
    }

    @When("^I reset the node template \"([^\"]*)\"'s artifact \"([^\"]*)\" to default value$")
    public void I_reset_the_node_template_s_artifact_to_default_value(String nodeTemplateName, String artifactId) throws Throwable {
        String topologyId = Context.getInstance().getTopologyId();
        String url = "/rest/topologies/" + topologyId + "/nodetemplates/" + nodeTemplateName + "/artifacts/" + artifactId + "/reset";
        Context.getInstance().registerRestResponse(Context.getRestClientInstance().put(url));
    }

    @Then("^The topology should contain a nodetemplate named \"([^\"]*)\" with property \"([^\"]*)\" set to \"([^\"]*)\"$")
    public void The_topology_should_contain_a_nodetemplate_named_with_property_set_to(String nodeTemplateName, String propertyName, String propertyValue)
            throws Throwable {
        The_topology_should_contain_a_nodetemplate_named(nodeTemplateName);

        String topologyResponseText = Context.getInstance().getRestResponse();
        NodeTemplate nodeTemp = JsonTestUtil.read(topologyResponseText, TopologyDTO.class).getData().getTopology().getNodeTemplates().get(nodeTemplateName);
        assertNotNull(nodeTemp.getProperties());
        if (propertyValue != null) {
            assertNotNull(nodeTemp.getProperties().get(propertyName));
        }
        assertEquals(propertyValue, FunctionEvaluator.getScalarValue(nodeTemp.getProperties().get(propertyName)));
    }

    @Then("^The topology should contain a nodetemplate named \"([^\"]*)\" with property \"([^\"]*)\" set to null$")
    public void The_topology_should_contain_a_nodetemplate_named_with_property_set_to_null(String nodeTemplateName, String propertyName) throws Throwable {
        The_topology_should_contain_a_nodetemplate_named_with_property_set_to(nodeTemplateName, propertyName, null);
    }

    @Then("^I should have a relationship with type \"([^\"]*)\" from \"([^\"]*)\" to \"([^\"]*)\" in ALIEN$")
    public void I_should_have_a_relationship_with_type_from_to_in_ALIEN(String relType, String source, String target) throws Throwable {
        I_should_have_a_relationship_with_type_from_to_in_ALIEN(null, relType, source, target);
    }

    @Then("^I should have a relationship \"([^\"]*)\" with type \"([^\"]*)\" from \"([^\"]*)\" to \"([^\"]*)\" in ALIEN$")
    public void I_should_have_a_relationship_with_type_from_to_in_ALIEN(String relName, String relType, String source, String target) throws Throwable {

        // I should have a relationship with type
        String topologyJson = Context.getRestClientInstance().get("/rest/topologies/" + Context.getInstance().getTopologyId());
        RestResponse<TopologyDTO> topologyResponse = JsonTestUtil.read(topologyJson, TopologyDTO.class);
        NodeTemplate sourceNode = topologyResponse.getData().getTopology().getNodeTemplates().get(source);
        relName = relName == null || relName.isEmpty() ? getRelationShipName(relType, target) : relName;
        RelationshipTemplate rel = sourceNode.getRelationships().get(relName);
        assertNotNull(rel);
        assertEquals(relType, rel.getType());
        assertEquals(target, rel.getTarget());
        assertNotNull(rel.getRequirementName());
        assertNotNull(rel.getRequirementType());
    }

    @Then("^I should have (\\d+) relationship with source \"([^\"]*)\" and target \"([^\"]*)\" for type \"([^\"]*)\" with requirement \"([^\"]*)\" of type \"([^\"]*)\"$")
    public void I_should_have_relationship_with_source_for_requirement_of_type(int relationshipCount, String source, String target, String relType,
            String requirementName, String requirementType) throws Throwable {
        String topologyJson = Context.getRestClientInstance().get("/rest/topologies/" + Context.getInstance().getTopologyId());
        RestResponse<TopologyDTO> topologyResponse = JsonTestUtil.read(topologyJson, TopologyDTO.class);
        NodeTemplate sourceNode = topologyResponse.getData().getTopology().getNodeTemplates().get(source);
        RelationshipTemplate rel = sourceNode.getRelationships().get(getRelationShipName(relType, target));
        assertNotNull(rel);
        // Only one relationship of this type for the moment : cardinality check soon
        assertEquals(rel.getRequirementName(), requirementName);
        assertEquals(rel.getRequirementType(), requirementType);

    }

    @Then("^I should receive a RestResponse with constraint data name \"([^\"]*)\" and reference \"([^\"]*)\"$")
    public void I_should_receive_a_RestResponse_with_constraint_data_name_and_reference(String name, String reference) throws Throwable {
        RestResponse<?> restResponse = JsonTestUtil.read(Context.getInstance().getRestResponse());
        Assert.assertNotNull(restResponse.getData());
        ConstraintInformation constraint = JsonTestUtil.readObject(JsonTestUtil.toString(restResponse.getData()), ConstraintInformation.class);
        assertEquals(constraint.getName().toString(), name);
        assertEquals(constraint.getReference().toString(), reference);
    }

    @Given("^there are these types with element names and archive version$")
    public void there_are_these_types_with_element_names_and_archive_version(DataTable elements) throws Throwable {
        for (List<String> element : elements.raw()) {
            There_is_a_with_element_name_and_archive_version(element.get(0), element.get(1), element.get(2));
        }
    }

    @When("^I check for the deployable status of the topology$")
    public void I_check_for_the_deployable_status_of_the_topology() throws Throwable {
        String topologyId = Context.getInstance().getTopologyId();
        Context.getInstance().registerRestResponse(
                Context.getRestClientInstance().get(
                        "/rest/topologies/" + topologyId + "/isvalid?environmentId="
                                + Context.getInstance().getDefaultApplicationEnvironmentId(Context.getInstance().getApplication().getName())));
    }

    @When("^I check for the deployable status of the topology on the default environment$")
    public void I_check_for_the_deployable_status_of_the_topology_on_the_default_environment() throws Throwable {
        String topologyId = Context.getInstance().getTopologyId();
        Context.getInstance().registerRestResponse(
                Context.getRestClientInstance().get(
                        "/rest/topologies/" + topologyId + "/isvalid?environmentId="
                                + Context.getInstance().getDefaultApplicationEnvironmentId(Context.getInstance().getApplication().getName())));
    }

    @Then("^the topology should be deployable$")
    public void the_topology_should_be_deployable() throws Throwable {
        RestResponse<?> restResponse = JsonTestUtil.read(Context.getInstance().getRestResponse());
        assertNotNull(restResponse.getData());
        Map<String, Object> dataMap = JsonTestUtil.toMap(JsonTestUtil.toString(restResponse.getData()));
        assertTrue(Boolean.valueOf(dataMap.get("valid").toString()));
    }

    @Then("^the topology should not be deployable$")
    public void the_topology_should_not_be_deployable() throws Throwable {
        RestResponse<?> restResponse = JsonTestUtil.read(Context.getInstance().getRestResponse());
        assertNotNull(restResponse.getData());
        Map<String, Object> dataMap = JsonTestUtil.toMap(JsonTestUtil.toString(restResponse.getData()));
        assertFalse(Boolean.valueOf(dataMap.get("valid").toString()));
    }

    @Given("^i create a nodetype \"([^\"]*)\" in an archive name \"([^\"]*)\" version \"([^\"]*)\" with properties$")
    public void i_create_a_nodetype_in_an_archive_name_version_with_properties(String elementId, String arhiveName, String archiveVersion, DataTable properties)
            throws Throwable {

        throw new PendingException();
    }

    @Given("^i create a relationshiptype \"([^\"]*)\" in an archive name \"([^\"]*)\" version \"([^\"]*)\" with properties$")
    public void i_create_a_relationshiptype_in_an_archive_name_version_with_properties(String elementId, String archiveName, String archiveVersion,
            DataTable properties) throws Throwable {
        IndexedRelationshipType relationship = new IndexedRelationshipType();
        relationship.setArchiveName(archiveName);
        relationship.setArchiveVersion(archiveVersion);
        relationship.setElementId(elementId);
        for (List<String> propertyObject : properties.raw()) {
            if (propertyObject.get(0).equals("validSource")) {
                relationship.setValidSources(propertyObject.get(1).split(","));
            } else if (propertyObject.get(0).equals("validTarget")) {
                relationship.setValidTargets(propertyObject.get(1).split(","));
            } else if (propertyObject.get(0).equals("abstract")) {
                relationship.setAbstract(Boolean.valueOf(propertyObject.get(1)));
            }
        }

        esClient.prepareIndex(ElasticSearchDAO.TOSCA_ELEMENT_INDEX, MappingBuilder.indexTypeFromClass(IndexedRelationshipType.class))
                .setSource(JsonTestUtil.toString(relationship)).setRefresh(true).execute().actionGet();
    }

    @Given("^I create a \"([^\"]*)\" \"([^\"]*)\" in an archive name \"([^\"]*)\" version \"([^\"]*)\"$")
    public void I_create_a_in_an_archive_name_version(String componentType, String elementId, String archiveName, String archiveVersion) throws Throwable {
        IndexedInheritableToscaElement element = new IndexedInheritableToscaElement();
        element.setAbstract(false);
        element.setElementId(elementId);
        element.setArchiveName(archiveName);
        element.setArchiveVersion(archiveVersion);
        Class<?> clazz = null;
        if (componentType.equals("capability") || componentType.equals("capabilities")) {
            clazz = IndexedCapabilityType.class;
        } else {
            throw new PendingException("creation of Type " + componentType + "not supported!");
        }

        esClient.prepareIndex(ElasticSearchDAO.TOSCA_ELEMENT_INDEX, MappingBuilder.indexTypeFromClass(clazz)).setSource(JsonTestUtil.toString(element))
                .setRefresh(true).execute().actionGet();
    }

    @Given("^I create \"([^\"]*)\" in an archive name \"([^\"]*)\" version \"([^\"]*)\"$")
    public void I_create_in_an_archive_name_version(String componentType, String archiveName, String archiveVersion, List<String> elementIds) throws Throwable {
        for (String elementId : elementIds) {
            I_create_a_in_an_archive_name_version(componentType, elementId, archiveName, archiveVersion);
        }
    }

    @Given("^I add to the csar \"([^\"]*)\" \"([^\"]*)\" the component \"([^\"]*)\"$")
    public void I_add_to_the_csar_the_component(String csarName, String csarVersion, String componentFileName) throws Throwable {
        String csarId = csarName + ":" + csarVersion;
        AddCommponentDefinitionSteps.uploadComponent(csarId, componentFileName);
    }

    @Given("^I add to the csar \"([^\"]*)\" \"([^\"]*)\" the components$")
    public void I_add_to_the_csar_the_components(String csarName, String csarVersion, List<String> componentFileNames) throws Throwable {
        for (String componentFileName : componentFileNames) {
            I_add_to_the_csar_the_component(csarName, csarVersion, componentFileName);
        }
    }

    @Then("^there should not be suggested nodetypes for the \"([^\"]*)\" node template$")
    public void there_should_not_be_suggested_nodetypes_for_the_node_template(String nodeTemplateName) throws Throwable {
        RestResponse<Map> restResponse = JsonTestUtil.read(Context.getInstance().getRestResponse(), Map.class);
        assertNotNull(restResponse.getData());
        String dataString = JsonTestUtil.toString(restResponse.getData());
        Map<String, Object> validationDTOMap = JsonTestUtil.toMap(dataString);
        Object tasklist = MapUtil.get(validationDTOMap, "taskList");
        assertNotNull(tasklist);
        assertNull(getSuggestedNodesFor(nodeTemplateName, tasklist));
    }

    private IndexedNodeType[] getSuggestedNodesFor(String nodeTemplateName, Object taskList) throws IOException {
        for (Map<String, Object> task : (List<Map<String, Object>>) taskList) {
            String nodeTemp = (String) MapUtil.get(task, "nodeTemplateName");
            List<Object> suggestedNodeTypes = (List<Object>) MapUtil.get(task, "suggestedNodeTypes");
            if (nodeTemp.equals(nodeTemplateName) && suggestedNodeTypes != null) {
                return JsonTestUtil.toArray(Context.getInstance().getJsonMapper().writeValueAsString(suggestedNodeTypes), IndexedNodeType.class);
            }
        }
        return null;
    }

    @Then("^the suggested nodes types for the abstracts nodes templates should be:$")
    public void the_suggested_nodes_types_for_the_abstracts_nodes_templates_should_be(DataTable expectedSuggestedElemntIds) throws Throwable {
        RestResponse<Map> restResponse = JsonTestUtil.read(Context.getInstance().getRestResponse(), Map.class);
        assertNotNull(restResponse.getData());
        String dataString = JsonTestUtil.toString(restResponse.getData());
        Map<String, Object> validationDTOMap = JsonTestUtil.toMap(dataString);
        Object tasklist = MapUtil.get(validationDTOMap, "taskList");
        assertNotNull(tasklist);
        for (List<String> expected : expectedSuggestedElemntIds.raw()) {
            String[] expectedElementIds = expected.get(1).split(",");
            IndexedNodeType[] indexedNodeTypes = getSuggestedNodesFor(expected.get(0), tasklist);
            assertNotNull(indexedNodeTypes);
            String[] suggestedElementIds = getElementsId(indexedNodeTypes);
            assertNotNull(suggestedElementIds);
            assertEquals(expectedElementIds.length, suggestedElementIds.length);
            Arrays.sort(expectedElementIds);
            Arrays.sort(suggestedElementIds);
            assertArrayEquals(expectedElementIds, suggestedElementIds);
        }
    }

    private static final String ARTIFACT_PATH = "./src/test/resources/data/artifacts/";

    @When("^I update the node template \"([^\"]*)\"'s artifact \"([^\"]*)\" with \"([^\"]*)\"$")
    public void I_update_the_node_template_s_artifact_with(String nodeTemplateName, String artifactId, String artifactName) throws Throwable {
        String topologyId = Context.getInstance().getTopologyId();
        String url = "/rest/topologies/" + topologyId + "/nodetemplates/" + nodeTemplateName + "/artifacts/" + artifactId;
        InputStream artifactStream = Files.newInputStream(Paths.get(ARTIFACT_PATH, artifactName));
        Context.getInstance().registerRestResponse(Context.getRestClientInstance().postMultipart(url, artifactName, artifactStream));
    }

    @When("^I associate the artifact \"([^\"]*)\" of node template \"([^\"]*)\" as an input artifact \"([^\"]*)\"$")
    public void I_associate_the_artifact_of_node_template_as_an_input_artifact(String artifactId, String nodeTemplateName, String artifactInputName)
            throws Throwable {
        String topologyId = Context.getInstance().getTopologyId();
        Context.getInstance().registerRestResponse(
                Context.getRestClientInstance().postJSon(
                        "/rest/topologies/" + topologyId + "/nodetemplates/" + nodeTemplateName + "/artifacts/" + artifactId + "/" + artifactInputName, ""));
    }

    @When("^I update the application's input artifact \"([^\"]*)\" with \"([^\"]*)\"$")
    public void I_update_the_application_s_input_artifact_with(String artifactId, String artifactName) throws Throwable {
        String topologyId = Context.getInstance().getTopologyId();
        String url = "/rest/topologies/" + topologyId + "/inputArtifacts/" + artifactId + "/upload";
        InputStream artifactStream = Files.newInputStream(Paths.get(ARTIFACT_PATH, artifactName));
        Context.getInstance().registerRestResponse(Context.getRestClientInstance().postMultipart(url, artifactName, artifactStream));
    }

    @Then("^The topology should contain a nodetemplate named \"([^\"]*)\" with an artifact \"([^\"]*)\" with the specified UID and name \"([^\"]*)\"$")
    public void The_topology_should_contain_a_nodetemplate_named_with_an_artifact_with_the_specified_UID(String nodeTemplateName, String artifactId,
            String artifactName) throws Throwable {
        The_topology_should_contain_a_nodetemplate_named(nodeTemplateName);

        String topologyResponseText = Context.getInstance().getRestResponse();
        NodeTemplate nodeTemp = JsonTestUtil.read(topologyResponseText, TopologyDTO.class).getData().getTopology().getNodeTemplates().get(nodeTemplateName);
        Assert.assertNotNull(nodeTemp.getArtifacts());
        Assert.assertFalse(nodeTemp.getArtifacts().isEmpty());
        DeploymentArtifact deploymentArtifact = nodeTemp.getArtifacts().get(artifactId);
        Assert.assertNotNull(deploymentArtifact);
        Assert.assertNotNull(deploymentArtifact.getArtifactType());
        Assert.assertEquals(artifactName, deploymentArtifact.getArtifactName());
    }

    @Then("^the node with requirements lowerbound not satisfied should be$")
    public void the_node_with_requirements_lowerbound_not_satisfied_should_be(DataTable expectedRequirementsNames) throws Throwable {
        RestResponse<Map> restResponse = JsonTestUtil.read(Context.getInstance().getRestResponse(), Map.class);
        assertNotNull(restResponse.getData());
        String dataString = JsonTestUtil.toString(restResponse.getData());
        Map<String, Object> validationDTOMap = JsonTestUtil.toMap(dataString);
        Object tasklist = MapUtil.get(validationDTOMap, "taskList");
        assertNotNull(tasklist);
        for (List<String> expected : expectedRequirementsNames.raw()) {
            String[] expectedNames = expected.get(1).split(",");
            List<RequirementToSatify> requirementsToSatify = getRequirementsToSatisfy(expected.get(0), tasklist);
            String[] requirementsNames = getRequirementsNames(requirementsToSatify.toArray(new RequirementToSatify[requirementsToSatify.size()]));
            assertNotNull(requirementsNames);
            assertEquals(expectedNames.length, requirementsNames.length);
            Arrays.sort(expectedNames);
            Arrays.sort(requirementsNames);
            assertArrayEquals(expectedNames, requirementsNames);
        }
    }

    private List<RequirementToSatify> getRequirementsToSatisfy(String nodeTemplateName, Object taskList) throws IOException {
        for (Map<String, Object> task : (List<Map<String, Object>>) taskList) {
            String nodeTemp = (String) MapUtil.get(task, "nodeTemplateName");
            List<Object> resToImp = (List<Object>) MapUtil.get(task, "requirementsToImplement");
            if (nodeTemp.equals(nodeTemplateName) && resToImp != null) {
                return JsonTestUtil.toList(JsonTestUtil.toString(resToImp), RequirementToSatify.class);
            }
        }
        return null;
    }

    public String[] getElementsId(IndexedNodeType... indexedNodeTypes) {
        String[] toReturn = null;
        for (IndexedNodeType indexedNodeType : indexedNodeTypes) {
            toReturn = ArrayUtils.add(toReturn, indexedNodeType.getElementId());
        }
        return toReturn;
    }

    public String[] getRequirementsNames(RequirementToSatify... requirementsToSatisfy) {
        String[] toReturn = null;
        for (RequirementToSatify requirementToSatisfy : requirementsToSatisfy) {
            toReturn = ArrayUtils.add(toReturn, requirementToSatisfy.getName());
        }

        return toReturn;
    }

    @SuppressWarnings("unchecked")
    private List<String> getRequiredPropertiesNotSet(String nodeTemplateName, Object taskList) throws IOException {
        for (Map<String, Object> task : (List<Map<String, Object>>) taskList) {
            String nodeTemp = (String) MapUtil.get(task, "nodeTemplateName");
            Map<TaskLevel, List<String>> resToImp = (Map<TaskLevel, List<String>>) MapUtil.get(task, "properties");
            if (nodeTemp.equals(nodeTemplateName) && resToImp != null) {
                return JsonTestUtil.toList(JsonTestUtil.toString(resToImp.get(TaskLevel.REQUIRED.toString())), String.class);
            }
        }
        return null;
    }

    @Then("^the scaling policy of the node \"([^\"]*)\" should match max instances equals to (\\d+), initial instances equals to (\\d+) and min instances equals to (\\d+)$")
    public void the_scaling_policy_of_the_node_should_match_max_instances_equals_to_initial_instances_equals_to_and_min_instances_equals_to(String nodeName,
            int maxInstances, int initialInstances, int minInstances) throws Throwable {
        I_try_to_retrieve_the_created_topology();
        String topologyResponseText = Context.getInstance().getRestResponse();
        RestResponse<TopologyDTO> topologyResponse = JsonTestUtil.read(topologyResponseText, TopologyDTO.class);
        assertNotNull(topologyResponse.getData());
        ScalingPolicy computePolicy = TopologyUtils.getScalingPolicy(TopologyUtils.getScalableCapability(topologyResponse.getData().getTopology(), nodeName,
                true));
        assertNotNull(computePolicy);
        assertEquals(maxInstances, computePolicy.getMaxInstances());
        assertEquals(minInstances, computePolicy.getMinInstances());
        assertEquals(initialInstances, computePolicy.getInitialInstances());
    }

    @Then("^There's no defined scaling policy for the node \"([^\"]*)\"$")
    public void There_s_no_defined_scaling_policy(String nodeName) throws Throwable {
        I_try_to_retrieve_the_created_topology();
        String topologyResponseText = Context.getInstance().getRestResponse();
        RestResponse<TopologyDTO> topologyResponse = JsonTestUtil.read(topologyResponseText, TopologyDTO.class);
        assertNotNull(topologyResponse.getData());
        ScalingPolicy computePolicy = TopologyUtils.getScalingPolicy(TopologyUtils.getScalableCapability(topologyResponse.getData().getTopology(), nodeName,
                true));
        assertEquals(ScalingPolicy.NOT_SCALABLE_POLICY, computePolicy);
    }

    @Then("^the node with required properties not set should be$")
    public void the_node_with_required_properties_not_set_should_be(DataTable expectedRequiredProperties) throws Throwable {
        RestResponse<Map> restResponse = JsonTestUtil.read(Context.getInstance().getRestResponse(), Map.class);
        assertNotNull(restResponse.getData());
        String dataString = JsonTestUtil.toString(restResponse.getData());
        Map<String, Object> validationDTOMap = JsonTestUtil.toMap(dataString);
        Object tasklist = MapUtil.get(validationDTOMap, "taskList");
        assertNotNull(tasklist);
        for (List<String> expected : expectedRequiredProperties.raw()) {
            String[] expectedProperties = expected.get(1).split(",");
            List<String> requiredPropertiesNotSet = getRequiredPropertiesNotSet(expected.get(0), tasklist);
            assertNotNull(requiredPropertiesNotSet);
            String[] requiredProperties = requiredPropertiesNotSet.toArray(new String[requiredPropertiesNotSet.size()]);
            assertNotNull(requiredProperties);
            assertEquals(expectedProperties.length, requiredProperties.length);
            Arrays.sort(expectedProperties);
            Arrays.sort(requiredProperties);
            assertArrayEquals(expectedProperties, requiredProperties);
        }
    }

    @When("^I rename the relationship \"([^\"]*)\" into \"([^\"]*)\" from the node template \"([^\"]*)\"$")
    public void I_rename_the_relationship_into_from_the_node_template(String oldRelationshipName, String newRelationshipName, String nodeTemplateName)
            throws Throwable {
        String topologyId = Context.getInstance().getTopologyId();
        NameValuePair nvp = new BasicNameValuePair("newName", newRelationshipName);
        Context.getInstance().registerRestResponse(
                Context.getRestClientInstance().putUrlEncoded(
                        "/rest/topologies/" + topologyId + "/nodetemplates/" + nodeTemplateName + "/relationships/" + oldRelationshipName + "/updateName",
                        Lists.newArrayList(nvp)));
    }

    @When("^I update the \"([^\"]*)\" property of the relationship \"([^\"]*)\" into \"([^\"]*)\" from the node template \"([^\"]*)\"$")
    public void I_update_the_property_of_the_relationship_into_from_the_node_template(String propertyName, String relationshipName, String newValue,
            String nodeTemplateName) throws Throwable {
        String topologyId = Context.getInstance().getTopologyId();

        UpdateIndexedTypePropertyRequest updatePropertyRequest = new UpdateIndexedTypePropertyRequest();
        updatePropertyRequest.setPropertyName(propertyName);
        updatePropertyRequest.setPropertyValue(newValue);
        updatePropertyRequest.setType("tosca.relationships.HostedOn");
        String json = jsonMapper.writeValueAsString(updatePropertyRequest);
        Context.getInstance().registerRestResponse(
                Context.getRestClientInstance().postJSon(
                        "/rest/topologies/" + topologyId + "/nodetemplates/" + nodeTemplateName + "/relationships/" + relationshipName + "/updateProperty",
                        json));
    }

    @And("^The topology should have as dependencies$")
    public void The_topology_should_have_as_dependencies(DataTable dependencies) throws Throwable {
        Set<CSARDependency> expectedDependencies = Sets.newHashSet();
        for (List<String> row : dependencies.raw()) {
            expectedDependencies.add(new CSARDependency(row.get(0), row.get(1)));
        }
        String topologyResponseText = Context.getInstance().getRestResponse();
        Set<CSARDependency> actualDependencies = JsonTestUtil.read(topologyResponseText, TopologyDTO.class).getData().getTopology().getDependencies();
        Assert.assertEquals(expectedDependencies, actualDependencies);
    }

    @And("^If I search for topology templates I can find one with the name \"([^\"]*)\" and store the related topology as a SPEL context$")
    public void searchForTopologyTemplateByName(String topologyTemplateName) throws Throwable {
        String topologyId = getTopologyIdFromTemplateName(topologyTemplateName, null);
        assertNotNull("A topology template named " + topologyTemplateName + " can not be found", topologyId);
        String response = Context.getRestClientInstance().get("/rest/topologies/" + topologyId);
        RestResponse<TopologyDTO> topologyDto = alien4cloud.it.utils.JsonTestUtil.read(response, TopologyDTO.class);
        Context.getInstance().buildEvaluationContext(topologyDto.getData().getTopology());
    }

    @And("^If I search for topology templates I can find one with the name \"([^\"]*)\" version \"([^\"]*)\" and store the related topology as a SPEL context$")
    public void searchForTopologyTemplateByName(String topologyTemplateName, String topologyTemplateVersion) throws Throwable {
        String topologyId = getTopologyIdFromTemplateName(topologyTemplateName, topologyTemplateVersion);
        assertNotNull("A topology template named " + topologyTemplateName + " can not be found", topologyId);
        String response = Context.getRestClientInstance().get("/rest/topologies/" + topologyId);
        RestResponse<TopologyDTO> topologyDto = alien4cloud.it.utils.JsonTestUtil.read(response, TopologyDTO.class);
        Context.getInstance().buildEvaluationContext(topologyDto.getData().getTopology());
    }

    private String getTopologyIdFromTemplateName(String topologyTemplateName, String topologyTemplateVersion) throws Throwable {
        String response = Context.getRestClientInstance().postJSon("/rest/templates/topology/search", "{\"from\":0,\"size\":50}");
<<<<<<< HEAD
        RestResponse<FacetedSearchResult> restResponse = JsonTestUtil.read(response, FacetedSearchResult.class);
        String topologyId = null;
=======
        RestResponse<FacetedSearchResult> restResponse = JsonUtil.read(response, FacetedSearchResult.class);
        String topologyTemplateId = null;
>>>>>>> ce0dc8ea
        for (Object singleResult : restResponse.getData().getData()) {
            Map map = (Map) singleResult;
            if (topologyTemplateName.equals(map.get("name"))) {
                topologyTemplateId = map.get("id").toString();
            }
        }
        assertNotNull(topologyTemplateId);
        if (topologyTemplateVersion != null) {
            SearchRequest searchRequest = new SearchRequest();
            searchRequest.setQuery(topologyTemplateVersion);
            searchRequest.setFrom(0);
            searchRequest.setSize(Integer.MAX_VALUE);
            String templateVersionJson = Context.getRestClientInstance().postJSon("/rest/templates/" + topologyTemplateId + "/versions/search",
                    JsonUtil.toString(searchRequest));
            GetMultipleDataResult<?> result = JsonUtil.read(templateVersionJson, GetMultipleDataResult.class).getData();
            assertNotNull(result);
            assertEquals(1, result.getTotalResults());
            Map<?, ?> ttv = (Map) result.getData()[0];
            assertNotNull(ttv);
            assertTrue(ttv.containsKey("topologyId"));
            return ttv.get("topologyId").toString();
        } else {
            // get the last known version of topology for this template
            String templateVersionJson = Context.getRestClientInstance().get("/rest/templates/" + topologyTemplateId + "/versions/");
            TopologyTemplateVersion ttv = JsonUtil.read(templateVersionJson, TopologyTemplateVersion.class).getData();
            assertNotNull(ttv);
            assertNotNull(ttv.getTopologyId());
            return ttv.getTopologyId();
        }
    }

    @And("^I export the YAML from topology template named \"([^\"]*)\" and build a test dataset named \"([^\"]*)\"$")
    public void exportTopologyYamlAndAddItInTestData(String topologyTemplateName, String testDataName) throws Throwable {
        exportTopologyYamlAndAddItInTestDataReplacingVersion(topologyTemplateName, testDataName, null, null);
    }

    @Given("^I export the YAML from topology template named \"([^\"]*)\" and build a test dataset named \"([^\"]*)\" changing the version from \"([^\"]*)\" to \"([^\"]*)\"$")
    public void exportTopologyYamlAndAddItInTestDataReplacingVersion(String topologyTemplateName, String testDataName, String oldVersion, String newVersion)
            throws Throwable {
        String topologyId = getTopologyIdFromTemplateName(topologyTemplateName, null);
        assertNotNull("A topology template named " + topologyTemplateName + " can not be found", topologyId);
        String response = Context.getRestClientInstance().get("/rest/topologies/" + topologyId + "/yaml");
        RestResponse<String> restResponse = alien4cloud.it.utils.JsonTestUtil.read(response, String.class);
        String yaml = restResponse.getData();
        if (oldVersion != null && newVersion != null) {
            yaml = Strings.replace(yaml, "template_version: " + oldVersion, "template_version: " + newVersion);
        }
        Path dir = Files.createTempDirectory("yamlTopo");
        Path filePath = Files.createFile(Paths.get(dir.toAbsolutePath() + File.separator + "service-template.yaml"));
        FileUtils.writeStringToFile(filePath.toFile(), yaml);
        Path csarPath = TestDataRegistry.IT_ARTIFACTS_DIR.resolve(testDataName + ".csar");
        FileUtil.zip(dir, csarPath);
        FileUtil.delete(dir);
        TestDataRegistry.TEST_ARTIFACTS.put(testDataName, csarPath);
    }

    @When("^I add the node \"([^\"]*)\" to the group \"([^\"]*)\"$")
    public void I_add_the_node_to_the_group(String nodeName, String groupName) throws Throwable {
        String topologyId = Context.getInstance().getTopologyId();
        Context.getInstance().registerRestResponse(
                Context.getRestClientInstance().postUrlEncoded("/rest/topologies/" + topologyId + "/nodeGroups/" + groupName + "/members/" + nodeName,
                        Lists.<NameValuePair> newArrayList()));
    }

    @And("^The RestResponse should contain a group named \"([^\"]*)\" whose members are \"([^\"]*)\" and policy is \"([^\"]*)\"$")
    public void The_RestResponse_should_contain_a_group_named_whose_members_are_and_policy_is(String groupName, String members, String policy) throws Throwable {
        String topologyResponseText = Context.getInstance().getRestResponse();
        RestResponse<TopologyDTO> topologyResponse = JsonTestUtil.read(topologyResponseText, TopologyDTO.class);
        Assert.assertNotNull(topologyResponse.getData().getTopology().getGroups());
        NodeGroup nodeGroup = topologyResponse.getData().getTopology().getGroups().get(groupName);
        Set<String> expectedMembers = Sets.newHashSet(members.split(","));
        Assert.assertNotNull(nodeGroup);
        Assert.assertEquals(nodeGroup.getMembers(), expectedMembers);
        Assert.assertEquals(nodeGroup.getPolicies().iterator().next().getType(), policy);
        for (String expectedMember : expectedMembers) {
            NodeTemplate nodeTemplate = topologyResponse.getData().getTopology().getNodeTemplates().get(expectedMember);
            Assert.assertNotNull(nodeTemplate);
            Assert.assertTrue(nodeTemplate.getGroups().contains(groupName));
        }
    }

    @When("^I remove the node \"([^\"]*)\" from the group \"([^\"]*)\"$")
    public void I_remove_the_node_from_the_group(String nodeName, String groupName) throws Throwable {
        String topologyId = Context.getInstance().getTopologyId();
        Context.getInstance().registerRestResponse(
                Context.getRestClientInstance().delete("/rest/topologies/" + topologyId + "/nodeGroups/" + groupName + "/members/" + nodeName));
    }

    @When("^I remove the group \"([^\"]*)\"$")
    public void I_remove_the_group(String groupName) throws Throwable {
        String topologyId = Context.getInstance().getTopologyId();
        Context.getInstance().registerRestResponse(Context.getRestClientInstance().delete("/rest/topologies/" + topologyId + "/nodeGroups/" + groupName));
    }

    @Then("^The RestResponse should not contain any group$")
    public void The_RestResponse_should_not_contain_any_group() throws Throwable {
        String topologyResponseText = Context.getInstance().getRestResponse();
        RestResponse<TopologyDTO> topologyResponse = JsonTestUtil.read(topologyResponseText, TopologyDTO.class);
        Map<String, NodeGroup> groups = topologyResponse.getData().getTopology().getGroups();
        Assert.assertTrue(groups == null || groups.isEmpty());
    }

    @When("^I update the name of the group \"([^\"]*)\" to \"([^\"]*)\"$")
    public void I_update_the_name_of_the_group_to(String groupName, String newGroupName) throws Throwable {
        String topologyId = Context.getInstance().getTopologyId();
        Context.getInstance().registerRestResponse(
                Context.getRestClientInstance().putUrlEncoded("/rest/topologies/" + topologyId + "/nodeGroups/" + groupName,
                        Lists.<NameValuePair> newArrayList(new BasicNameValuePair("newName", newGroupName))));
    }

    @And("^I add a group with name \"([^\"]*)\" whose members are \"([^\"]*)\"$")
    public void I_add_a_group_with_name_whose_members_are(String groupName, String memberText) throws Throwable {
        Set<String> members = Sets.newHashSet(memberText.split(","));
        for (String member : members) {
            I_add_the_node_to_the_group(member, groupName);
        }
    }

    @And("^The topology should have scalability policy error concerning \"([^\"]*)\"$")
    public void The_topology_should_have_scalability_policy_error_concerning(String scalabilityProperty) throws Throwable {
        RestResponse<Map> restResponse = JsonTestUtil.read(Context.getInstance().getRestResponse(), Map.class);
        assertNotNull(restResponse.getData());
        List<Map<String, Object>> taskList = (List<Map<String, Object>>) restResponse.getData().get("taskList");
        assertNotNull(taskList);
        assertFalse(taskList.isEmpty());
        for (Map<String, Object> task : taskList) {
            if (task.get("code").equals(TaskCode.SCALABLE_CAPABILITY_INVALID.toString())) {
                ((List<String>) ((Map<String, Object>) task.get("properties")).get(TaskLevel.ERROR.toString())).contains(scalabilityProperty);
            }
        }
    }

    @When("^I reset the the node template \"([^\"]*)\"'s property \"([^\"]*)\"$")
    public void I_reset_the_the_node_template_s_property(String nodeTempName, String propertyName) throws Throwable {

        String topologyId = Context.getInstance().getTopologyId();
        // reset a property value = update it's value to null
        UpdatePropertyRequest req = new UpdatePropertyRequest(propertyName, null);
        String json = jsonMapper.writeValueAsString(req);
        Context.getInstance().registerRestResponse(
                Context.getRestClientInstance().postJSon("/rest/topologies/" + topologyId + "/nodetemplates/" + nodeTempName + "/properties", json));

    }
}<|MERGE_RESOLUTION|>--- conflicted
+++ resolved
@@ -57,6 +57,7 @@
 import alien4cloud.rest.topology.NodeTemplateRequest;
 import alien4cloud.rest.topology.UpdateIndexedTypePropertyRequest;
 import alien4cloud.rest.topology.UpdatePropertyRequest;
+import alien4cloud.rest.utils.JsonUtil;
 import alien4cloud.topology.TopologyDTO;
 import alien4cloud.topology.TopologyUtils;
 import alien4cloud.topology.task.RequirementToSatify;
@@ -727,13 +728,8 @@
 
     private String getTopologyIdFromTemplateName(String topologyTemplateName, String topologyTemplateVersion) throws Throwable {
         String response = Context.getRestClientInstance().postJSon("/rest/templates/topology/search", "{\"from\":0,\"size\":50}");
-<<<<<<< HEAD
-        RestResponse<FacetedSearchResult> restResponse = JsonTestUtil.read(response, FacetedSearchResult.class);
-        String topologyId = null;
-=======
         RestResponse<FacetedSearchResult> restResponse = JsonUtil.read(response, FacetedSearchResult.class);
         String topologyTemplateId = null;
->>>>>>> ce0dc8ea
         for (Object singleResult : restResponse.getData().getData()) {
             Map map = (Map) singleResult;
             if (topologyTemplateName.equals(map.get("name"))) {
