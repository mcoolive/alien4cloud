<<<<<<< HEAD
package alien4cloud.it.topology;

import alien4cloud.dao.model.FacetedSearchResult;
import alien4cloud.it.Context;
import alien4cloud.it.Entry;
import alien4cloud.it.common.CommonStepDefinitions;
import alien4cloud.model.templates.TopologyTemplate;
import alien4cloud.model.templates.TopologyTemplateVersion;
import alien4cloud.rest.component.SearchRequest;
import alien4cloud.rest.model.RestResponse;
import alien4cloud.rest.template.CreateTopologyTemplateRequest;
import alien4cloud.rest.topology.NodeTemplateRequest;
import alien4cloud.rest.utils.JsonUtil;
import alien4cloud.topology.TopologyDTO;
import alien4cloud.utils.ReflectionUtil;
import cucumber.api.DataTable;
import cucumber.api.java.en.And;
import cucumber.api.java.en.Given;
import cucumber.api.java.en.Then;
import cucumber.api.java.en.When;
import org.apache.http.NameValuePair;
import org.apache.http.message.BasicNameValuePair;
import org.elasticsearch.common.collect.Maps;
import org.junit.Assert;

import java.io.IOException;
import java.util.ArrayList;
import java.util.List;
import java.util.Map;

import static org.junit.Assert.assertEquals;
import static org.junit.Assert.assertNotNull;

public class TopologyTemplateStepDefinitions {

    private CommonStepDefinitions commonSteps = new CommonStepDefinitions();

    @When("^I create a new topology template with name \"([^\"]*)\" and description \"([^\"]*)\"$")
    public void I_create_a_new_topology_template_with_name_and_description(String topologyTemplateName, String topologyTemplateDesc) throws Throwable {

        CreateTopologyTemplateRequest ttRequest = new CreateTopologyTemplateRequest();
        ttRequest.setDescription(topologyTemplateDesc);
        ttRequest.setName(topologyTemplateName);

        Context.getInstance().registerRestResponse(Context.getRestClientInstance().postJSon("/rest/v1/templates/topology", JsonUtil.toString(ttRequest)));
        String topologyTemplateId = JsonUtil.read(Context.getInstance().getRestResponse(), String.class).getData();

        // recover the created template to register it
        String templateTopologyJson = Context.getRestClientInstance().get("/rest/v1/templates/topology/" + topologyTemplateId);
        TopologyTemplate template = JsonUtil.read(templateTopologyJson, TopologyTemplate.class).getData();

        if (template != null) {
            Context.getInstance().registerTopologyTemplate(template);
        }
    }

    public static TopologyTemplateVersion getLatestTopologyTemplateVersion(String topologyTemplateId) throws IOException {
        String templateVersionJson = Context.getRestClientInstance().get("/rest/v1/templates/" + topologyTemplateId + "/versions/");
        TopologyTemplateVersion ttv = JsonUtil.read(templateVersionJson, TopologyTemplateVersion.class).getData();
        return ttv;
    }

    @Then("^I can get and register the topology for the last version of the registered topology template$")
    public void I_can_get_the_last_version_for_the_registered_topology_template() throws Throwable {
        TopologyTemplate topologyTemplate = Context.getInstance().getTopologyTemplate();
        registerTopologyId(topologyTemplate.getId());
    }

    private void registerTopologyId(String topologyTemplateId) throws IOException {
        TopologyTemplateVersion ttv = getLatestTopologyTemplateVersion(topologyTemplateId);
        assertNotNull(ttv);
        assertNotNull(ttv.getTopologyId());
        Context.getInstance().registerTopologyId(ttv.getTopologyId());
    }

    @Given("^I create a new topology template with name \"([^\"]*)\" and description \"([^\"]*)\" and node templates$")
    public void I_create_a_new_topology_template_with_name_and_description_and_node_templates(String topologyTemplateName, String topologyTemplateDesc,
            DataTable nodeTemplates) throws Throwable {

        // create the topology
        I_create_a_new_topology_template_with_name_and_description(topologyTemplateName, topologyTemplateDesc);
        I_can_get_the_last_version_for_the_registered_topology_template();

        // add all specified nodetemplate to a specific topology (from Application or Topology template)
        for (List<String> row : nodeTemplates.raw()) {
            NodeTemplateRequest req = new NodeTemplateRequest(row.get(0), row.get(1));
            String nodeTypeJson = Context.getInstance().getJsonMapper().writeValueAsString(req);
            String topologyId = Context.getInstance().getTopologyId();
            Context.getInstance()
                    .registerRestResponse(Context.getRestClientInstance().postJSon("/rest/v1/topologies/" + topologyId + "/nodetemplates", nodeTypeJson));
        }

        // Created topology should have a node template count == count(nodeTemplates)
        Context.getInstance().registerRestResponse(Context.getRestClientInstance().get("/rest/v1/topologies/" + Context.getInstance().getTopologyId()));
        TopologyDTO topologyTemplateBase = JsonUtil.read(Context.getInstance().getRestResponse(), TopologyDTO.class, Context.getJsonMapper()).getData();

        assertEquals(topologyTemplateBase.getTopology().getNodeTemplates().size(), nodeTemplates.raw().size());

    }

    @Then("^The RestResponse should contain a topology template id$")
    public void The_RestResponse_should_contain_a_topology_template_id() throws Throwable {
        String topologyTemplateId = JsonUtil.read(Context.getInstance().getRestResponse(), String.class).getData();
        assertNotNull(topologyTemplateId);
    }

    @Then("^I can get this newly created topology template$")
    public void I_can_get_this_newly_created_topology_template() throws Throwable {
        TopologyTemplate topologyTemplate = Context.getInstance().getTopologyTemplate();
        assertNotNull(topologyTemplate);
    }

    @Given("^I have created a new topology template with name \"([^\"]*)\" and description \"([^\"]*)\"$")
    public void I_have_created_a_new_topology_template_with_name_and_description(String topologyTemplateName, String topologyTemplateDesc) throws Throwable {
        I_create_a_new_topology_template_with_name_and_description(topologyTemplateName, topologyTemplateDesc);
        commonSteps.I_should_receive_a_RestResponse_with_no_error();
    }

    @When("^I delete the newly created topology template$")
    public void I_delete_the_newly_created_topology_template() throws Throwable {

        TopologyTemplate topologyTemplate = Context.getInstance().getTopologyTemplate();
        assertNotNull(topologyTemplate);
        Context.getInstance().registerRestResponse(Context.getRestClientInstance().delete("/rest/v1/templates/topology/" + topologyTemplate.getId()));
    }

    @When("^I delete the topology template with name \"([^\"]*)\"$")
    public void I_delete_topology_template(String topologyTemplateName) throws Throwable {
        String topologyTemplateId = getTopologyTemplateIdFromName(topologyTemplateName);
        assertNotNull(topologyTemplateId);
        Context.getInstance().registerRestResponse(Context.getRestClientInstance().delete("/rest/v1/templates/topology/" + topologyTemplateId));
    }

    public static String getTopologyTemplateIdFromName(String topologyTemplateName) throws Throwable {
        SearchRequest templateWithNameSearchRequest = new SearchRequest();
        Map<String, String[]> filters = Maps.newHashMap();
        filters.put("name", new String[] { topologyTemplateName });
        templateWithNameSearchRequest.setFilters(filters);
        templateWithNameSearchRequest.setFrom(0);
        templateWithNameSearchRequest.setSize(1);
        String response = Context.getRestClientInstance().postJSon("/rest/v1/templates/topology/search", JsonUtil.toString(templateWithNameSearchRequest));
        RestResponse<FacetedSearchResult> restResponse = JsonUtil.read(response, FacetedSearchResult.class);
        Assert.assertEquals(1, restResponse.getData().getData().length);
        Map<String, Object> singleResult = (Map<String, Object>) restResponse.getData().getData()[0];
        String templateId = (String) singleResult.get("id");
        return templateId;
    }

    @Then("^The related topology shouldn't exist anymore$")
    public void The_related_topology_shouldn_t_exist_anymore() throws Throwable {
        Context.getInstance().registerRestResponse(Context.getRestClientInstance().get("/rest/v1/topologies/" + Context.getInstance().getTopologyId()));
        commonSteps.I_should_receive_a_RestResponse_with_an_error_code(504);
    }

    @When("^I update the topology template \"([^\"]*)\" fields:$")
    public void I_update_the_topology_template_fields(String name, List<Entry> fileds) throws Throwable {
        Map<String, String> fieldsMap = Maps.newHashMap();
        for (Entry field : fileds) {
            fieldsMap.put(field.getName(), field.getValue());
        }
        TopologyTemplate topologyTemplate = Context.getInstance().getTopologyTemplate();
        assertNotNull(topologyTemplate);
        Context.getInstance().registerRestResponse(
                Context.getRestClientInstance().putJSon("/rest/v1/templates/topology/" + topologyTemplate.getId(), JsonUtil.toString(fieldsMap)));
    }

    @And("^The topology template should have its \"([^\"]*)\" set to \"([^\"]*)\"$")
    public void The_topology_template_should_have_its_set_to(String fieldName, String fieldValue) throws Throwable {
        TopologyTemplate topologyTemplate = Context.getInstance().getTopologyTemplate();
        String response = Context.getRestClientInstance().get("/rest/v1/templates/topology/" + topologyTemplate.getId());
        TopologyTemplate topologyTemplateUpdated = JsonUtil.read(response, TopologyTemplate.class).getData();
        assertNotNull(topologyTemplateUpdated);
        assertEquals(fieldValue, ReflectionUtil.getPropertyValue(topologyTemplateUpdated, fieldName).toString());
    }

    @Given("^I expose the template as type \"([^\"]*)\"$")
    public void I_expose_the_template_as_type(String type) throws Throwable {
        String topologyId = Context.getInstance().getTopologyId();
        assertNotNull(topologyId);
        List<NameValuePair> nvps = new ArrayList<NameValuePair>();
        nvps.add(new BasicNameValuePair("elementId", type));
        Context.getInstance()
                .registerRestResponse(Context.getRestClientInstance().putUrlEncoded("/rest/v1/topologies/" + topologyId + "/substitutions/type", nvps));
    }

    @Given("^I expose the capability \"([^\"]*)\" for the node \"([^\"]*)\"$")
    public void I_expose_the_capability_for_the_node(String capabilityName, String nodeName) throws Throwable {
        String topologyId = Context.getInstance().getTopologyId();
        assertNotNull(topologyId);
        List<NameValuePair> nvps = new ArrayList<NameValuePair>();
        nvps.add(new BasicNameValuePair("nodeTemplateName", nodeName));
        nvps.add(new BasicNameValuePair("capabilityId", capabilityName));
        Context.getInstance().registerRestResponse(
                Context.getRestClientInstance().putUrlEncoded("/rest/v1/topologies/" + topologyId + "/substitutions/capabilities/" + capabilityName, nvps));
    }

    @Given("^I rename the exposed capability \"([^\"]*)\" to \"([^\"]*)\"$")
    public void I_rename_the_exposed_capability_to(String capabilityName, String newName) throws Throwable {
        String topologyId = Context.getInstance().getTopologyId();
        assertNotNull(topologyId);
        List<NameValuePair> nvps = new ArrayList<NameValuePair>();
        nvps.add(new BasicNameValuePair("newCapabilityId", newName));
        Context.getInstance().registerRestResponse(
                Context.getRestClientInstance().postUrlEncoded("/rest/v1/topologies/" + topologyId + "/substitutions/capabilities/" + capabilityName, nvps));
    }

    @Given("^I expose the requirement \"([^\"]*)\" for the node \"([^\"]*)\"$")
    public void I_expose_the_requirement_for_the_node(String requirementName, String nodeName) throws Throwable {
        String topologyId = Context.getInstance().getTopologyId();
        assertNotNull(topologyId);
        List<NameValuePair> nvps = new ArrayList<NameValuePair>();
        nvps.add(new BasicNameValuePair("nodeTemplateName", nodeName));
        nvps.add(new BasicNameValuePair("requirementId", requirementName));
        Context.getInstance().registerRestResponse(
                Context.getRestClientInstance().putUrlEncoded("/rest/v1/topologies/" + topologyId + "/substitutions/requirements/" + requirementName, nvps));
    }

    @Given("^I rename the exposed requirement \"([^\"]*)\" to \"([^\"]*)\"$")
    public void I_rename_the_exposed_requirement_to(String requirementName, String newName) throws Throwable {
        String topologyId = Context.getInstance().getTopologyId();
        assertNotNull(topologyId);
        List<NameValuePair> nvps = new ArrayList<NameValuePair>();
        nvps.add(new BasicNameValuePair("newRequirementId", newName));
        Context.getInstance().registerRestResponse(
                Context.getRestClientInstance().postUrlEncoded("/rest/v1/topologies/" + topologyId + "/substitutions/requirements/" + requirementName, nvps));
    }

    @When("^I get the topology related to the template with name \"([^\"]*)\"$")
    public void I_get_the_topology_related_to_the_template_with_name(String topoTemplateName) throws Throwable {
        String topoTemplateId = getTopologyTemplateIdFromName(topoTemplateName);
        registerTopologyId(topoTemplateId);
    }

}
=======
package alien4cloud.it.topology;

import static org.junit.Assert.assertEquals;
import static org.junit.Assert.assertNotNull;

import java.io.IOException;
import java.util.ArrayList;
import java.util.List;
import java.util.Map;

import org.alien4cloud.tosca.editor.operations.nodetemplate.AddNodeOperation;
import org.apache.http.NameValuePair;
import org.apache.http.message.BasicNameValuePair;
import org.elasticsearch.common.collect.Maps;
import org.junit.Assert;

import alien4cloud.dao.model.FacetedSearchResult;
import alien4cloud.it.Context;
import alien4cloud.it.Entry;
import alien4cloud.it.common.CommonStepDefinitions;
import alien4cloud.model.templates.TopologyTemplate;
import alien4cloud.model.templates.TopologyTemplateVersion;
import alien4cloud.rest.component.SearchRequest;
import alien4cloud.rest.model.RestResponse;
import alien4cloud.rest.template.CreateTopologyTemplateRequest;
import alien4cloud.rest.utils.JsonUtil;
import alien4cloud.utils.ReflectionUtil;
import cucumber.api.DataTable;
import cucumber.api.java.en.And;
import cucumber.api.java.en.Given;
import cucumber.api.java.en.Then;
import cucumber.api.java.en.When;

public class TopologyTemplateStepDefinitions {

    private CommonStepDefinitions commonSteps = new CommonStepDefinitions();

    @When("^I create a new topology template with name \"([^\"]*)\" and description \"([^\"]*)\"$")
    public void I_create_a_new_topology_template_with_name_and_description(String topologyTemplateName, String topologyTemplateDesc) throws Throwable {

        CreateTopologyTemplateRequest ttRequest = new CreateTopologyTemplateRequest();
        ttRequest.setDescription(topologyTemplateDesc);
        ttRequest.setName(topologyTemplateName);

        Context.getInstance().registerRestResponse(Context.getRestClientInstance().postJSon("/rest/v1/templates/topology", JsonUtil.toString(ttRequest)));
        String topologyTemplateId = JsonUtil.read(Context.getInstance().getRestResponse(), String.class).getData();

        // recover the created template to register it
        String templateTopologyJson = Context.getRestClientInstance().get("/rest/v1/templates/topology/" + topologyTemplateId);
        TopologyTemplate template = JsonUtil.read(templateTopologyJson, TopologyTemplate.class).getData();

        if (template != null) {
            Context.getInstance().registerTopologyTemplate(template);
        }
    }

    public static TopologyTemplateVersion getLatestTopologyTemplateVersion(String topologyTemplateId) throws IOException {
        String templateVersionJson = Context.getRestClientInstance().get("/rest/v1/templates/" + topologyTemplateId + "/versions/");
        TopologyTemplateVersion ttv = JsonUtil.read(templateVersionJson, TopologyTemplateVersion.class).getData();
        return ttv;
    }

    @Then("^I can get and register the topology for the last version of the registered topology template$")
    public void I_can_get_the_last_version_for_the_registered_topology_template() throws Throwable {
        TopologyTemplate topologyTemplate = Context.getInstance().getTopologyTemplate();
        TopologyTemplateVersion ttv = getLatestTopologyTemplateVersion(topologyTemplate.getId());
        assertNotNull(ttv);
        assertNotNull(ttv.getTopologyId());
        Context.getInstance().registerTopologyId(ttv.getTopologyId());
    }

    @Given("^I create a new topology template with name \"([^\"]*)\" and description \"([^\"]*)\" and node templates$")
    public void I_create_a_new_topology_template_with_name_and_description_and_node_templates(String topologyTemplateName, String topologyTemplateDesc,
            DataTable nodeTemplates) throws Throwable {

        // create the topology
        I_create_a_new_topology_template_with_name_and_description(topologyTemplateName, topologyTemplateDesc);
        I_can_get_the_last_version_for_the_registered_topology_template();

        EditorStepDefinitions.do_i_get_the_current_topology();

        // add all specified node template to a specific topology (from Application or Topology template)
        for (List<String> row : nodeTemplates.raw()) {
            Map<String, String> operationMap = Maps.newHashMap();
            operationMap.put("type", AddNodeOperation.class.getName());
            operationMap.put("nodeName", row.get(0));
            operationMap.put("indexedNodeTypeId", row.get(1));

            EditorStepDefinitions.do_i_execute_the_operation(operationMap);
        }
        // Save the topology
        EditorStepDefinitions.do_i_save_the_topology();

        assertEquals(EditorStepDefinitions.TOPOLOGY_DTO.getTopology().getNodeTemplates().size(), nodeTemplates.raw().size());
    }

    @Then("^The RestResponse should contain a topology template id$")
    public void The_RestResponse_should_contain_a_topology_template_id() throws Throwable {
        String topologyTemplateId = JsonUtil.read(Context.getInstance().getRestResponse(), String.class).getData();
        assertNotNull(topologyTemplateId);
    }

    @Then("^I can get this newly created topology template$")
    public void I_can_get_this_newly_created_topology_template() throws Throwable {
        TopologyTemplate topologyTemplate = Context.getInstance().getTopologyTemplate();
        assertNotNull(topologyTemplate);
    }

    @Given("^I have created a new topology template with name \"([^\"]*)\" and description \"([^\"]*)\"$")
    public void I_have_created_a_new_topology_template_with_name_and_description(String topologyTemplateName, String topologyTemplateDesc) throws Throwable {
        I_create_a_new_topology_template_with_name_and_description(topologyTemplateName, topologyTemplateDesc);
        commonSteps.I_should_receive_a_RestResponse_with_no_error();
    }

    @When("^I delete the newly created topology template$")
    public void I_delete_the_newly_created_topology_template() throws Throwable {

        TopologyTemplate topologyTemplate = Context.getInstance().getTopologyTemplate();
        assertNotNull(topologyTemplate);
        Context.getInstance().registerRestResponse(Context.getRestClientInstance().delete("/rest/v1/templates/topology/" + topologyTemplate.getId()));
    }

    @When("^I delete the topology template with name \"([^\"]*)\"$")
    public void I_delete_topology_template(String topologyTemplateName) throws Throwable {
        String topologyTemplateId = getTopologyTemplateIdFromName(topologyTemplateName);
        assertNotNull(topologyTemplateId);
        Context.getInstance().registerRestResponse(Context.getRestClientInstance().delete("/rest/v1/templates/topology/" + topologyTemplateId));
    }

    public static String getTopologyTemplateIdFromName(String topologyTemplateName) throws Throwable {
        SearchRequest templateWithNameSearchRequest = new SearchRequest();
        Map<String, String[]> filters = Maps.newHashMap();
        filters.put("name", new String[] { topologyTemplateName });
        templateWithNameSearchRequest.setFilters(filters);
        templateWithNameSearchRequest.setFrom(0);
        templateWithNameSearchRequest.setSize(1);
        String response = Context.getRestClientInstance().postJSon("/rest/v1/templates/topology/search", JsonUtil.toString(templateWithNameSearchRequest));
        RestResponse<FacetedSearchResult> restResponse = JsonUtil.read(response, FacetedSearchResult.class);
        Assert.assertEquals(1, restResponse.getData().getData().length);
        Map<String, Object> singleResult = (Map<String, Object>) restResponse.getData().getData()[0];
        String templateId = (String) singleResult.get("id");
        return templateId;
    }

    @Then("^The related topology shouldn't exist anymore$")
    public void The_related_topology_shouldn_t_exist_anymore() throws Throwable {
        Context.getInstance().registerRestResponse(Context.getRestClientInstance().get("/rest/v1/topologies/" + Context.getInstance().getTopologyId()));
        commonSteps.I_should_receive_a_RestResponse_with_an_error_code(504);
    }

    @When("^I update the topology template \"([^\"]*)\" fields:$")
    public void I_update_the_topology_template_fields(String name, List<Entry> fileds) throws Throwable {
        Map<String, String> fieldsMap = Maps.newHashMap();
        for (Entry field : fileds) {
            fieldsMap.put(field.getName(), field.getValue());
        }
        TopologyTemplate topologyTemplate = Context.getInstance().getTopologyTemplate();
        assertNotNull(topologyTemplate);
        Context.getInstance().registerRestResponse(
                Context.getRestClientInstance().putJSon("/rest/v1/templates/topology/" + topologyTemplate.getId(), JsonUtil.toString(fieldsMap)));
    }

    @And("^The topology template should have its \"([^\"]*)\" set to \"([^\"]*)\"$")
    public void The_topology_template_should_have_its_set_to(String fieldName, String fieldValue) throws Throwable {
        TopologyTemplate topologyTemplate = Context.getInstance().getTopologyTemplate();
        String response = Context.getRestClientInstance().get("/rest/v1/templates/topology/" + topologyTemplate.getId());
        TopologyTemplate topologyTemplateUpdated = JsonUtil.read(response, TopologyTemplate.class).getData();
        assertNotNull(topologyTemplateUpdated);
        assertEquals(fieldValue, ReflectionUtil.getPropertyValue(topologyTemplateUpdated, fieldName).toString());
    }

    @Given("^I expose the template as type \"([^\"]*)\"$")
    public void I_expose_the_template_as_type(String type) throws Throwable {
        String topologyId = Context.getInstance().getTopologyId();
        assertNotNull(topologyId);
        List<NameValuePair> nvps = new ArrayList<NameValuePair>();
        nvps.add(new BasicNameValuePair("elementId", type));
        Context.getInstance()
                .registerRestResponse(Context.getRestClientInstance().putUrlEncoded("/rest/v1/topologies/" + topologyId + "/substitutions/type", nvps));
    }

    @Given("^I expose the capability \"([^\"]*)\" for the node \"([^\"]*)\"$")
    public void I_expose_the_capability_for_the_node(String capabilityName, String nodeName) throws Throwable {
        String topologyId = Context.getInstance().getTopologyId();
        assertNotNull(topologyId);
        List<NameValuePair> nvps = new ArrayList<NameValuePair>();
        nvps.add(new BasicNameValuePair("nodeTemplateName", nodeName));
        nvps.add(new BasicNameValuePair("capabilityId", capabilityName));
        Context.getInstance().registerRestResponse(
                Context.getRestClientInstance().putUrlEncoded("/rest/v1/topologies/" + topologyId + "/substitutions/capabilities/" + capabilityName, nvps));
    }

    @Given("^I rename the exposed capability \"([^\"]*)\" to \"([^\"]*)\"$")
    public void I_rename_the_exposed_capability_to(String capabilityName, String newName) throws Throwable {
        String topologyId = Context.getInstance().getTopologyId();
        assertNotNull(topologyId);
        List<NameValuePair> nvps = new ArrayList<NameValuePair>();
        nvps.add(new BasicNameValuePair("newCapabilityId", newName));
        Context.getInstance().registerRestResponse(
                Context.getRestClientInstance().postUrlEncoded("/rest/v1/topologies/" + topologyId + "/substitutions/capabilities/" + capabilityName, nvps));
    }

    @Given("^I expose the requirement \"([^\"]*)\" for the node \"([^\"]*)\"$")
    public void I_expose_the_requirement_for_the_node(String requirementName, String nodeName) throws Throwable {
        String topologyId = Context.getInstance().getTopologyId();
        assertNotNull(topologyId);
        List<NameValuePair> nvps = new ArrayList<NameValuePair>();
        nvps.add(new BasicNameValuePair("nodeTemplateName", nodeName));
        nvps.add(new BasicNameValuePair("requirementId", requirementName));
        Context.getInstance().registerRestResponse(
                Context.getRestClientInstance().putUrlEncoded("/rest/v1/topologies/" + topologyId + "/substitutions/requirements/" + requirementName, nvps));
    }

    @Given("^I rename the exposed requirement \"([^\"]*)\" to \"([^\"]*)\"$")
    public void I_rename_the_exposed_requirement_to(String requirementName, String newName) throws Throwable {
        String topologyId = Context.getInstance().getTopologyId();
        assertNotNull(topologyId);
        List<NameValuePair> nvps = new ArrayList<NameValuePair>();
        nvps.add(new BasicNameValuePair("newRequirementId", newName));
        Context.getInstance().registerRestResponse(
                Context.getRestClientInstance().postUrlEncoded("/rest/v1/topologies/" + topologyId + "/substitutions/requirements/" + requirementName, nvps));
    }

}
>>>>>>> 002515b2
<|MERGE_RESOLUTION|>--- conflicted
+++ resolved
@@ -1,461 +1,233 @@
-<<<<<<< HEAD
-package alien4cloud.it.topology;
-
-import alien4cloud.dao.model.FacetedSearchResult;
-import alien4cloud.it.Context;
-import alien4cloud.it.Entry;
-import alien4cloud.it.common.CommonStepDefinitions;
-import alien4cloud.model.templates.TopologyTemplate;
-import alien4cloud.model.templates.TopologyTemplateVersion;
-import alien4cloud.rest.component.SearchRequest;
-import alien4cloud.rest.model.RestResponse;
-import alien4cloud.rest.template.CreateTopologyTemplateRequest;
-import alien4cloud.rest.topology.NodeTemplateRequest;
-import alien4cloud.rest.utils.JsonUtil;
-import alien4cloud.topology.TopologyDTO;
-import alien4cloud.utils.ReflectionUtil;
-import cucumber.api.DataTable;
-import cucumber.api.java.en.And;
-import cucumber.api.java.en.Given;
-import cucumber.api.java.en.Then;
-import cucumber.api.java.en.When;
-import org.apache.http.NameValuePair;
-import org.apache.http.message.BasicNameValuePair;
-import org.elasticsearch.common.collect.Maps;
-import org.junit.Assert;
-
-import java.io.IOException;
-import java.util.ArrayList;
-import java.util.List;
-import java.util.Map;
-
-import static org.junit.Assert.assertEquals;
-import static org.junit.Assert.assertNotNull;
-
-public class TopologyTemplateStepDefinitions {
-
-    private CommonStepDefinitions commonSteps = new CommonStepDefinitions();
-
-    @When("^I create a new topology template with name \"([^\"]*)\" and description \"([^\"]*)\"$")
-    public void I_create_a_new_topology_template_with_name_and_description(String topologyTemplateName, String topologyTemplateDesc) throws Throwable {
-
-        CreateTopologyTemplateRequest ttRequest = new CreateTopologyTemplateRequest();
-        ttRequest.setDescription(topologyTemplateDesc);
-        ttRequest.setName(topologyTemplateName);
-
-        Context.getInstance().registerRestResponse(Context.getRestClientInstance().postJSon("/rest/v1/templates/topology", JsonUtil.toString(ttRequest)));
-        String topologyTemplateId = JsonUtil.read(Context.getInstance().getRestResponse(), String.class).getData();
-
-        // recover the created template to register it
-        String templateTopologyJson = Context.getRestClientInstance().get("/rest/v1/templates/topology/" + topologyTemplateId);
-        TopologyTemplate template = JsonUtil.read(templateTopologyJson, TopologyTemplate.class).getData();
-
-        if (template != null) {
-            Context.getInstance().registerTopologyTemplate(template);
-        }
-    }
-
-    public static TopologyTemplateVersion getLatestTopologyTemplateVersion(String topologyTemplateId) throws IOException {
-        String templateVersionJson = Context.getRestClientInstance().get("/rest/v1/templates/" + topologyTemplateId + "/versions/");
-        TopologyTemplateVersion ttv = JsonUtil.read(templateVersionJson, TopologyTemplateVersion.class).getData();
-        return ttv;
-    }
-
-    @Then("^I can get and register the topology for the last version of the registered topology template$")
-    public void I_can_get_the_last_version_for_the_registered_topology_template() throws Throwable {
-        TopologyTemplate topologyTemplate = Context.getInstance().getTopologyTemplate();
-        registerTopologyId(topologyTemplate.getId());
-    }
-
-    private void registerTopologyId(String topologyTemplateId) throws IOException {
-        TopologyTemplateVersion ttv = getLatestTopologyTemplateVersion(topologyTemplateId);
-        assertNotNull(ttv);
-        assertNotNull(ttv.getTopologyId());
-        Context.getInstance().registerTopologyId(ttv.getTopologyId());
-    }
-
-    @Given("^I create a new topology template with name \"([^\"]*)\" and description \"([^\"]*)\" and node templates$")
-    public void I_create_a_new_topology_template_with_name_and_description_and_node_templates(String topologyTemplateName, String topologyTemplateDesc,
-            DataTable nodeTemplates) throws Throwable {
-
-        // create the topology
-        I_create_a_new_topology_template_with_name_and_description(topologyTemplateName, topologyTemplateDesc);
-        I_can_get_the_last_version_for_the_registered_topology_template();
-
-        // add all specified nodetemplate to a specific topology (from Application or Topology template)
-        for (List<String> row : nodeTemplates.raw()) {
-            NodeTemplateRequest req = new NodeTemplateRequest(row.get(0), row.get(1));
-            String nodeTypeJson = Context.getInstance().getJsonMapper().writeValueAsString(req);
-            String topologyId = Context.getInstance().getTopologyId();
-            Context.getInstance()
-                    .registerRestResponse(Context.getRestClientInstance().postJSon("/rest/v1/topologies/" + topologyId + "/nodetemplates", nodeTypeJson));
-        }
-
-        // Created topology should have a node template count == count(nodeTemplates)
-        Context.getInstance().registerRestResponse(Context.getRestClientInstance().get("/rest/v1/topologies/" + Context.getInstance().getTopologyId()));
-        TopologyDTO topologyTemplateBase = JsonUtil.read(Context.getInstance().getRestResponse(), TopologyDTO.class, Context.getJsonMapper()).getData();
-
-        assertEquals(topologyTemplateBase.getTopology().getNodeTemplates().size(), nodeTemplates.raw().size());
-
-    }
-
-    @Then("^The RestResponse should contain a topology template id$")
-    public void The_RestResponse_should_contain_a_topology_template_id() throws Throwable {
-        String topologyTemplateId = JsonUtil.read(Context.getInstance().getRestResponse(), String.class).getData();
-        assertNotNull(topologyTemplateId);
-    }
-
-    @Then("^I can get this newly created topology template$")
-    public void I_can_get_this_newly_created_topology_template() throws Throwable {
-        TopologyTemplate topologyTemplate = Context.getInstance().getTopologyTemplate();
-        assertNotNull(topologyTemplate);
-    }
-
-    @Given("^I have created a new topology template with name \"([^\"]*)\" and description \"([^\"]*)\"$")
-    public void I_have_created_a_new_topology_template_with_name_and_description(String topologyTemplateName, String topologyTemplateDesc) throws Throwable {
-        I_create_a_new_topology_template_with_name_and_description(topologyTemplateName, topologyTemplateDesc);
-        commonSteps.I_should_receive_a_RestResponse_with_no_error();
-    }
-
-    @When("^I delete the newly created topology template$")
-    public void I_delete_the_newly_created_topology_template() throws Throwable {
-
-        TopologyTemplate topologyTemplate = Context.getInstance().getTopologyTemplate();
-        assertNotNull(topologyTemplate);
-        Context.getInstance().registerRestResponse(Context.getRestClientInstance().delete("/rest/v1/templates/topology/" + topologyTemplate.getId()));
-    }
-
-    @When("^I delete the topology template with name \"([^\"]*)\"$")
-    public void I_delete_topology_template(String topologyTemplateName) throws Throwable {
-        String topologyTemplateId = getTopologyTemplateIdFromName(topologyTemplateName);
-        assertNotNull(topologyTemplateId);
-        Context.getInstance().registerRestResponse(Context.getRestClientInstance().delete("/rest/v1/templates/topology/" + topologyTemplateId));
-    }
-
-    public static String getTopologyTemplateIdFromName(String topologyTemplateName) throws Throwable {
-        SearchRequest templateWithNameSearchRequest = new SearchRequest();
-        Map<String, String[]> filters = Maps.newHashMap();
-        filters.put("name", new String[] { topologyTemplateName });
-        templateWithNameSearchRequest.setFilters(filters);
-        templateWithNameSearchRequest.setFrom(0);
-        templateWithNameSearchRequest.setSize(1);
-        String response = Context.getRestClientInstance().postJSon("/rest/v1/templates/topology/search", JsonUtil.toString(templateWithNameSearchRequest));
-        RestResponse<FacetedSearchResult> restResponse = JsonUtil.read(response, FacetedSearchResult.class);
-        Assert.assertEquals(1, restResponse.getData().getData().length);
-        Map<String, Object> singleResult = (Map<String, Object>) restResponse.getData().getData()[0];
-        String templateId = (String) singleResult.get("id");
-        return templateId;
-    }
-
-    @Then("^The related topology shouldn't exist anymore$")
-    public void The_related_topology_shouldn_t_exist_anymore() throws Throwable {
-        Context.getInstance().registerRestResponse(Context.getRestClientInstance().get("/rest/v1/topologies/" + Context.getInstance().getTopologyId()));
-        commonSteps.I_should_receive_a_RestResponse_with_an_error_code(504);
-    }
-
-    @When("^I update the topology template \"([^\"]*)\" fields:$")
-    public void I_update_the_topology_template_fields(String name, List<Entry> fileds) throws Throwable {
-        Map<String, String> fieldsMap = Maps.newHashMap();
-        for (Entry field : fileds) {
-            fieldsMap.put(field.getName(), field.getValue());
-        }
-        TopologyTemplate topologyTemplate = Context.getInstance().getTopologyTemplate();
-        assertNotNull(topologyTemplate);
-        Context.getInstance().registerRestResponse(
-                Context.getRestClientInstance().putJSon("/rest/v1/templates/topology/" + topologyTemplate.getId(), JsonUtil.toString(fieldsMap)));
-    }
-
-    @And("^The topology template should have its \"([^\"]*)\" set to \"([^\"]*)\"$")
-    public void The_topology_template_should_have_its_set_to(String fieldName, String fieldValue) throws Throwable {
-        TopologyTemplate topologyTemplate = Context.getInstance().getTopologyTemplate();
-        String response = Context.getRestClientInstance().get("/rest/v1/templates/topology/" + topologyTemplate.getId());
-        TopologyTemplate topologyTemplateUpdated = JsonUtil.read(response, TopologyTemplate.class).getData();
-        assertNotNull(topologyTemplateUpdated);
-        assertEquals(fieldValue, ReflectionUtil.getPropertyValue(topologyTemplateUpdated, fieldName).toString());
-    }
-
-    @Given("^I expose the template as type \"([^\"]*)\"$")
-    public void I_expose_the_template_as_type(String type) throws Throwable {
-        String topologyId = Context.getInstance().getTopologyId();
-        assertNotNull(topologyId);
-        List<NameValuePair> nvps = new ArrayList<NameValuePair>();
-        nvps.add(new BasicNameValuePair("elementId", type));
-        Context.getInstance()
-                .registerRestResponse(Context.getRestClientInstance().putUrlEncoded("/rest/v1/topologies/" + topologyId + "/substitutions/type", nvps));
-    }
-
-    @Given("^I expose the capability \"([^\"]*)\" for the node \"([^\"]*)\"$")
-    public void I_expose_the_capability_for_the_node(String capabilityName, String nodeName) throws Throwable {
-        String topologyId = Context.getInstance().getTopologyId();
-        assertNotNull(topologyId);
-        List<NameValuePair> nvps = new ArrayList<NameValuePair>();
-        nvps.add(new BasicNameValuePair("nodeTemplateName", nodeName));
-        nvps.add(new BasicNameValuePair("capabilityId", capabilityName));
-        Context.getInstance().registerRestResponse(
-                Context.getRestClientInstance().putUrlEncoded("/rest/v1/topologies/" + topologyId + "/substitutions/capabilities/" + capabilityName, nvps));
-    }
-
-    @Given("^I rename the exposed capability \"([^\"]*)\" to \"([^\"]*)\"$")
-    public void I_rename_the_exposed_capability_to(String capabilityName, String newName) throws Throwable {
-        String topologyId = Context.getInstance().getTopologyId();
-        assertNotNull(topologyId);
-        List<NameValuePair> nvps = new ArrayList<NameValuePair>();
-        nvps.add(new BasicNameValuePair("newCapabilityId", newName));
-        Context.getInstance().registerRestResponse(
-                Context.getRestClientInstance().postUrlEncoded("/rest/v1/topologies/" + topologyId + "/substitutions/capabilities/" + capabilityName, nvps));
-    }
-
-    @Given("^I expose the requirement \"([^\"]*)\" for the node \"([^\"]*)\"$")
-    public void I_expose_the_requirement_for_the_node(String requirementName, String nodeName) throws Throwable {
-        String topologyId = Context.getInstance().getTopologyId();
-        assertNotNull(topologyId);
-        List<NameValuePair> nvps = new ArrayList<NameValuePair>();
-        nvps.add(new BasicNameValuePair("nodeTemplateName", nodeName));
-        nvps.add(new BasicNameValuePair("requirementId", requirementName));
-        Context.getInstance().registerRestResponse(
-                Context.getRestClientInstance().putUrlEncoded("/rest/v1/topologies/" + topologyId + "/substitutions/requirements/" + requirementName, nvps));
-    }
-
-    @Given("^I rename the exposed requirement \"([^\"]*)\" to \"([^\"]*)\"$")
-    public void I_rename_the_exposed_requirement_to(String requirementName, String newName) throws Throwable {
-        String topologyId = Context.getInstance().getTopologyId();
-        assertNotNull(topologyId);
-        List<NameValuePair> nvps = new ArrayList<NameValuePair>();
-        nvps.add(new BasicNameValuePair("newRequirementId", newName));
-        Context.getInstance().registerRestResponse(
-                Context.getRestClientInstance().postUrlEncoded("/rest/v1/topologies/" + topologyId + "/substitutions/requirements/" + requirementName, nvps));
-    }
-
-    @When("^I get the topology related to the template with name \"([^\"]*)\"$")
-    public void I_get_the_topology_related_to_the_template_with_name(String topoTemplateName) throws Throwable {
-        String topoTemplateId = getTopologyTemplateIdFromName(topoTemplateName);
-        registerTopologyId(topoTemplateId);
-    }
-
-}
-=======
-package alien4cloud.it.topology;
-
-import static org.junit.Assert.assertEquals;
-import static org.junit.Assert.assertNotNull;
-
-import java.io.IOException;
-import java.util.ArrayList;
-import java.util.List;
-import java.util.Map;
-
-import org.alien4cloud.tosca.editor.operations.nodetemplate.AddNodeOperation;
-import org.apache.http.NameValuePair;
-import org.apache.http.message.BasicNameValuePair;
-import org.elasticsearch.common.collect.Maps;
-import org.junit.Assert;
-
-import alien4cloud.dao.model.FacetedSearchResult;
-import alien4cloud.it.Context;
-import alien4cloud.it.Entry;
-import alien4cloud.it.common.CommonStepDefinitions;
-import alien4cloud.model.templates.TopologyTemplate;
-import alien4cloud.model.templates.TopologyTemplateVersion;
-import alien4cloud.rest.component.SearchRequest;
-import alien4cloud.rest.model.RestResponse;
-import alien4cloud.rest.template.CreateTopologyTemplateRequest;
-import alien4cloud.rest.utils.JsonUtil;
-import alien4cloud.utils.ReflectionUtil;
-import cucumber.api.DataTable;
-import cucumber.api.java.en.And;
-import cucumber.api.java.en.Given;
-import cucumber.api.java.en.Then;
-import cucumber.api.java.en.When;
-
-public class TopologyTemplateStepDefinitions {
-
-    private CommonStepDefinitions commonSteps = new CommonStepDefinitions();
-
-    @When("^I create a new topology template with name \"([^\"]*)\" and description \"([^\"]*)\"$")
-    public void I_create_a_new_topology_template_with_name_and_description(String topologyTemplateName, String topologyTemplateDesc) throws Throwable {
-
-        CreateTopologyTemplateRequest ttRequest = new CreateTopologyTemplateRequest();
-        ttRequest.setDescription(topologyTemplateDesc);
-        ttRequest.setName(topologyTemplateName);
-
-        Context.getInstance().registerRestResponse(Context.getRestClientInstance().postJSon("/rest/v1/templates/topology", JsonUtil.toString(ttRequest)));
-        String topologyTemplateId = JsonUtil.read(Context.getInstance().getRestResponse(), String.class).getData();
-
-        // recover the created template to register it
-        String templateTopologyJson = Context.getRestClientInstance().get("/rest/v1/templates/topology/" + topologyTemplateId);
-        TopologyTemplate template = JsonUtil.read(templateTopologyJson, TopologyTemplate.class).getData();
-
-        if (template != null) {
-            Context.getInstance().registerTopologyTemplate(template);
-        }
-    }
-
-    public static TopologyTemplateVersion getLatestTopologyTemplateVersion(String topologyTemplateId) throws IOException {
-        String templateVersionJson = Context.getRestClientInstance().get("/rest/v1/templates/" + topologyTemplateId + "/versions/");
-        TopologyTemplateVersion ttv = JsonUtil.read(templateVersionJson, TopologyTemplateVersion.class).getData();
-        return ttv;
-    }
-
-    @Then("^I can get and register the topology for the last version of the registered topology template$")
-    public void I_can_get_the_last_version_for_the_registered_topology_template() throws Throwable {
-        TopologyTemplate topologyTemplate = Context.getInstance().getTopologyTemplate();
-        TopologyTemplateVersion ttv = getLatestTopologyTemplateVersion(topologyTemplate.getId());
-        assertNotNull(ttv);
-        assertNotNull(ttv.getTopologyId());
-        Context.getInstance().registerTopologyId(ttv.getTopologyId());
-    }
-
-    @Given("^I create a new topology template with name \"([^\"]*)\" and description \"([^\"]*)\" and node templates$")
-    public void I_create_a_new_topology_template_with_name_and_description_and_node_templates(String topologyTemplateName, String topologyTemplateDesc,
-            DataTable nodeTemplates) throws Throwable {
-
-        // create the topology
-        I_create_a_new_topology_template_with_name_and_description(topologyTemplateName, topologyTemplateDesc);
-        I_can_get_the_last_version_for_the_registered_topology_template();
-
-        EditorStepDefinitions.do_i_get_the_current_topology();
-
-        // add all specified node template to a specific topology (from Application or Topology template)
-        for (List<String> row : nodeTemplates.raw()) {
-            Map<String, String> operationMap = Maps.newHashMap();
-            operationMap.put("type", AddNodeOperation.class.getName());
-            operationMap.put("nodeName", row.get(0));
-            operationMap.put("indexedNodeTypeId", row.get(1));
-
-            EditorStepDefinitions.do_i_execute_the_operation(operationMap);
-        }
-        // Save the topology
-        EditorStepDefinitions.do_i_save_the_topology();
-
-        assertEquals(EditorStepDefinitions.TOPOLOGY_DTO.getTopology().getNodeTemplates().size(), nodeTemplates.raw().size());
-    }
-
-    @Then("^The RestResponse should contain a topology template id$")
-    public void The_RestResponse_should_contain_a_topology_template_id() throws Throwable {
-        String topologyTemplateId = JsonUtil.read(Context.getInstance().getRestResponse(), String.class).getData();
-        assertNotNull(topologyTemplateId);
-    }
-
-    @Then("^I can get this newly created topology template$")
-    public void I_can_get_this_newly_created_topology_template() throws Throwable {
-        TopologyTemplate topologyTemplate = Context.getInstance().getTopologyTemplate();
-        assertNotNull(topologyTemplate);
-    }
-
-    @Given("^I have created a new topology template with name \"([^\"]*)\" and description \"([^\"]*)\"$")
-    public void I_have_created_a_new_topology_template_with_name_and_description(String topologyTemplateName, String topologyTemplateDesc) throws Throwable {
-        I_create_a_new_topology_template_with_name_and_description(topologyTemplateName, topologyTemplateDesc);
-        commonSteps.I_should_receive_a_RestResponse_with_no_error();
-    }
-
-    @When("^I delete the newly created topology template$")
-    public void I_delete_the_newly_created_topology_template() throws Throwable {
-
-        TopologyTemplate topologyTemplate = Context.getInstance().getTopologyTemplate();
-        assertNotNull(topologyTemplate);
-        Context.getInstance().registerRestResponse(Context.getRestClientInstance().delete("/rest/v1/templates/topology/" + topologyTemplate.getId()));
-    }
-
-    @When("^I delete the topology template with name \"([^\"]*)\"$")
-    public void I_delete_topology_template(String topologyTemplateName) throws Throwable {
-        String topologyTemplateId = getTopologyTemplateIdFromName(topologyTemplateName);
-        assertNotNull(topologyTemplateId);
-        Context.getInstance().registerRestResponse(Context.getRestClientInstance().delete("/rest/v1/templates/topology/" + topologyTemplateId));
-    }
-
-    public static String getTopologyTemplateIdFromName(String topologyTemplateName) throws Throwable {
-        SearchRequest templateWithNameSearchRequest = new SearchRequest();
-        Map<String, String[]> filters = Maps.newHashMap();
-        filters.put("name", new String[] { topologyTemplateName });
-        templateWithNameSearchRequest.setFilters(filters);
-        templateWithNameSearchRequest.setFrom(0);
-        templateWithNameSearchRequest.setSize(1);
-        String response = Context.getRestClientInstance().postJSon("/rest/v1/templates/topology/search", JsonUtil.toString(templateWithNameSearchRequest));
-        RestResponse<FacetedSearchResult> restResponse = JsonUtil.read(response, FacetedSearchResult.class);
-        Assert.assertEquals(1, restResponse.getData().getData().length);
-        Map<String, Object> singleResult = (Map<String, Object>) restResponse.getData().getData()[0];
-        String templateId = (String) singleResult.get("id");
-        return templateId;
-    }
-
-    @Then("^The related topology shouldn't exist anymore$")
-    public void The_related_topology_shouldn_t_exist_anymore() throws Throwable {
-        Context.getInstance().registerRestResponse(Context.getRestClientInstance().get("/rest/v1/topologies/" + Context.getInstance().getTopologyId()));
-        commonSteps.I_should_receive_a_RestResponse_with_an_error_code(504);
-    }
-
-    @When("^I update the topology template \"([^\"]*)\" fields:$")
-    public void I_update_the_topology_template_fields(String name, List<Entry> fileds) throws Throwable {
-        Map<String, String> fieldsMap = Maps.newHashMap();
-        for (Entry field : fileds) {
-            fieldsMap.put(field.getName(), field.getValue());
-        }
-        TopologyTemplate topologyTemplate = Context.getInstance().getTopologyTemplate();
-        assertNotNull(topologyTemplate);
-        Context.getInstance().registerRestResponse(
-                Context.getRestClientInstance().putJSon("/rest/v1/templates/topology/" + topologyTemplate.getId(), JsonUtil.toString(fieldsMap)));
-    }
-
-    @And("^The topology template should have its \"([^\"]*)\" set to \"([^\"]*)\"$")
-    public void The_topology_template_should_have_its_set_to(String fieldName, String fieldValue) throws Throwable {
-        TopologyTemplate topologyTemplate = Context.getInstance().getTopologyTemplate();
-        String response = Context.getRestClientInstance().get("/rest/v1/templates/topology/" + topologyTemplate.getId());
-        TopologyTemplate topologyTemplateUpdated = JsonUtil.read(response, TopologyTemplate.class).getData();
-        assertNotNull(topologyTemplateUpdated);
-        assertEquals(fieldValue, ReflectionUtil.getPropertyValue(topologyTemplateUpdated, fieldName).toString());
-    }
-
-    @Given("^I expose the template as type \"([^\"]*)\"$")
-    public void I_expose_the_template_as_type(String type) throws Throwable {
-        String topologyId = Context.getInstance().getTopologyId();
-        assertNotNull(topologyId);
-        List<NameValuePair> nvps = new ArrayList<NameValuePair>();
-        nvps.add(new BasicNameValuePair("elementId", type));
-        Context.getInstance()
-                .registerRestResponse(Context.getRestClientInstance().putUrlEncoded("/rest/v1/topologies/" + topologyId + "/substitutions/type", nvps));
-    }
-
-    @Given("^I expose the capability \"([^\"]*)\" for the node \"([^\"]*)\"$")
-    public void I_expose_the_capability_for_the_node(String capabilityName, String nodeName) throws Throwable {
-        String topologyId = Context.getInstance().getTopologyId();
-        assertNotNull(topologyId);
-        List<NameValuePair> nvps = new ArrayList<NameValuePair>();
-        nvps.add(new BasicNameValuePair("nodeTemplateName", nodeName));
-        nvps.add(new BasicNameValuePair("capabilityId", capabilityName));
-        Context.getInstance().registerRestResponse(
-                Context.getRestClientInstance().putUrlEncoded("/rest/v1/topologies/" + topologyId + "/substitutions/capabilities/" + capabilityName, nvps));
-    }
-
-    @Given("^I rename the exposed capability \"([^\"]*)\" to \"([^\"]*)\"$")
-    public void I_rename_the_exposed_capability_to(String capabilityName, String newName) throws Throwable {
-        String topologyId = Context.getInstance().getTopologyId();
-        assertNotNull(topologyId);
-        List<NameValuePair> nvps = new ArrayList<NameValuePair>();
-        nvps.add(new BasicNameValuePair("newCapabilityId", newName));
-        Context.getInstance().registerRestResponse(
-                Context.getRestClientInstance().postUrlEncoded("/rest/v1/topologies/" + topologyId + "/substitutions/capabilities/" + capabilityName, nvps));
-    }
-
-    @Given("^I expose the requirement \"([^\"]*)\" for the node \"([^\"]*)\"$")
-    public void I_expose_the_requirement_for_the_node(String requirementName, String nodeName) throws Throwable {
-        String topologyId = Context.getInstance().getTopologyId();
-        assertNotNull(topologyId);
-        List<NameValuePair> nvps = new ArrayList<NameValuePair>();
-        nvps.add(new BasicNameValuePair("nodeTemplateName", nodeName));
-        nvps.add(new BasicNameValuePair("requirementId", requirementName));
-        Context.getInstance().registerRestResponse(
-                Context.getRestClientInstance().putUrlEncoded("/rest/v1/topologies/" + topologyId + "/substitutions/requirements/" + requirementName, nvps));
-    }
-
-    @Given("^I rename the exposed requirement \"([^\"]*)\" to \"([^\"]*)\"$")
-    public void I_rename_the_exposed_requirement_to(String requirementName, String newName) throws Throwable {
-        String topologyId = Context.getInstance().getTopologyId();
-        assertNotNull(topologyId);
-        List<NameValuePair> nvps = new ArrayList<NameValuePair>();
-        nvps.add(new BasicNameValuePair("newRequirementId", newName));
-        Context.getInstance().registerRestResponse(
-                Context.getRestClientInstance().postUrlEncoded("/rest/v1/topologies/" + topologyId + "/substitutions/requirements/" + requirementName, nvps));
-    }
-
-}
->>>>>>> 002515b2
+package alien4cloud.it.topology;
+
+import alien4cloud.dao.model.FacetedSearchResult;
+import alien4cloud.it.Context;
+import alien4cloud.it.Entry;
+import alien4cloud.it.common.CommonStepDefinitions;
+import alien4cloud.model.templates.TopologyTemplate;
+import alien4cloud.model.templates.TopologyTemplateVersion;
+import alien4cloud.rest.component.SearchRequest;
+import alien4cloud.rest.model.RestResponse;
+import alien4cloud.rest.template.CreateTopologyTemplateRequest;
+import alien4cloud.rest.utils.JsonUtil;
+import alien4cloud.utils.ReflectionUtil;
+import cucumber.api.DataTable;
+import cucumber.api.java.en.And;
+import cucumber.api.java.en.Given;
+import cucumber.api.java.en.Then;
+import cucumber.api.java.en.When;
+import org.alien4cloud.tosca.editor.operations.nodetemplate.AddNodeOperation;
+import org.apache.http.NameValuePair;
+import org.apache.http.message.BasicNameValuePair;
+import org.elasticsearch.common.collect.Maps;
+import org.junit.Assert;
+
+import java.io.IOException;
+import java.util.ArrayList;
+import java.util.List;
+import java.util.Map;
+
+import static org.junit.Assert.assertEquals;
+import static org.junit.Assert.assertNotNull;
+
+public class TopologyTemplateStepDefinitions {
+
+    private CommonStepDefinitions commonSteps = new CommonStepDefinitions();
+
+    @When("^I create a new topology template with name \"([^\"]*)\" and description \"([^\"]*)\"$")
+    public void I_create_a_new_topology_template_with_name_and_description(String topologyTemplateName, String topologyTemplateDesc) throws Throwable {
+
+        CreateTopologyTemplateRequest ttRequest = new CreateTopologyTemplateRequest();
+        ttRequest.setDescription(topologyTemplateDesc);
+        ttRequest.setName(topologyTemplateName);
+
+        Context.getInstance().registerRestResponse(Context.getRestClientInstance().postJSon("/rest/v1/templates/topology", JsonUtil.toString(ttRequest)));
+        String topologyTemplateId = JsonUtil.read(Context.getInstance().getRestResponse(), String.class).getData();
+
+        // recover the created template to register it
+        String templateTopologyJson = Context.getRestClientInstance().get("/rest/v1/templates/topology/" + topologyTemplateId);
+        TopologyTemplate template = JsonUtil.read(templateTopologyJson, TopologyTemplate.class).getData();
+
+        if (template != null) {
+            Context.getInstance().registerTopologyTemplate(template);
+        }
+    }
+
+    public static TopologyTemplateVersion getLatestTopologyTemplateVersion(String topologyTemplateId) throws IOException {
+        String templateVersionJson = Context.getRestClientInstance().get("/rest/v1/templates/" + topologyTemplateId + "/versions/");
+        TopologyTemplateVersion ttv = JsonUtil.read(templateVersionJson, TopologyTemplateVersion.class).getData();
+        return ttv;
+    }
+
+    @Then("^I can get and register the topology for the last version of the registered topology template$")
+    public void I_can_get_the_last_version_for_the_registered_topology_template() throws Throwable {
+        TopologyTemplate topologyTemplate = Context.getInstance().getTopologyTemplate();
+        registerTopologyId(topologyTemplate.getId());
+    }
+
+    private void registerTopologyId(String topologyTemplateId) throws IOException {
+        TopologyTemplateVersion ttv = getLatestTopologyTemplateVersion(topologyTemplateId);
+        assertNotNull(ttv);
+        assertNotNull(ttv.getTopologyId());
+        Context.getInstance().registerTopologyId(ttv.getTopologyId());
+    }
+
+    @Given("^I create a new topology template with name \"([^\"]*)\" and description \"([^\"]*)\" and node templates$")
+    public void I_create_a_new_topology_template_with_name_and_description_and_node_templates(String topologyTemplateName, String topologyTemplateDesc,
+            DataTable nodeTemplates) throws Throwable {
+
+        // create the topology
+        I_create_a_new_topology_template_with_name_and_description(topologyTemplateName, topologyTemplateDesc);
+        I_can_get_the_last_version_for_the_registered_topology_template();
+
+        EditorStepDefinitions.do_i_get_the_current_topology();
+
+        // add all specified node template to a specific topology (from Application or Topology template)
+        for (List<String> row : nodeTemplates.raw()) {
+            Map<String, String> operationMap = Maps.newHashMap();
+            operationMap.put("type", AddNodeOperation.class.getName());
+            operationMap.put("nodeName", row.get(0));
+            operationMap.put("indexedNodeTypeId", row.get(1));
+
+            EditorStepDefinitions.do_i_execute_the_operation(operationMap);
+        }
+        // Save the topology
+        EditorStepDefinitions.do_i_save_the_topology();
+
+        assertEquals(EditorStepDefinitions.TOPOLOGY_DTO.getTopology().getNodeTemplates().size(), nodeTemplates.raw().size());
+    }
+
+    @Then("^The RestResponse should contain a topology template id$")
+    public void The_RestResponse_should_contain_a_topology_template_id() throws Throwable {
+        String topologyTemplateId = JsonUtil.read(Context.getInstance().getRestResponse(), String.class).getData();
+        assertNotNull(topologyTemplateId);
+    }
+
+    @Then("^I can get this newly created topology template$")
+    public void I_can_get_this_newly_created_topology_template() throws Throwable {
+        TopologyTemplate topologyTemplate = Context.getInstance().getTopologyTemplate();
+        assertNotNull(topologyTemplate);
+    }
+
+    @Given("^I have created a new topology template with name \"([^\"]*)\" and description \"([^\"]*)\"$")
+    public void I_have_created_a_new_topology_template_with_name_and_description(String topologyTemplateName, String topologyTemplateDesc) throws Throwable {
+        I_create_a_new_topology_template_with_name_and_description(topologyTemplateName, topologyTemplateDesc);
+        commonSteps.I_should_receive_a_RestResponse_with_no_error();
+    }
+
+    @When("^I delete the newly created topology template$")
+    public void I_delete_the_newly_created_topology_template() throws Throwable {
+
+        TopologyTemplate topologyTemplate = Context.getInstance().getTopologyTemplate();
+        assertNotNull(topologyTemplate);
+        Context.getInstance().registerRestResponse(Context.getRestClientInstance().delete("/rest/v1/templates/topology/" + topologyTemplate.getId()));
+    }
+
+    @When("^I delete the topology template with name \"([^\"]*)\"$")
+    public void I_delete_topology_template(String topologyTemplateName) throws Throwable {
+        String topologyTemplateId = getTopologyTemplateIdFromName(topologyTemplateName);
+        assertNotNull(topologyTemplateId);
+        Context.getInstance().registerRestResponse(Context.getRestClientInstance().delete("/rest/v1/templates/topology/" + topologyTemplateId));
+    }
+
+    public static String getTopologyTemplateIdFromName(String topologyTemplateName) throws Throwable {
+        SearchRequest templateWithNameSearchRequest = new SearchRequest();
+        Map<String, String[]> filters = Maps.newHashMap();
+        filters.put("name", new String[] { topologyTemplateName });
+        templateWithNameSearchRequest.setFilters(filters);
+        templateWithNameSearchRequest.setFrom(0);
+        templateWithNameSearchRequest.setSize(1);
+        String response = Context.getRestClientInstance().postJSon("/rest/v1/templates/topology/search", JsonUtil.toString(templateWithNameSearchRequest));
+        RestResponse<FacetedSearchResult> restResponse = JsonUtil.read(response, FacetedSearchResult.class);
+        Assert.assertEquals(1, restResponse.getData().getData().length);
+        Map<String, Object> singleResult = (Map<String, Object>) restResponse.getData().getData()[0];
+        String templateId = (String) singleResult.get("id");
+        return templateId;
+    }
+
+    @Then("^The related topology shouldn't exist anymore$")
+    public void The_related_topology_shouldn_t_exist_anymore() throws Throwable {
+        Context.getInstance().registerRestResponse(Context.getRestClientInstance().get("/rest/v1/topologies/" + Context.getInstance().getTopologyId()));
+        commonSteps.I_should_receive_a_RestResponse_with_an_error_code(504);
+    }
+
+    @When("^I update the topology template \"([^\"]*)\" fields:$")
+    public void I_update_the_topology_template_fields(String name, List<Entry> fileds) throws Throwable {
+        Map<String, String> fieldsMap = Maps.newHashMap();
+        for (Entry field : fileds) {
+            fieldsMap.put(field.getName(), field.getValue());
+        }
+        TopologyTemplate topologyTemplate = Context.getInstance().getTopologyTemplate();
+        assertNotNull(topologyTemplate);
+        Context.getInstance().registerRestResponse(
+                Context.getRestClientInstance().putJSon("/rest/v1/templates/topology/" + topologyTemplate.getId(), JsonUtil.toString(fieldsMap)));
+    }
+
+    @And("^The topology template should have its \"([^\"]*)\" set to \"([^\"]*)\"$")
+    public void The_topology_template_should_have_its_set_to(String fieldName, String fieldValue) throws Throwable {
+        TopologyTemplate topologyTemplate = Context.getInstance().getTopologyTemplate();
+        String response = Context.getRestClientInstance().get("/rest/v1/templates/topology/" + topologyTemplate.getId());
+        TopologyTemplate topologyTemplateUpdated = JsonUtil.read(response, TopologyTemplate.class).getData();
+        assertNotNull(topologyTemplateUpdated);
+        assertEquals(fieldValue, ReflectionUtil.getPropertyValue(topologyTemplateUpdated, fieldName).toString());
+    }
+
+    @Given("^I expose the template as type \"([^\"]*)\"$")
+    public void I_expose_the_template_as_type(String type) throws Throwable {
+        String topologyId = Context.getInstance().getTopologyId();
+        assertNotNull(topologyId);
+        List<NameValuePair> nvps = new ArrayList<NameValuePair>();
+        nvps.add(new BasicNameValuePair("elementId", type));
+        Context.getInstance()
+                .registerRestResponse(Context.getRestClientInstance().putUrlEncoded("/rest/v1/topologies/" + topologyId + "/substitutions/type", nvps));
+    }
+
+    @Given("^I expose the capability \"([^\"]*)\" for the node \"([^\"]*)\"$")
+    public void I_expose_the_capability_for_the_node(String capabilityName, String nodeName) throws Throwable {
+        String topologyId = Context.getInstance().getTopologyId();
+        assertNotNull(topologyId);
+        List<NameValuePair> nvps = new ArrayList<NameValuePair>();
+        nvps.add(new BasicNameValuePair("nodeTemplateName", nodeName));
+        nvps.add(new BasicNameValuePair("capabilityId", capabilityName));
+        Context.getInstance().registerRestResponse(
+                Context.getRestClientInstance().putUrlEncoded("/rest/v1/topologies/" + topologyId + "/substitutions/capabilities/" + capabilityName, nvps));
+    }
+
+    @Given("^I rename the exposed capability \"([^\"]*)\" to \"([^\"]*)\"$")
+    public void I_rename_the_exposed_capability_to(String capabilityName, String newName) throws Throwable {
+        String topologyId = Context.getInstance().getTopologyId();
+        assertNotNull(topologyId);
+        List<NameValuePair> nvps = new ArrayList<NameValuePair>();
+        nvps.add(new BasicNameValuePair("newCapabilityId", newName));
+        Context.getInstance().registerRestResponse(
+                Context.getRestClientInstance().postUrlEncoded("/rest/v1/topologies/" + topologyId + "/substitutions/capabilities/" + capabilityName, nvps));
+    }
+
+    @Given("^I expose the requirement \"([^\"]*)\" for the node \"([^\"]*)\"$")
+    public void I_expose_the_requirement_for_the_node(String requirementName, String nodeName) throws Throwable {
+        String topologyId = Context.getInstance().getTopologyId();
+        assertNotNull(topologyId);
+        List<NameValuePair> nvps = new ArrayList<NameValuePair>();
+        nvps.add(new BasicNameValuePair("nodeTemplateName", nodeName));
+        nvps.add(new BasicNameValuePair("requirementId", requirementName));
+        Context.getInstance().registerRestResponse(
+                Context.getRestClientInstance().putUrlEncoded("/rest/v1/topologies/" + topologyId + "/substitutions/requirements/" + requirementName, nvps));
+    }
+
+    @Given("^I rename the exposed requirement \"([^\"]*)\" to \"([^\"]*)\"$")
+    public void I_rename_the_exposed_requirement_to(String requirementName, String newName) throws Throwable {
+        String topologyId = Context.getInstance().getTopologyId();
+        assertNotNull(topologyId);
+        List<NameValuePair> nvps = new ArrayList<NameValuePair>();
+        nvps.add(new BasicNameValuePair("newRequirementId", newName));
+        Context.getInstance().registerRestResponse(
+                Context.getRestClientInstance().postUrlEncoded("/rest/v1/topologies/" + topologyId + "/substitutions/requirements/" + requirementName, nvps));
+    }
+
+    @When("^I get the topology related to the template with name \"([^\"]*)\"$")
+    public void I_get_the_topology_related_to_the_template_with_name(String topoTemplateName) throws Throwable {
+        String topoTemplateId = getTopologyTemplateIdFromName(topoTemplateName);
+        registerTopologyId(topoTemplateId);
+    }
+
+}