--- conflicted
+++ resolved
@@ -1,206 +1,6 @@
 Feature: Match topology's node to cloud resources.
 
 Background:
-<<<<<<< HEAD
-	Given I am authenticated with "ADMIN" role
-	And I upload a plugin
-	And I create a cloud with name "Mount doom cloud" and plugin id "alien4cloud-mock-paas-provider:1.0" and bean name "mock-paas-provider"
-	And I enable the cloud "Mount doom cloud"
-	And I upload the archive "tosca base types 1.0"
-	And I should receive a RestResponse with no error
-	And There are these users in the system
-		| sangoku |
-	And I add a role "APPLICATIONS_MANAGER" to user "sangoku"
-	And I add a role "CLOUD_DEPLOYER" to user "sangoku" on the resource type "CLOUD" named "Mount doom cloud"
-	And I have already created a cloud image with name "Windows 7", architecture "x86_64", type "windows", distribution "Windows" and version "7.0"
-	And I have already created a cloud image with name "Ubuntu Trusty", architecture "x86_64", type "linux", distribution "Ubuntu" and version "14.04.1"
-	And I add the cloud image "Windows 7" to the cloud "Mount doom cloud"
-	And I add the cloud image "Ubuntu Trusty" to the cloud "Mount doom cloud"
-	And I add the flavor with name "small", number of CPUs 2, disk size 32 and memory size 2048 to the cloud "Mount doom cloud"
-	And I add the flavor with name "medium", number of CPUs 4, disk size 64 and memory size 4096 to the cloud "Mount doom cloud"
-	And I match the template composed of image "Windows 7" and flavor "small" of the cloud "Mount doom cloud" to the PaaS resource "SMALL_WINDOWS"
-	And I match the template composed of image "Windows 7" and flavor "medium" of the cloud "Mount doom cloud" to the PaaS resource "MEDIUM_WINDOWS"
-	And I match the template composed of image "Ubuntu Trusty" and flavor "small" of the cloud "Mount doom cloud" to the PaaS resource "SMALL_LINUX"
-	And I match the template composed of image "Ubuntu Trusty" and flavor "medium" of the cloud "Mount doom cloud" to the PaaS resource "MEDIUM_LINUX"
-	And I am authenticated with user named "sangoku"
-	And I have an application "ALIEN" with a topology containing a nodeTemplate "Compute" related to "tosca.nodes.Compute:1.0"
-	And I add a node template "Java" related to the "fastconnect.nodes.JavaChef:1.0" node type
-	And I assign the cloud with name "Mount doom cloud" for the application
-
-Scenario: Match a topology for resources, compute properties empty
-	When I match for resources for my application on the cloud
-	Then I should receive a match result with 4 compute templates for the node "Compute":
-		| Windows 7     | small  |
-		| Windows 7     | medium |
-		| Ubuntu Trusty | small  |
-		| Ubuntu Trusty | medium |
-	And The match result should contain 2 cloud images:
-		| Windows 7     | x86_64 | windows | Windows | 7.0     |
-		| Ubuntu Trusty | x86_64 | linux   | Ubuntu  | 14.04.1 |
-	And The match result should contain 2 flavors:
-		| small  | 2 | 32 | 2048 |
-		| medium | 4 | 64 | 4096 |
-
-Scenario: Match a topology for resources, with filters
-# Update os type to linux --> only linux available
-	Given I update the node template "Compute"'s property "os_type" to "linux"
-	When I match for resources for my application on the cloud
-	Then I should receive a match result with 2 compute templates for the node "Compute":
-		| Ubuntu Trusty | small  |
-		| Ubuntu Trusty | medium |
-	And The match result should contain 1 cloud images:
-		| Ubuntu Trusty | x86_64 | linux | Ubuntu | 14.04.1 |
-	And The match result should contain 2 flavors:
-		| small  | 2 | 32 | 2048 |
-		| medium | 4 | 64 | 4096 |
-
-		# Update to os arch 32 bits --> empty result
-	When I update the node template "Compute"'s property "os_arch" to "x86_32"
-	And I match for resources for my application on the cloud
-	Then I should receive an empty match result
-
-	# Update to os arch 64 bits --> result available again
-	When I update the node template "Compute"'s property "os_arch" to "x86_64"
-	And I match for resources for my application on the cloud
-	Then I should receive a match result with 2 compute templates for the node "Compute":
-		| Ubuntu Trusty | small  |
-		| Ubuntu Trusty | medium |
-	And The match result should contain 1 cloud images:
-		| Ubuntu Trusty | x86_64 | linux | Ubuntu | 14.04.1 |
-	And The match result should contain 2 flavors:
-		| small  | 2 | 32 | 2048 |
-		| medium | 4 | 64 | 4096 |
-
-		# Update to os distribution windows --> empty result
-	When I update the node template "Compute"'s property "os_distribution" to "Windows"
-	And I match for resources for my application on the cloud
-	Then I should receive an empty match result
-
-	# Update to os distribution linux --> result available again
-	When I update the node template "Compute"'s property "os_distribution" to "Ubuntu"
-	And I match for resources for my application on the cloud
-	Then I should receive a match result with 2 compute templates for the node "Compute":
-		| Ubuntu Trusty | small  |
-		| Ubuntu Trusty | medium |
-	And The match result should contain 1 cloud images:
-		| Ubuntu Trusty | x86_64 | linux | Ubuntu | 14.04.1 |
-	And The match result should contain 2 flavors:
-		| small  | 2 | 32 | 2048 |
-		| medium | 4 | 64 | 4096 |
-
-		# Update to os version 15.0 --> empty result
-	When I update the node template "Compute"'s property "os_version" to "15.0"
-	And I match for resources for my application on the cloud
-	Then I should receive an empty match result
-
-	# Update to os version 13.0 --> result available again
-	When I update the node template "Compute"'s property "os_version" to "13.0"
-	And I match for resources for my application on the cloud
-	Then I should receive a match result with 2 compute templates for the node "Compute":
-		| Ubuntu Trusty | small  |
-		| Ubuntu Trusty | medium |
-	And The match result should contain 1 cloud images:
-		| Ubuntu Trusty | x86_64 | linux | Ubuntu | 14.04.1 |
-	And The match result should contain 2 flavors:
-		| small  | 2 | 32 | 2048 |
-		| medium | 4 | 64 | 4096 |
-
-		# Update to disk size 33 make Alien drop the small flavor
-	When I update the node template "Compute"'s property "disk_size" to "33"
-	And I match for resources for my application on the cloud
-	Then I should receive a match result with 1 compute templates for the node "Compute":
-		| Ubuntu Trusty | medium |
-	And The match result should contain 1 cloud images:
-		| Ubuntu Trusty | x86_64 | linux | Ubuntu | 14.04.1 |
-	And The match result should contain 1 flavors:
-		| medium | 4 | 64 | 4096 |
-
-		# Update to disk size 32 make small flavor available again in matching result
-	When I update the node template "Compute"'s property "disk_size" to "32"
-	And I match for resources for my application on the cloud
-	Then I should receive a match result with 2 compute templates for the node "Compute":
-		| Ubuntu Trusty | small  |
-		| Ubuntu Trusty | medium |
-	And The match result should contain 1 cloud images:
-		| Ubuntu Trusty | x86_64 | linux | Ubuntu | 14.04.1 |
-	And The match result should contain 2 flavors:
-		| small  | 2 | 32 | 2048 |
-		| medium | 4 | 64 | 4096 |
-
-		# Update to num CPUs 3 make Alien drop the small flavor
-	When I update the node template "Compute"'s property "num_cpus" to "3"
-	And I match for resources for my application on the cloud
-	Then I should receive a match result with 1 compute templates for the node "Compute":
-		| Ubuntu Trusty | medium |
-	And The match result should contain 1 cloud images:
-		| Ubuntu Trusty | x86_64 | linux | Ubuntu | 14.04.1 |
-	And The match result should contain 1 flavors:
-		| medium | 4 | 64 | 4096 |
-
-		# Update to num CPUs 2 make small flavor available again in matching result
-	When I update the node template "Compute"'s property "num_cpus" to "2"
-	And I match for resources for my application on the cloud
-	Then I should receive a match result with 2 compute templates for the node "Compute":
-		| Ubuntu Trusty | small  |
-		| Ubuntu Trusty | medium |
-	And The match result should contain 1 cloud images:
-		| Ubuntu Trusty | x86_64 | linux | Ubuntu | 14.04.1 |
-	And The match result should contain 2 flavors:
-		| small  | 2 | 32 | 2048 |
-		| medium | 4 | 64 | 4096 |
-
-		# Update to memory 3000 make Alien drop the small flavor
-	When I update the node template "Compute"'s property "mem_size" to "3000"
-	And I match for resources for my application on the cloud
-	Then I should receive a match result with 1 compute templates for the node "Compute":
-		| Ubuntu Trusty | medium |
-	And The match result should contain 1 cloud images:
-		| Ubuntu Trusty | x86_64 | linux | Ubuntu | 14.04.1 |
-	And The match result should contain 1 flavors:
-		| medium | 4 | 64 | 4096 |
-
-		# Update to memory 2000 make small flavor available again in matching result
-	When I update the node template "Compute"'s property "mem_size" to "2000"
-	And I match for resources for my application on the cloud
-	Then I should receive a match result with 2 compute templates for the node "Compute":
-		| Ubuntu Trusty | small  |
-		| Ubuntu Trusty | medium |
-	And The match result should contain 1 cloud images:
-		| Ubuntu Trusty | x86_64 | linux | Ubuntu | 14.04.1 |
-	And The match result should contain 2 flavors:
-		| small  | 2 | 32 | 2048 |
-		| medium | 4 | 64 | 4096 |
-
-		# Update memory size too big --> empty result
-	When I update the node template "Compute"'s property "mem_size" to "9999999999"
-	And I match for resources for my application on the cloud
-	Then I should receive an empty match result
-
-Scenario: Find a mathing resource for a type derived from Compute
-	Given I am authenticated with "ADMIN" role
-	And I upload the archive "ubuntu types 0.1"
-	And I am authenticated with user named "sangoku"
-	And I have an application "ALIEN_2" with a topology containing a nodeTemplate "Ubuntu" related to "alien.nodes.Ubuntu:0.1"
-	And I assign the cloud with name "Mount doom cloud" for the application
-	When I match for resources for my application on the cloud
-	Then I should receive a match result with 2 compute templates for the node "Ubuntu":
-		| Ubuntu Trusty | small  |
-		| Ubuntu Trusty | medium |
-	And The match result should contain 1 cloud images:
-		| Ubuntu Trusty | x86_64 | linux | Ubuntu | 14.04.1 |
-	And The match result should contain 2 flavors:
-		| small  | 2 | 32 | 2048 |
-		| medium | 4 | 64 | 4096 |
-
-	When I update the node template "Ubuntu"'s property "mem_size" to "3000"
-	And I match for resources for my application on the cloud
-	Then I should receive a match result with 1 compute templates for the node "Ubuntu":
-		| Ubuntu Trusty | medium |
-	And The match result should contain 1 cloud images:
-		| Ubuntu Trusty | x86_64 | linux | Ubuntu | 14.04.1 |
-	And The match result should contain 1 flavors:
-		| medium | 4 | 64 | 4096 |
-=======
   Given I am authenticated with "ADMIN" role
   And I upload a plugin
   And I create a cloud with name "Mount doom cloud" and plugin id "alien4cloud-mock-paas-provider:1.0" and bean name "mock-paas-provider"
@@ -397,5 +197,4 @@
   And The match result should contain 1 cloud images:
     | Ubuntu Trusty | x86_64 | linux | Ubuntu | 14.04.1 |
   And The match result should contain 1 flavors:
-    | medium | 4 | 64 | 4096 |
->>>>>>> 3e7cbe10
+    | medium | 4 | 64 | 4096 |