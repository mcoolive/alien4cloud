--- conflicted
+++ resolved
@@ -19,14 +19,10 @@
     # Cloudify 2
     And I upload a plugin from "../../alien4cloud-cloudify2-provider"
     And I create a cloud with name "Cloudify 2" from cloudify 2 PaaS provider
-<<<<<<< HEAD
-    And I update cloudify 2 manager's url to the OpenStack's jenkins management server for cloud with name "Cloudify 2"
-=======
     And I update cloudify 2 manager's url to "https://129.185.67.120:8100" with login "Superuser" and password "Superuser" for cloud with name "Cloudify 2"
 #    And I update cloudify 2 manager's url to "http://129.185.67.68:8100" for cloud with name "Cloudify 2"
->>>>>>> 806be1af
     And I enable the cloud "Cloudify 2"
-    And I add the cloud image "Ubuntu Trusty" to the cloud "Cloudify 2" and match it to paaS image "RegionOne/c3fcd822-0693-4fac-b8bb-c0f268225800"
+    And I add the cloud image "Ubuntu Trusty" to the cloud "Cloudify 2" and match it to paaS image "RegionOne/2b4475df-b6d6-49b7-a062-a3a20d45ab7c"
     And I add the flavor with name "small", number of CPUs 2, disk size 34359738368 and memory size 2147483648 to the cloud "Cloudify 2" and match it to paaS flavor "RegionOne/2"
     And I add the network with name "private" and CIDR "192.168.1.0/24" and IP version 4 and gateway "192.168.1.1" to the cloud "Cloudify 2"
     And I match the network with name "private" of the cloud "Cloudify 2" to the PaaS resource "APPLICATION_NET"
@@ -38,9 +34,10 @@
     And I match the availability zone with name "toulouse" of the cloud "Cloudify 2" to the PaaS resource "A4C-zone"
 
     # Application CFY 2
-    And I create a new application with name "wordpress-cfy2" and description "Wordpress with CFY 2" based on the template with name "wordpress-template"
-#    And I create a new application with name "wordpress-cfy2" and description "Wordpress with CFY 2" based on the template with name "wordpress-template"
+    And I create a new application with name "wordpress-cfy2" and description "Wordpress with CFY 2" based on the template with name "wordpress-template-1.1.0-SNAPSHOT"
     And I assign the cloud with name "Cloudify 2" for the application
+    And I set the input property "os_arch" of the topology to "x86_64"
+    And I set the input property "os_type" of the topology to "linux"
     And I add a node template "DbStorage" related to the "alien.nodes.ConfigurableBlockStorage:1.0-SNAPSHOT" node type
     And I update the node template "DbStorage"'s property "location" to "/var/mysql"
     And I update the node template "DbStorage"'s property "device" to "/dev/vdb"
@@ -52,11 +49,4 @@
     And I add a relationship of type "tosca.relationships.Network" defined in archive "tosca-normative-types" version "1.0.0.wd03-SNAPSHOT" with source "computeWww" and target "privateNetwork" for requirement "network" of type "tosca.capabilities.Connectivity" and target capability "connection"
     And I set the input property "os_arch" of the topology to "x86_64"
     And I set the input property "os_type" of the topology to "linux"
-    And I select the network with name "private" for my node "privateNetwork"
-    
-        # Tomcat application
-    And I create a new application with name "Tomcat-cdf2" and description "Tomcat test app" based on the template with name "tomcat-war-0.1.0-SNAPSHOT"
-    And I assign the cloud with name "Cloudify 2" for the application
-    And I set the input property "os_arch" of the topology to "x86_64"
-    And I set the input property "os_type" of the topology to "linux"
-    +    And I select the network with name "private" for my node "privateNetwork"