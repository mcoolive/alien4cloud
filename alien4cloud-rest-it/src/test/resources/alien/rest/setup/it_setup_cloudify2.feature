Feature: This is not a test, it reuses integration test step to set up Alien with all data

  Scenario: Setup Alien
    Given I am authenticated with "ADMIN" role
    And I have already created a cloud image with name "Ubuntu Trusty", architecture "x86_64", type "linux", distribution "Ubuntu" and version "14.04.1"

    # Archives
    And I upload the archive "tosca-normative-types"
    And I upload the archive "alien-base-types"
    And I upload the archive "alien-extended-storage-types"
    And I upload the archive "samples tomcat-war"
    And I upload the archive "samples apache"
    And I upload the archive "samples mysql"
    And I upload the archive "samples php"
    And I upload the archive "samples wordpress"
    And I upload the archive "samples topology wordpress"
    And I upload the archive "samples topology tomcat-war"

    # Cloudify 2
    And I upload a plugin from "../../alien4cloud-cloudify2-provider"
    And I create a cloud with name "Cloudify 2" from cloudify 2 PaaS provider
<<<<<<< HEAD
    And I update cloudify 2 manager's url to "https://129.185.67.41:8100" with login "Superuser" and password "Superuser" for cloud with name "Cloudify 2"
=======
#    And I update cloudify 2 manager's url to "http://129.185.67.68:8100" for cloud with name "Cloudify 2"
    And I update cloudify 2 manager's url to "https://129.185.67.27:8100" with login "Superuser" and password "Superuser" for cloud with name "Cloudify 2"
>>>>>>> 0b332600
    And I enable the cloud "Cloudify 2"
    And I add the cloud image "Ubuntu Trusty" to the cloud "Cloudify 2" and match it to paaS image "RegionOne/c3fcd822-0693-4fac-b8bb-c0f268225800"
    And I add the flavor with name "small", number of CPUs 2, disk size 34359738368 and memory size 2147483648 to the cloud "Cloudify 2" and match it to paaS flavor "RegionOne/2"
    And I add the network with name "private" and CIDR "192.168.1.0/24" and IP version 4 and gateway "192.168.1.1" to the cloud "Cloudify 2"
    And I match the network with name "private" of the cloud "Cloudify 2" to the PaaS resource "APPLICATION_NET"
    And I add the storage with id "SmallBlock" and device "/dev/vdb" and size 1073741824 to the cloud "Cloudify 2"
    And I match the storage with name "SmallBlock" of the cloud "Cloudify 2" to the PaaS resource "SMALL_BLOCK"
    And I add the availability zone with id "paris" and description "Data-center at Paris" to the cloud "Cloudify 2"
    And I match the availability zone with name "paris" of the cloud "Cloudify 2" to the PaaS resource "Fastconnect"
    And I add the availability zone with id "toulouse" and description "Data-center at Toulouse" to the cloud "Cloudify 2"
    And I match the availability zone with name "toulouse" of the cloud "Cloudify 2" to the PaaS resource "A4C-zone"

    # Application CFY 2
    And I create a new application with name "wordpress-cfy2" and description "Wordpress with CFY 2" based on the template with name "wordpress-template"
#    And I create a new application with name "wordpress-cfy2" and description "Wordpress with CFY 2" based on the template with name "wordpress-template"
    And I assign the cloud with name "Cloudify 2" for the application
    And I add a node template "DbStorage" related to the "alien.nodes.ConfigurableBlockStorage:1.0-SNAPSHOT" node type
    And I update the node template "DbStorage"'s property "location" to "/var/mysql"
    And I update the node template "DbStorage"'s property "device" to "/dev/vdb"
    And I update the node template "DbStorage"'s property "file_system" to "ext4"
    And I update the node template "mysql"'s property "storage_path" to "/var/mysql"
    And I add a relationship of type "tosca.relationships.AttachTo" defined in archive "tosca-normative-types" version "1.0.0.wd03-SNAPSHOT" with source "DbStorage" and target "computeDb" for requirement "attachment" of type "tosca.capabilities.Attachment" and target capability "attach"
    And I add a node template "privateNetwork" related to the "tosca.nodes.Network:1.0.0.wd03-SNAPSHOT" node type
    And I add a relationship of type "tosca.relationships.Network" defined in archive "tosca-normative-types" version "1.0.0.wd03-SNAPSHOT" with source "computeDb" and target "privateNetwork" for requirement "network" of type "tosca.capabilities.Connectivity" and target capability "connection"
    And I add a relationship of type "tosca.relationships.Network" defined in archive "tosca-normative-types" version "1.0.0.wd03-SNAPSHOT" with source "computeWww" and target "privateNetwork" for requirement "network" of type "tosca.capabilities.Connectivity" and target capability "connection"
    And I set the input property "os_arch" of the topology to "x86_64"
    And I set the input property "os_type" of the topology to "linux"
    And I select the network with name "private" for my node "privateNetwork"
    
<<<<<<< HEAD
        # Tomcat application
    And I create a new application with name "Tomcat-cdf2" and description "Tomcat test app" based on the template with name "tomcat-war-0.1.0-SNAPSHOT"
    And I assign the cloud with name "Cloudify 2" for the application
    And I set the input property "os_arch" of the topology to "x86_64"
    And I set the input property "os_type" of the topology to "linux"
    
=======
    # Application tomcat
    And I create a new application with name "tomcat-cfy2" and description "Tomcat with CFY 2" based on the template with name "tomcat-war-0.1.0-SNAPSHOT"
#    And I create a new application with name "tomcat-cfy2" and description "Tomcat with CFY 2" based on the template with name "tomcat-war"
    And I assign the cloud with name "Cloudify 2" for the application
    And I set the input property "os_arch" of the topology to "x86_64"
    And I set the input property "os_type" of the topology to "linux"
>>>>>>> 0b332600
<|MERGE_RESOLUTION|>--- conflicted
+++ resolved
@@ -19,12 +19,7 @@
     # Cloudify 2
     And I upload a plugin from "../../alien4cloud-cloudify2-provider"
     And I create a cloud with name "Cloudify 2" from cloudify 2 PaaS provider
-<<<<<<< HEAD
     And I update cloudify 2 manager's url to "https://129.185.67.41:8100" with login "Superuser" and password "Superuser" for cloud with name "Cloudify 2"
-=======
-#    And I update cloudify 2 manager's url to "http://129.185.67.68:8100" for cloud with name "Cloudify 2"
-    And I update cloudify 2 manager's url to "https://129.185.67.27:8100" with login "Superuser" and password "Superuser" for cloud with name "Cloudify 2"
->>>>>>> 0b332600
     And I enable the cloud "Cloudify 2"
     And I add the cloud image "Ubuntu Trusty" to the cloud "Cloudify 2" and match it to paaS image "RegionOne/c3fcd822-0693-4fac-b8bb-c0f268225800"
     And I add the flavor with name "small", number of CPUs 2, disk size 34359738368 and memory size 2147483648 to the cloud "Cloudify 2" and match it to paaS flavor "RegionOne/2"
@@ -54,18 +49,9 @@
     And I set the input property "os_type" of the topology to "linux"
     And I select the network with name "private" for my node "privateNetwork"
     
-<<<<<<< HEAD
         # Tomcat application
     And I create a new application with name "Tomcat-cdf2" and description "Tomcat test app" based on the template with name "tomcat-war-0.1.0-SNAPSHOT"
     And I assign the cloud with name "Cloudify 2" for the application
     And I set the input property "os_arch" of the topology to "x86_64"
     And I set the input property "os_type" of the topology to "linux"
-    
-=======
-    # Application tomcat
-    And I create a new application with name "tomcat-cfy2" and description "Tomcat with CFY 2" based on the template with name "tomcat-war-0.1.0-SNAPSHOT"
-#    And I create a new application with name "tomcat-cfy2" and description "Tomcat with CFY 2" based on the template with name "tomcat-war"
-    And I assign the cloud with name "Cloudify 2" for the application
-    And I set the input property "os_arch" of the topology to "x86_64"
-    And I set the input property "os_type" of the topology to "linux"
->>>>>>> 0b332600
+    