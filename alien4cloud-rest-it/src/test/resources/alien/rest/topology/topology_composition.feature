# in these scenari, we will create a topology template, expose it as type (substitution) and then reuse it in an application topology
Feature: Topology composition

  Background:
    Given I am authenticated with "ADMIN" role
    And I upload a plugin
    And I create a cloud with name "mock cloud" and plugin id "alien4cloud-mock-paas-provider:1.0" and bean name "mock-paas-provider"
    And I enable the cloud "mock cloud"
    And I have already created a cloud image with name "Ubuntu Trusty", architecture "x86_64", type "linux", distribution "Ubuntu" and version "14.04.1"
    And I add the cloud image "Ubuntu Trusty" to the cloud "mock cloud"
    And I match the image "Ubuntu Trusty" of the cloud "mock cloud" to the PaaS resource "I1"
    And I add the flavor with name "small", number of CPUs 2, disk size 32 and memory size 2048 to the cloud "mock cloud"
    And I match the flavor "small" of the cloud "mock cloud" to the PaaS resource "F1"
    Given I upload the archive "tosca-normative-types"
    And I upload the archive "samples apache"
    And I upload the archive "samples mysql"
    And I upload the archive "samples php"
    And I upload the archive "samples wordpress"
    Given I create a new topology template with name "net.sample.LAMP" and description "A Linux Apache Mysql PHP stack as a embedable topology template"
    Then I should receive a RestResponse with no error
    And The RestResponse should contain a topology template id
    And I can get and register the topology for the last version of the registered topology template
    Given I add a node template "MyCompute" related to the "tosca.nodes.Compute:1.0.0.wd03-SNAPSHOT" node type
    And I define the property "os_arch" of the node "MyCompute" of typeId "tosca.nodes.Compute:1.0.0.wd03-SNAPSHOT" as input property
    And I associate the property "os_arch" of a node template "MyCompute" to the input "os_arch"
    And I define the property "os_type" of the node "MyCompute" of typeId "tosca.nodes.Compute:1.0.0.wd03-SNAPSHOT" as input property
    And I associate the property "os_type" of a node template "MyCompute" to the input "os_type"
    And I add a node template "MyApache" related to the "alien.nodes.Apache:2.0.0-SNAPSHOT" node type
    And I add a node template "MyMysql" related to the "alien.nodes.Mysql:2.0.0-SNAPSHOT" node type
    And I define the property "db_port" of the node "MyMysql" of typeId "alien.nodes.Mysql:2.0.0-SNAPSHOT" as input property
    And I associate the property "db_port" of a node template "MyMysql" to the input "db_port"
    And I define the property "db_name" of the node "MyMysql" of typeId "alien.nodes.Mysql:2.0.0-SNAPSHOT" as input property
    And I associate the property "db_name" of a node template "MyMysql" to the input "db_name"
    And I define the property "db_user" of the node "MyMysql" of typeId "alien.nodes.Mysql:2.0.0-SNAPSHOT" as input property
    And I associate the property "db_user" of a node template "MyMysql" to the input "db_user"
    And I define the property "db_password" of the node "MyMysql" of typeId "alien.nodes.Mysql:2.0.0-SNAPSHOT" as input property
    And I associate the property "db_password" of a node template "MyMysql" to the input "db_password"
    And I define the property "db_port" of the node "MyMysql" as output property
    And I add a node template "MyPHP" related to the "alien.nodes.PHP:2.0.0-SNAPSHOT" node type
    And I add a relationship of type "tosca.relationships.HostedOn" defined in archive "tosca-normative-types" version "1.0.0.wd03-SNAPSHOT" with source "MyMysql" and target "MyCompute" for requirement "host" of type "tosca.nodes.Compute" and target capability "host"
    And I add a relationship of type "tosca.relationships.HostedOn" defined in archive "tosca-normative-types" version "1.0.0.wd03-SNAPSHOT" with source "MyApache" and target "MyCompute" for requirement "host" of type "tosca.nodes.Compute" and target capability "host"
    And I add a relationship of type "tosca.relationships.HostedOn" defined in archive "tosca-normative-types" version "1.0.0.wd03-SNAPSHOT" with source "MyPHP" and target "MyCompute" for requirement "host" of type "tosca.nodes.Compute" and target capability "host"

  Scenario: Expose the template as a type and check type properties and attributes
    Given I expose the template as type "tosca.nodes.Root"
    Then I should receive a RestResponse with no error
    Given I define the attribute "ip_address" of the node "MyCompute" as output attribute
    And I define the property "port" of the capability "app_endpoint" of the node "MyApache" as output property
    When I try to get a component with id "net.sample.LAMP:0.1.0-SNAPSHOT"
    Then I should receive a RestResponse with no error
    And I should have a component with id "net.sample.LAMP:0.1.0-SNAPSHOT"
    When I register the rest response data as SPEL context of type "alien4cloud.model.components.IndexedNodeType"
    Then The SPEL expression "elementId" should return "net.sample.LAMP"
    And The SPEL expression "archiveName" should return "net.sample.LAMP"
    And The SPEL expression "archiveVersion" should return "0.1.0-SNAPSHOT"
    And The SPEL int expression "derivedFrom.size()" should return 1
    And The SPEL expression "derivedFrom[0]" should return "tosca.nodes.Root"
    And The SPEL boolean expression "properties.containsKey('os_arch')" should return true
    And The SPEL boolean expression "properties.containsKey('os_type')" should return true
    And The SPEL boolean expression "properties.containsKey('db_port')" should return true
    And The SPEL boolean expression "properties.containsKey('db_name')" should return true
    And The SPEL boolean expression "properties.containsKey('db_user')" should return true
    And The SPEL boolean expression "properties.containsKey('db_password')" should return true
    And The SPEL boolean expression "attributes.containsKey('ip_address')" should return true
    And The SPEL boolean expression "attributes.containsKey('db_port')" should return true
    And The SPEL boolean expression "attributes.containsKey('port')" should return true

  Scenario: Expose capabilities and check type capabilities
    Given I expose the template as type "tosca.nodes.Root"
    And I expose the capability "database_endpoint" for the node "MyMysql"
    And I rename the exposed capability "database_endpoint" to "hostMysql"
    And I expose the capability "host" for the node "MyApache"
    And I rename the exposed capability "host" to "hostApache"
    And I expose the capability "attachWebsite" for the node "MyPHP"
    When I try to get a component with id "net.sample.LAMP:0.1.0-SNAPSHOT"
    Then I should receive a RestResponse with no error
    And I should have a component with id "net.sample.LAMP:0.1.0-SNAPSHOT"
    When I register the rest response data as SPEL context of type "alien4cloud.model.components.IndexedNodeType"
<<<<<<< HEAD
    Then The SPEL expression "capabilities.^[id == 'hostMysql'].type" should return "alien.capabilities.Mysql.DatabaseEndpoint"
=======
    Then The SPEL expression "capabilities.^[id == 'hostMysql'].type" should return "alien.capabilities.MysqlDatabaseEndpoint"
>>>>>>> 3228bac6
    And The SPEL expression "capabilities.^[id == 'hostApache'].type" should return "alien.capabilities.ApacheContainer"
    And The SPEL expression "capabilities.^[id == 'attachWebsite'].type" should return "alien.capabilities.PHPModule"

  Scenario: Expose capabilities and use it in a topology
    Given I expose the template as type "tosca.nodes.Root"
    And I expose the capability "host" for the node "MyMysql"
    And I rename the exposed capability "host" to "hostMysql"
    And I expose the capability "host" for the node "MyApache"
    And I rename the exposed capability "host" to "hostApache"
    And I expose the capability "attachWebsite" for the node "MyPHP"
    And I define the attribute "ip_address" of the node "MyCompute" as output attribute
    And I define the property "port" of the capability "app_endpoint" of the node "MyApache" as output property
    Given I create a new application with name "myWebapp" and description "A webapp that use an embeded topology."
    And I add a node template "myLAMP" related to the "net.sample.LAMP:0.1.0-SNAPSHOT" node type
    And I add a node template "myWordpress" related to the "alien.nodes.Wordpress:2.0.0-SNAPSHOT" node type
    And I add a relationship of type "alien.relationships.WordpressHostedOnApache" defined in archive "wordpress-type" version "2.0.0-SNAPSHOT" with source "myWordpress" and target "myLAMP" for requirement "host" of type "alien.capabilities.ApacheContainer" and target capability "hostApache"
    And I add a relationship of type "alien.relationships.WordpressConnectToMysql" defined in archive "wordpress-type" version "2.0.0-SNAPSHOT" with source "myWordpress" and target "myLAMP" for requirement "database" of type "alien.capabilities.MysqlDatabaseEndpoint" and target capability "hostMysql"
    And I add a relationship of type "alien.relationships.WordpressConnectToPHP" defined in archive "wordpress-type" version "2.0.0-SNAPSHOT" with source "myWordpress" and target "myLAMP" for requirement "php" of type "alien.capabilities.PHPModule" and target capability "attachWebsite"
    And I update the node template "myLAMP"'s property "os_arch" to "x86_64"
    And I update the node template "myLAMP"'s property "os_type" to "linux"
    And I define the attribute "ip_address" of the node "myLAMP" as output attribute
    And I define the attribute "db_port" of the node "myLAMP" as output attribute
    And I define the attribute "port" of the node "myLAMP" as output attribute
    Given I assign the cloud with name "mock cloud" for the application
    When I deploy it
    Then The application's deployment must succeed
    When I ask the runtime topology of the application "myWebapp" on the cloud "mock cloud"
    Then I should receive a RestResponse with no error
    When I register the rest response data as SPEL context of type2 "alien4cloud.topology.TopologyDTO"
    Then The SPEL int expression "topology.nodeTemplates.size()" should return 5
    # the properties of the node MyCompute of the embeded topology are fed by the input -> the properties of the proxy node
    And The SPEL expression "topology.nodeTemplates['myLAMP_MyCompute'].properties['os_arch'].value" should return "x86_64"
    And The SPEL expression "topology.nodeTemplates['myLAMP_MyCompute'].properties['os_type'].value" should return "linux"
    # check that the relationships are correctly mapped
    # wordpress should be connected to the embeded apache
    And The SPEL expression "topology.nodeTemplates['myWordpress'].relationships.^[value.type == 'alien.relationships.WordpressHostedOnApache'].values().iterator().next().target" should return "myLAMP_MyApache"
    # the apache should be connected to the compute
    And The SPEL expression "topology.nodeTemplates['myLAMP_MyApache'].relationships.^[value.type == 'tosca.relationships.HostedOn'].values().iterator().next().target" should return "myLAMP_MyCompute"
    # the outputs should have been wired
    And The SPEL expression "topology.outputProperties['myLAMP_MyMysql'][0]" should return "db_port"
    And The SPEL expression "topology.outputAttributes['myLAMP_MyCompute'][0]" should return "ip_address"
    And The SPEL expression "topology.outputCapabilityProperties['myLAMP_MyApache']['app_endpoint'][0]" should return "port"

Scenario: Recursive composition
# in this scenario we have 3 templates:
# - 1 mysql subsystem (mysql + compute)
# - 1 apache + php subsystem (apache + php + compute)
# - 1 LAMP that combine both
# An app will use this lamp to deploy a wordpress
    # The first topology template containing a MySql + Compute
    Given I create a new topology template with name "net.sample.MySqlSubsystem" and description "A Mysql + compute as a embedable topology template"
    And I should receive a RestResponse with no error
    And The RestResponse should contain a topology template id
    And I can get and register the topology for the last version of the registered topology template
    And I add a node template "MyCompute" related to the "tosca.nodes.Compute:1.0.0.wd03-SNAPSHOT" node type
    And I define the property "os_arch" of the node "MyCompute" of typeId "tosca.nodes.Compute:1.0.0.wd03-SNAPSHOT" as input property
    And I rename the input "os_arch" to "db_arch"
    And I associate the property "os_arch" of a node template "MyCompute" to the input "db_arch"
    And I define the property "os_type" of the node "MyCompute" of typeId "tosca.nodes.Compute:1.0.0.wd03-SNAPSHOT" as input property
    And I rename the input "os_type" to "db_type"
    And I associate the property "os_type" of a node template "MyCompute" to the input "db_type"
    And I add a node template "MyMysql" related to the "alien.nodes.Mysql:2.0.0-SNAPSHOT" node type
    And I add a relationship of type "tosca.relationships.HostedOn" defined in archive "tosca-normative-types" version "1.0.0.wd03-SNAPSHOT" with source "MyMysql" and target "MyCompute" for requirement "host" of type "tosca.nodes.Compute" and target capability "host"
    And I expose the template as type "alien.nodes.Mysql"
    And I expose the capability "host" for the node "MyMysql"
    # The second topology template containing a Apache + PHP + Compute
    Given I create a new topology template with name "net.sample.MyApacheSubsystem" and description "A Linux Apache PHP stack as a embedable topology template"
    And I should receive a RestResponse with no error
    And The RestResponse should contain a topology template id
    And I can get and register the topology for the last version of the registered topology template
    And I add a node template "MyCompute" related to the "tosca.nodes.Compute:1.0.0.wd03-SNAPSHOT" node type
    And I define the property "os_arch" of the node "MyCompute" of typeId "tosca.nodes.Compute:1.0.0.wd03-SNAPSHOT" as input property
    And I rename the input "os_arch" to "www_arch"
    And I associate the property "os_arch" of a node template "MyCompute" to the input "www_arch"
    And I define the property "os_type" of the node "MyCompute" of typeId "tosca.nodes.Compute:1.0.0.wd03-SNAPSHOT" as input property
    And I rename the input "os_type" to "www_type"
    And I associate the property "os_type" of a node template "MyCompute" to the input "www_type"
    And I add a node template "MyApache" related to the "alien.nodes.Apache:2.0.0-SNAPSHOT" node type
    And I add a node template "MyPHP" related to the "alien.nodes.PHP:2.0.0-SNAPSHOT" node type
    And I add a relationship of type "tosca.relationships.HostedOn" defined in archive "tosca-normative-types" version "1.0.0.wd03-SNAPSHOT" with source "MyApache" and target "MyCompute" for requirement "host" of type "tosca.nodes.Compute" and target capability "host"
    And I add a relationship of type "tosca.relationships.HostedOn" defined in archive "tosca-normative-types" version "1.0.0.wd03-SNAPSHOT" with source "MyPHP" and target "MyCompute" for requirement "host" of type "tosca.nodes.Compute" and target capability "host"
    And I expose the template as type "tosca.nodes.Root"
    And I expose the capability "host" for the node "MyApache"
    And I rename the exposed capability "host" to "hostApache"
    And I expose the capability "attachWebsite" for the node "MyPHP"
    # The third topology template combining the 2 others
    Given I create a new topology template with name "net.sample.LAMP2" and description "A Linux Apache Mysql PHP stack as a embedable topology template"
    And I should receive a RestResponse with no error
    And The RestResponse should contain a topology template id
    And I can get and register the topology for the last version of the registered topology template
    And I add a node template "WWW" related to the "net.sample.MyApacheSubsystem:0.1.0-SNAPSHOT" node type
    And I define the property "www_arch" of the node "WWW" of typeId "net.sample.MyApacheSubsystem:0.1.0-SNAPSHOT" as input property
    And I rename the input "www_arch" to "sys_arch"
    And I associate the property "www_arch" of a node template "WWW" to the input "sys_arch"
    And I define the property "www_type" of the node "WWW" of typeId "net.sample.MyApacheSubsystem:0.1.0-SNAPSHOT" as input property
    And I rename the input "www_type" to "sys_type"
    And I associate the property "www_type" of a node template "WWW" to the input "sys_type"
    And I add a node template "DB" related to the "net.sample.MySqlSubsystem:0.1.0-SNAPSHOT" node type
    And I associate the property "db_arch" of a node template "DB" to the input "sys_arch"
    And I associate the property "db_type" of a node template "DB" to the input "sys_type"
    And I expose the template as type "tosca.nodes.Root"
    And I expose the capability "host" for the node "DB"
    And I rename the exposed capability "host" to "hostMysql"
    And I expose the capability "hostApache" for the node "WWW"
    And I expose the capability "attachWebsite" for the node "WWW"
    # Now create the application that use this LAMP to deploy a wordpress
    Given I create a new application with name "myWebapp2" and description "A webapp that use 2 embeded topology."
    And I add a node template "myLAMP" related to the "net.sample.LAMP2:0.1.0-SNAPSHOT" node type
    And I add a node template "myWordpress" related to the "alien.nodes.Wordpress:2.0.0-SNAPSHOT" node type
    And I add a relationship of type "alien.relationships.WordpressHostedOnApache" defined in archive "wordpress-type" version "2.0.0-SNAPSHOT" with source "myWordpress" and target "myLAMP" for requirement "host" of type "alien.capabilities.ApacheContainer" and target capability "hostApache"
    And I add a relationship of type "alien.relationships.WordpressConnectToMysql" defined in archive "wordpress-type" version "2.0.0-SNAPSHOT" with source "myWordpress" and target "myLAMP" for requirement "database" of type "alien.capabilities.MysqlDatabaseEndpoint" and target capability "hostMysql"
    And I add a relationship of type "alien.relationships.WordpressConnectToPHP" defined in archive "wordpress-type" version "2.0.0-SNAPSHOT" with source "myWordpress" and target "myLAMP" for requirement "php" of type "alien.capabilities.PHPModule" and target capability "attachWebsite"
    And I update the node template "myLAMP"'s property "sys_arch" to "x86_64"
    And I update the node template "myLAMP"'s property "sys_type" to "linux"
    Given I assign the cloud with name "mock cloud" for the application
    When I deploy it
    Then The application's deployment must succeed
    When I ask the runtime topology of the application "myWebapp2" on the cloud "mock cloud"
    Then I should receive a RestResponse with no error
    When I register the rest response data as SPEL context of type2 "alien4cloud.topology.TopologyDTO"
    Then The SPEL int expression "topology.nodeTemplates.size()" should return 6
    # the properties of the node MyCompute of the embeded topology are fed by the input -> the properties of the proxy node
    And The SPEL expression "topology.nodeTemplates['myLAMP_WWW_MyCompute'].properties['os_arch'].value" should return "x86_64"
    And The SPEL expression "topology.nodeTemplates['myLAMP_WWW_MyCompute'].properties['os_type'].value" should return "linux"
    And The SPEL expression "topology.nodeTemplates['myLAMP_DB_MyCompute'].properties['os_arch'].value" should return "x86_64"
    And The SPEL expression "topology.nodeTemplates['myLAMP_DB_MyCompute'].properties['os_type'].value" should return "linux"
    # check that the relationships are correctly mapped
    # wordpress should be connected to the embeded apache
    And The SPEL expression "topology.nodeTemplates['myWordpress'].relationships.^[value.type == 'alien.relationships.WordpressHostedOnApache'].values().iterator().next().target" should return "myLAMP_WWW_MyApache"
    # the apache should be connected to the compute
    And The SPEL expression "topology.nodeTemplates['myLAMP_WWW_MyApache'].relationships.^[value.type == 'tosca.relationships.HostedOn'].values().iterator().next().target" should return "myLAMP_WWW_MyCompute"

Scenario: Topology composition with interaction
# in this scenario we have 2 templates:
# - 1 mysql subsystem (only mysql)
# - 1 apache + php subsystem (apache + php + compute)
# An app will use those 2 subsystems to deploy a wordpress
    # The first topology template containing a MySql
    Given I create a new topology template with name "net.sample.MySqlSubsystem" and description "A Mysql as a embedable topology template"
    And I should receive a RestResponse with no error
    And The RestResponse should contain a topology template id
    And I can get and register the topology for the last version of the registered topology template
    And I add a node template "MyMysql" related to the "alien.nodes.Mysql:2.0.0-SNAPSHOT" node type
    And I expose the template as type "alien.nodes.Mysql"
    And I expose the capability "host" for the node "MyMysql"
    And I expose the requirement "host" for the node "MyMysql"
    # The second topology template containing a Apache + PHP + Compute
    Given I create a new topology template with name "net.sample.MyApacheSubsystem" and description "A Linux Apache PHP stack as a embedable topology template"
    And I should receive a RestResponse with no error
    And The RestResponse should contain a topology template id
    And I can get and register the topology for the last version of the registered topology template
    And I add a node template "MyCompute" related to the "tosca.nodes.Compute:1.0.0.wd03-SNAPSHOT" node type
    And I define the property "os_arch" of the node "MyCompute" of typeId "tosca.nodes.Compute:1.0.0.wd03-SNAPSHOT" as input property
    And I rename the input "os_arch" to "www_arch"
    And I associate the property "os_arch" of a node template "MyCompute" to the input "www_arch"
    And I define the property "os_type" of the node "MyCompute" of typeId "tosca.nodes.Compute:1.0.0.wd03-SNAPSHOT" as input property
    And I rename the input "os_type" to "www_type"
    And I associate the property "os_type" of a node template "MyCompute" to the input "www_type"
    And I add a node template "MyApache" related to the "alien.nodes.Apache:2.0.0-SNAPSHOT" node type
    And I add a node template "MyPHP" related to the "alien.nodes.PHP:2.0.0-SNAPSHOT" node type
    And I add a relationship of type "tosca.relationships.HostedOn" defined in archive "tosca-normative-types" version "1.0.0.wd03-SNAPSHOT" with source "MyApache" and target "MyCompute" for requirement "host" of type "tosca.nodes.Compute" and target capability "host"
    And I add a relationship of type "tosca.relationships.HostedOn" defined in archive "tosca-normative-types" version "1.0.0.wd03-SNAPSHOT" with source "MyPHP" and target "MyCompute" for requirement "host" of type "tosca.nodes.Compute" and target capability "host"
    And I expose the template as type "tosca.nodes.Root"
    And I expose the capability "host" for the node "MyApache"
    And I rename the exposed capability "host" to "hostApache"
    And I expose the capability "host" for the node "MyCompute"
    And I expose the capability "attachWebsite" for the node "MyPHP"
    # The third topology template combining the 2 others
    Given I create a new topology template with name "net.sample.LAMP2" and description "A Linux Apache Mysql PHP stack as a embedable topology template"
    And I should receive a RestResponse with no error
    And The RestResponse should contain a topology template id
    And I can get and register the topology for the last version of the registered topology template
    And I add a node template "WWW" related to the "net.sample.MyApacheSubsystem:0.1.0-SNAPSHOT" node type
    And I define the property "www_arch" of the node "WWW" of typeId "net.sample.MyApacheSubsystem:0.1.0-SNAPSHOT" as input property
    And I rename the input "www_arch" to "sys_arch"
    And I associate the property "www_arch" of a node template "WWW" to the input "sys_arch"
    And I define the property "www_type" of the node "WWW" of typeId "net.sample.MyApacheSubsystem:0.1.0-SNAPSHOT" as input property
    And I rename the input "www_type" to "sys_type"
    And I associate the property "www_type" of a node template "WWW" to the input "sys_type"
    And I add a node template "DB" related to the "net.sample.MySqlSubsystem:0.1.0-SNAPSHOT" node type
    And I add a relationship of type "tosca.relationships.HostedOn" defined in archive "tosca-normative-types" version "1.0.0.wd03-SNAPSHOT" with source "DB" and target "WWW" for requirement "host" of type "tosca.nodes.Compute" and target capability "host"
    And I expose the template as type "tosca.nodes.Root"
    And I expose the capability "host" for the node "DB"
    And I rename the exposed capability "host" to "hostMysql"
    And I expose the capability "hostApache" for the node "WWW"
    And I expose the capability "attachWebsite" for the node "WWW"
    # Now create the application that use this LAMP to deploy a wordpress
    Given I create a new application with name "myWebapp2" and description "A webapp that use 2 embeded topology."
    And I add a node template "myLAMP" related to the "net.sample.LAMP2:0.1.0-SNAPSHOT" node type
    And I add a node template "myWordpress" related to the "alien.nodes.Wordpress:2.0.0-SNAPSHOT" node type
    And I add a relationship of type "alien.relationships.WordpressHostedOnApache" defined in archive "wordpress-type" version "2.0.0-SNAPSHOT" with source "myWordpress" and target "myLAMP" for requirement "host" of type "alien.capabilities.ApacheContainer" and target capability "hostApache"
    And I add a relationship of type "alien.relationships.WordpressConnectToMysql" defined in archive "wordpress-type" version "2.0.0-SNAPSHOT" with source "myWordpress" and target "myLAMP" for requirement "database" of type "alien.capabilities.MysqlDatabaseEndpoint" and target capability "hostMysql"
    And I add a relationship of type "alien.relationships.WordpressConnectToPHP" defined in archive "wordpress-type" version "2.0.0-SNAPSHOT" with source "myWordpress" and target "myLAMP" for requirement "php" of type "alien.capabilities.PHPModule" and target capability "attachWebsite"
    And I update the node template "myLAMP"'s property "sys_arch" to "x86_64"
    And I update the node template "myLAMP"'s property "sys_type" to "linux"
    Given I assign the cloud with name "mock cloud" for the application
    When I deploy it
    Then The application's deployment must succeed
    When I ask the runtime topology of the application "myWebapp2" on the cloud "mock cloud"
    Then I should receive a RestResponse with no error
    When I register the rest response data as SPEL context of type2 "alien4cloud.topology.TopologyDTO"
    Then The SPEL int expression "topology.nodeTemplates.size()" should return 5
    # the properties of the node MyCompute of the embeded topology are fed by the input -> the properties of the proxy node
    And The SPEL expression "topology.nodeTemplates['myLAMP_WWW_MyCompute'].properties['os_arch'].value" should return "x86_64"
    And The SPEL expression "topology.nodeTemplates['myLAMP_WWW_MyCompute'].properties['os_type'].value" should return "linux"
    # check that the relationships are correctly mapped
    # wordpress should be connected to the embeded apache
    And The SPEL expression "topology.nodeTemplates['myWordpress'].relationships.^[value.type == 'alien.relationships.WordpressHostedOnApache'].values().iterator().next().target" should return "myLAMP_WWW_MyApache"
    # the apache should be connected to the compute
    And The SPEL expression "topology.nodeTemplates['myLAMP_WWW_MyApache'].relationships.^[value.type == 'tosca.relationships.HostedOn'].values().iterator().next().target" should return "myLAMP_WWW_MyCompute"
    # the mysql should be connected to the compute
    And The SPEL expression "topology.nodeTemplates['myLAMP_DB_MyMysql'].relationships.^[value.type == 'tosca.relationships.HostedOn'].values().iterator().next().target" should return "myLAMP_WWW_MyCompute"

Scenario: Cyclic reference
# When a topology template is exposed as a type, we forbid the use of this type in the same topology template
# (since it will cause endless recursive calls). Here we test this limitation.
    Given I expose the template as type "tosca.nodes.Root"
    Then I should receive a RestResponse with no error
    When I add a node template "MyCompute" related to the "net.sample.LAMP:0.1.0-SNAPSHOT" node type
    Then I should receive a RestResponse with an error code 820

Scenario: Indirect cyclic reference
# Scenario:
# - net.sample.LAMP is exposed as a type
# - I cretae a template net.sample.LAMP2 that uses the type net.sample.LAMP and is exposed itself as a type
# - I try to add a node of type net.sample.LAMP2 in the topo net.sample.LAMP
# This is not allowed since it cause cyclic reference (LAMP -> LAMP2 -> LAMP)
    Given I expose the template as type "tosca.nodes.Root"
    Then I should receive a RestResponse with no error
    Given I create a new topology template with name "net.sample.LAMP2" and description "A Linux Apache Mysql PHP stack as a embedable topology template"
    And I should receive a RestResponse with no error
    And The RestResponse should contain a topology template id
    And I can get and register the topology for the last version of the registered topology template
    And I add a node template "Lamp" related to the "net.sample.LAMP:0.1.0-SNAPSHOT" node type
    And I expose the template as type "tosca.nodes.Root"
    When If I search for topology templates I can find one with the name "net.sample.LAMP" version "0.1.0-SNAPSHOT" and store the related topology as a SPEL context
    And I add a node template "Lamp2" related to the "net.sample.LAMP2:0.1.0-SNAPSHOT" node type
    Then I should receive a RestResponse with an error code 820

Scenario: Delete referenced topology template
# A topology template that is exposed as a type and used in another topology can not be deleted
    Given I expose the template as type "tosca.nodes.Root"
    And I create a new topology template version named "0.2.0-SNAPSHOT" based on the current version
    And I create a new application with name "myWebapp" and description "A webapp that use an embeded topology."
    And I add a node template "myLAMP" related to the "net.sample.LAMP:0.1.0-SNAPSHOT" node type
    When I delete the topology template named "net.sample.LAMP"
    Then I should receive a RestResponse with an error code 507
    When I delete the topology template named "net.sample.LAMP" version "0.1.0-SNAPSHOT"
    Then I should receive a RestResponse with an error code 507
    Given I delete the application "myWebapp"
    When I delete the topology template named "net.sample.LAMP"
    Then I should receive a RestResponse with no error<|MERGE_RESOLUTION|>--- conflicted
+++ resolved
@@ -76,11 +76,7 @@
     Then I should receive a RestResponse with no error
     And I should have a component with id "net.sample.LAMP:0.1.0-SNAPSHOT"
     When I register the rest response data as SPEL context of type "alien4cloud.model.components.IndexedNodeType"
-<<<<<<< HEAD
-    Then The SPEL expression "capabilities.^[id == 'hostMysql'].type" should return "alien.capabilities.Mysql.DatabaseEndpoint"
-=======
     Then The SPEL expression "capabilities.^[id == 'hostMysql'].type" should return "alien.capabilities.MysqlDatabaseEndpoint"
->>>>>>> 3228bac6
     And The SPEL expression "capabilities.^[id == 'hostApache'].type" should return "alien.capabilities.ApacheContainer"
     And The SPEL expression "capabilities.^[id == 'attachWebsite'].type" should return "alien.capabilities.PHPModule"
 
