--- conflicted
+++ resolved
@@ -2,7 +2,6 @@
 
 Background:
   Given I am authenticated with "ADMIN" role
-<<<<<<< HEAD
     And I upload the archive "tosca base types 1.0"
     And I should receive a RestResponse with no error
     And There is a "node type" with element name "tosca.nodes.Compute" and archive version "1.0"
@@ -13,11 +12,7 @@
     And I add a relationship of type "tosca.relationships.HostedOn" defined in archive " tosca-base-types" version "1.0" with source "BlockStorage" and target "Compute" for requirement "attach" of type "tosca.capabilities.Container" and target capability "compute"
     And I add a relationship of type "tosca.relationships.HostedOn" defined in archive " tosca-base-types" version "1.0" with source "BlockStorage-2" and target "Compute" for requirement "attach" of type "tosca.capabilities.Container" and target capability "compute"
   When I load several configuration tags
-    Then I should have 10 configuration tags loaded
-=======
-    And I load several configuration tags
-    Then I should have 9 configuration tags loaded
->>>>>>> 8b27d325
+    Then I should have 11 configuration tags loaded
 
 Scenario: Define a property as input
   When I define the property "os_arch" of the node "Compute" as input property
