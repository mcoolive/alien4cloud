<project xmlns="http://maven.apache.org/POM/4.0.0" xmlns:xsi="http://www.w3.org/2001/XMLSchema-instance" xsi:schemaLocation="http://maven.apache.org/POM/4.0.0 http://maven.apache.org/xsd/maven-4.0.0.xsd">
  <modelVersion>4.0.0</modelVersion>
  <parent>
    <groupId>alien4cloud</groupId>
    <artifactId>alien4cloud-parent</artifactId>
<<<<<<< HEAD
    <version>1.1.0-SM4-SNAPSHOT</version>
=======
    <version>1.1.0-SM5-SNAPSHOT</version>
>>>>>>> 695dea93
  </parent>
  <artifactId>alien4cloud-security</artifactId>
  <name>Alien 4 Cloud Security</name>
  <description>Manages authentication and authorizations on server side. Based on an enriched Spring security.</description>

  <properties>
    <sonar.java.coveragePlugin>jacoco</sonar.java.coveragePlugin>
    <sonar.dynamicAnalysis>reuseReports</sonar.dynamicAnalysis>
    <sonar.language>java</sonar.language>
    <sonar.jacoco.reportPath>${project.basedir}/../target/jacoco.exec</sonar.jacoco.reportPath>
    <sonar.jacoco.itReportPath>${project.basedir}/../target/jacoco-it.exec</sonar.jacoco.itReportPath>
  </properties>

  <dependencies>
    <dependency>
      <groupId>alien4cloud</groupId>
      <artifactId>alien4cloud-common</artifactId>
      <version>${project.version}</version>
    </dependency>
    <dependency>
      <groupId>javax.servlet</groupId>
      <artifactId>javax.servlet-api</artifactId>
    </dependency>

    <dependency>
      <groupId>commons-io</groupId>
      <artifactId>commons-io</artifactId>
    </dependency>

    <dependency>
      <groupId>org.hibernate</groupId>
      <artifactId>hibernate-validator</artifactId>
    </dependency>
    <dependency>
      <groupId>javax.el</groupId>
      <artifactId>javax.el-api</artifactId>
    </dependency>
    <dependency>
      <groupId>org.glassfish.web</groupId>
      <artifactId>javax.el</artifactId>
    </dependency>
    <!-- Spring Security -->
    <dependency>
      <groupId>org.springframework.boot</groupId>
      <artifactId>spring-boot-starter-security</artifactId>
      <exclusions>
        <exclusion>
          <artifactId>log4j-over-slf4j</artifactId>
          <groupId>org.slf4j</groupId>
        </exclusion>
        <exclusion>
          <groupId>ch.qos.logback</groupId>
          <artifactId>logback-classic</artifactId>
        </exclusion>
      </exclusions>
    </dependency>
    <dependency>
      <groupId>org.springframework.security</groupId>
      <artifactId>spring-security-ldap</artifactId>
   	</dependency>
  	<!-- Spring social dependencies -->
    <dependency>
        <groupId>org.springframework.social</groupId>
        <artifactId>spring-social-core</artifactId>
     </dependency>
     <dependency>
	    <groupId>org.springframework.social</groupId>
	    <artifactId>spring-social-web</artifactId>
	    <version>1.1.0.RELEASE</version>
	</dependency>
	 <dependency>
        <groupId>org.springframework.social</groupId>
        <artifactId>spring-social-github</artifactId>
        <version>1.0.0.M4</version>
    </dependency>
  	<dependency>     
	    <groupId>org.springframework.social</groupId>
	    <artifactId>spring-social-security</artifactId>
	    <version>1.1.0.RELEASE</version>  
	</dependency>	
	<!-- End of Spring social dependencies -->  
	
    <dependency>
      <groupId>org.springframework.ldap</groupId>
      <artifactId>spring-ldap-core</artifactId>
    </dependency>
    <dependency>
      <groupId>org.springframework.ldap</groupId>
      <artifactId>spring-ldap-core-tiger</artifactId>
    </dependency>

    <dependency>
      <groupId>com.mangofactory</groupId>
      <artifactId>swagger-springmvc</artifactId>
    </dependency>

    <!-- tests -->
    <dependency>
      <groupId>junit</groupId>
      <artifactId>junit</artifactId>
    </dependency>
    <dependency>
      <groupId>org.mockito</groupId>
      <artifactId>mockito-all</artifactId>
    </dependency>
    <dependency>
      <groupId>org.kubek2k</groupId>
      <artifactId>springockito</artifactId>
    </dependency>
    <dependency>
      <groupId>org.springframework</groupId>
      <artifactId>spring-test</artifactId>
    </dependency>
  </dependencies>
  
   <!-- Repository for Spring Social Github -->
  <repositories>
    <repository>
        <id>spring-milestones</id>
        <name>Spring Milestones</name>
        <url>http://repo.spring.io/milestone</url>
        <snapshots>
            <enabled>false</enabled>
        </snapshots>
    </repository>
  </repositories>
</project><|MERGE_RESOLUTION|>--- conflicted
+++ resolved
@@ -3,11 +3,7 @@
   <parent>
     <groupId>alien4cloud</groupId>
     <artifactId>alien4cloud-parent</artifactId>
-<<<<<<< HEAD
-    <version>1.1.0-SM4-SNAPSHOT</version>
-=======
     <version>1.1.0-SM5-SNAPSHOT</version>
->>>>>>> 695dea93
   </parent>
   <artifactId>alien4cloud-security</artifactId>
   <name>Alien 4 Cloud Security</name>
