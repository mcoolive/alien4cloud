<<<<<<< HEAD
<project xmlns="http://maven.apache.org/POM/4.0.0" xmlns:xsi="http://www.w3.org/2001/XMLSchema-instance"
	xsi:schemaLocation="http://maven.apache.org/POM/4.0.0 http://maven.apache.org/xsd/maven-4.0.0.xsd">
	<modelVersion>4.0.0</modelVersion>
	<parent>
		<groupId>alien4cloud</groupId>
		<artifactId>alien4cloud-parent</artifactId>
		<version>1.0.0-SM26-SNAPSHOT</version>
	</parent>
	<artifactId>alien4cloud-security</artifactId>
	<name>Alien 4 Cloud Security</name>
	<description>Manages authentication and authorizations on server side. Based on an enriched Spring security.</description>
=======
<project xmlns="http://maven.apache.org/POM/4.0.0" xmlns:xsi="http://www.w3.org/2001/XMLSchema-instance" xsi:schemaLocation="http://maven.apache.org/POM/4.0.0 http://maven.apache.org/xsd/maven-4.0.0.xsd">
  <modelVersion>4.0.0</modelVersion>
  <parent>
    <groupId>alien4cloud</groupId>
    <artifactId>alien4cloud-parent</artifactId>
    <version>1.0.0-SM27-SNAPSHOT</version>
  </parent>
  <artifactId>alien4cloud-security</artifactId>
  <name>Alien 4 Cloud Security</name>
  <description>Manages authentication and authorizations on server side. Based on an enriched Spring security.</description>
>>>>>>> da27d404

	<properties>
		<sonar.java.coveragePlugin>jacoco</sonar.java.coveragePlugin>
		<sonar.dynamicAnalysis>reuseReports</sonar.dynamicAnalysis>
		<sonar.language>java</sonar.language>
		<sonar.jacoco.reportPath>${project.basedir}/../target/jacoco.exec</sonar.jacoco.reportPath>
		<sonar.jacoco.itReportPath>${project.basedir}/../target/jacoco-it.exec</sonar.jacoco.itReportPath>
	</properties>

	<dependencies>
		<dependency>
			<groupId>alien4cloud</groupId>
			<artifactId>alien4cloud-common</artifactId>
			<version>${project.version}</version>
		</dependency>
		<dependency>
			<groupId>javax.servlet</groupId>
			<artifactId>javax.servlet-api</artifactId>
		</dependency>

		<dependency>
			<groupId>commons-io</groupId>
			<artifactId>commons-io</artifactId>
		</dependency>

		<dependency>
			<groupId>org.hibernate</groupId>
			<artifactId>hibernate-validator</artifactId>
		</dependency>
		<dependency>
			<groupId>javax.el</groupId>
			<artifactId>javax.el-api</artifactId>
		</dependency>
		<dependency>
			<groupId>org.glassfish.web</groupId>
			<artifactId>javax.el</artifactId>
		</dependency>
		<!-- Spring Security -->
		<dependency>
			<groupId>org.springframework.boot</groupId>
			<artifactId>spring-boot-starter-security</artifactId>
			<exclusions>
				<exclusion>
					<artifactId>log4j-over-slf4j</artifactId>
					<groupId>org.slf4j</groupId>
				</exclusion>
				<exclusion>
					<groupId>ch.qos.logback</groupId>
					<artifactId>logback-classic</artifactId>
				</exclusion>
			</exclusions>
		</dependency>
		<dependency>
			<groupId>org.springframework.security</groupId>
			<artifactId>spring-security-ldap</artifactId>
		</dependency>
		  <!-- Spring social dependencies -->
    <dependency>
        <groupId>org.springframework.social</groupId>
        <artifactId>spring-social-core</artifactId>
     </dependency>
     <dependency>
	    <groupId>org.springframework.social</groupId>
	    <artifactId>spring-social-web</artifactId>
	    <version>1.1.0.RELEASE</version>
	</dependency>
	 <dependency>
        <groupId>org.springframework.social</groupId>
        <artifactId>spring-social-github</artifactId>
        <version>1.0.0.M4</version>
    </dependency>
  	<dependency>     
	    <groupId>org.springframework.social</groupId>
	    <artifactId>spring-social-security</artifactId>
	    <version>1.1.0.RELEASE</version>  
	</dependency>	
	<!-- End of Spring social dependencies -->

		<dependency>
			<groupId>org.springframework.ldap</groupId>
			<artifactId>spring-ldap-core</artifactId>
		</dependency>
		<dependency>
			<groupId>org.springframework.ldap</groupId>
			<artifactId>spring-ldap-core-tiger</artifactId>
		</dependency>

		<dependency>
			<groupId>com.mangofactory</groupId>
			<artifactId>swagger-springmvc</artifactId>
		</dependency>

		<!-- tests -->
		<dependency>
			<groupId>junit</groupId>
			<artifactId>junit</artifactId>
		</dependency>
		<dependency>
			<groupId>org.mockito</groupId>
			<artifactId>mockito-all</artifactId>
		</dependency>
		<dependency>
			<groupId>org.kubek2k</groupId>
			<artifactId>springockito</artifactId>
		</dependency>
		<dependency>
			<groupId>org.springframework</groupId>
			<artifactId>spring-test</artifactId>
		</dependency>
	</dependencies>

	<!-- Repository for Spring Social Github -->
	<repositories>
		<repository>
			<id>spring-milestones</id>
			<name>Spring Milestones</name>
			<url>http://repo.spring.io/milestone</url>
			<snapshots>
				<enabled>false</enabled>
			</snapshots>
		</repository>
	</repositories>
</project><|MERGE_RESOLUTION|>--- conflicted
+++ resolved
@@ -1,16 +1,3 @@
-<<<<<<< HEAD
-<project xmlns="http://maven.apache.org/POM/4.0.0" xmlns:xsi="http://www.w3.org/2001/XMLSchema-instance"
-	xsi:schemaLocation="http://maven.apache.org/POM/4.0.0 http://maven.apache.org/xsd/maven-4.0.0.xsd">
-	<modelVersion>4.0.0</modelVersion>
-	<parent>
-		<groupId>alien4cloud</groupId>
-		<artifactId>alien4cloud-parent</artifactId>
-		<version>1.0.0-SM26-SNAPSHOT</version>
-	</parent>
-	<artifactId>alien4cloud-security</artifactId>
-	<name>Alien 4 Cloud Security</name>
-	<description>Manages authentication and authorizations on server side. Based on an enriched Spring security.</description>
-=======
 <project xmlns="http://maven.apache.org/POM/4.0.0" xmlns:xsi="http://www.w3.org/2001/XMLSchema-instance" xsi:schemaLocation="http://maven.apache.org/POM/4.0.0 http://maven.apache.org/xsd/maven-4.0.0.xsd">
   <modelVersion>4.0.0</modelVersion>
   <parent>
@@ -21,64 +8,63 @@
   <artifactId>alien4cloud-security</artifactId>
   <name>Alien 4 Cloud Security</name>
   <description>Manages authentication and authorizations on server side. Based on an enriched Spring security.</description>
->>>>>>> da27d404
 
-	<properties>
-		<sonar.java.coveragePlugin>jacoco</sonar.java.coveragePlugin>
-		<sonar.dynamicAnalysis>reuseReports</sonar.dynamicAnalysis>
-		<sonar.language>java</sonar.language>
-		<sonar.jacoco.reportPath>${project.basedir}/../target/jacoco.exec</sonar.jacoco.reportPath>
-		<sonar.jacoco.itReportPath>${project.basedir}/../target/jacoco-it.exec</sonar.jacoco.itReportPath>
-	</properties>
+  <properties>
+    <sonar.java.coveragePlugin>jacoco</sonar.java.coveragePlugin>
+    <sonar.dynamicAnalysis>reuseReports</sonar.dynamicAnalysis>
+    <sonar.language>java</sonar.language>
+    <sonar.jacoco.reportPath>${project.basedir}/../target/jacoco.exec</sonar.jacoco.reportPath>
+    <sonar.jacoco.itReportPath>${project.basedir}/../target/jacoco-it.exec</sonar.jacoco.itReportPath>
+  </properties>
 
-	<dependencies>
-		<dependency>
-			<groupId>alien4cloud</groupId>
-			<artifactId>alien4cloud-common</artifactId>
-			<version>${project.version}</version>
-		</dependency>
-		<dependency>
-			<groupId>javax.servlet</groupId>
-			<artifactId>javax.servlet-api</artifactId>
-		</dependency>
+  <dependencies>
+    <dependency>
+      <groupId>alien4cloud</groupId>
+      <artifactId>alien4cloud-common</artifactId>
+      <version>${project.version}</version>
+    </dependency>
+    <dependency>
+      <groupId>javax.servlet</groupId>
+      <artifactId>javax.servlet-api</artifactId>
+    </dependency>
 
-		<dependency>
-			<groupId>commons-io</groupId>
-			<artifactId>commons-io</artifactId>
-		</dependency>
+    <dependency>
+      <groupId>commons-io</groupId>
+      <artifactId>commons-io</artifactId>
+    </dependency>
 
-		<dependency>
-			<groupId>org.hibernate</groupId>
-			<artifactId>hibernate-validator</artifactId>
-		</dependency>
-		<dependency>
-			<groupId>javax.el</groupId>
-			<artifactId>javax.el-api</artifactId>
-		</dependency>
-		<dependency>
-			<groupId>org.glassfish.web</groupId>
-			<artifactId>javax.el</artifactId>
-		</dependency>
-		<!-- Spring Security -->
-		<dependency>
-			<groupId>org.springframework.boot</groupId>
-			<artifactId>spring-boot-starter-security</artifactId>
-			<exclusions>
-				<exclusion>
-					<artifactId>log4j-over-slf4j</artifactId>
-					<groupId>org.slf4j</groupId>
-				</exclusion>
-				<exclusion>
-					<groupId>ch.qos.logback</groupId>
-					<artifactId>logback-classic</artifactId>
-				</exclusion>
-			</exclusions>
-		</dependency>
-		<dependency>
-			<groupId>org.springframework.security</groupId>
-			<artifactId>spring-security-ldap</artifactId>
-		</dependency>
-		  <!-- Spring social dependencies -->
+    <dependency>
+      <groupId>org.hibernate</groupId>
+      <artifactId>hibernate-validator</artifactId>
+    </dependency>
+    <dependency>
+      <groupId>javax.el</groupId>
+      <artifactId>javax.el-api</artifactId>
+    </dependency>
+    <dependency>
+      <groupId>org.glassfish.web</groupId>
+      <artifactId>javax.el</artifactId>
+    </dependency>
+    <!-- Spring Security -->
+    <dependency>
+      <groupId>org.springframework.boot</groupId>
+      <artifactId>spring-boot-starter-security</artifactId>
+      <exclusions>
+        <exclusion>
+          <artifactId>log4j-over-slf4j</artifactId>
+          <groupId>org.slf4j</groupId>
+        </exclusion>
+        <exclusion>
+          <groupId>ch.qos.logback</groupId>
+          <artifactId>logback-classic</artifactId>
+        </exclusion>
+      </exclusions>
+    </dependency>
+    <dependency>
+      <groupId>org.springframework.security</groupId>
+      <artifactId>spring-security-ldap</artifactId>
+   	</dependency>
+  	<!-- Spring social dependencies -->
     <dependency>
         <groupId>org.springframework.social</groupId>
         <artifactId>spring-social-core</artifactId>
@@ -98,50 +84,37 @@
 	    <artifactId>spring-social-security</artifactId>
 	    <version>1.1.0.RELEASE</version>  
 	</dependency>	
-	<!-- End of Spring social dependencies -->
+	<!-- End of Spring social dependencies -->  
+    <dependency>
+      <groupId>org.springframework.ldap</groupId>
+      <artifactId>spring-ldap-core</artifactId>
+    </dependency>
+    <dependency>
+      <groupId>org.springframework.ldap</groupId>
+      <artifactId>spring-ldap-core-tiger</artifactId>
+    </dependency>
 
-		<dependency>
-			<groupId>org.springframework.ldap</groupId>
-			<artifactId>spring-ldap-core</artifactId>
-		</dependency>
-		<dependency>
-			<groupId>org.springframework.ldap</groupId>
-			<artifactId>spring-ldap-core-tiger</artifactId>
-		</dependency>
+    <dependency>
+      <groupId>com.mangofactory</groupId>
+      <artifactId>swagger-springmvc</artifactId>
+    </dependency>
 
-		<dependency>
-			<groupId>com.mangofactory</groupId>
-			<artifactId>swagger-springmvc</artifactId>
-		</dependency>
-
-		<!-- tests -->
-		<dependency>
-			<groupId>junit</groupId>
-			<artifactId>junit</artifactId>
-		</dependency>
-		<dependency>
-			<groupId>org.mockito</groupId>
-			<artifactId>mockito-all</artifactId>
-		</dependency>
-		<dependency>
-			<groupId>org.kubek2k</groupId>
-			<artifactId>springockito</artifactId>
-		</dependency>
-		<dependency>
-			<groupId>org.springframework</groupId>
-			<artifactId>spring-test</artifactId>
-		</dependency>
-	</dependencies>
-
-	<!-- Repository for Spring Social Github -->
-	<repositories>
-		<repository>
-			<id>spring-milestones</id>
-			<name>Spring Milestones</name>
-			<url>http://repo.spring.io/milestone</url>
-			<snapshots>
-				<enabled>false</enabled>
-			</snapshots>
-		</repository>
-	</repositories>
+    <!-- tests -->
+    <dependency>
+      <groupId>junit</groupId>
+      <artifactId>junit</artifactId>
+    </dependency>
+    <dependency>
+      <groupId>org.mockito</groupId>
+      <artifactId>mockito-all</artifactId>
+    </dependency>
+    <dependency>
+      <groupId>org.kubek2k</groupId>
+      <artifactId>springockito</artifactId>
+    </dependency>
+    <dependency>
+      <groupId>org.springframework</groupId>
+      <artifactId>spring-test</artifactId>
+    </dependency>
+  </dependencies>
 </project>