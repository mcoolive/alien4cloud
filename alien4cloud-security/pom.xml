<project xmlns="http://maven.apache.org/POM/4.0.0" xmlns:xsi="http://www.w3.org/2001/XMLSchema-instance" xsi:schemaLocation="http://maven.apache.org/POM/4.0.0 http://maven.apache.org/xsd/maven-4.0.0.xsd">
  <modelVersion>4.0.0</modelVersion>
  <parent>
    <groupId>alien4cloud</groupId>
    <artifactId>alien4cloud-parent</artifactId>
<<<<<<< HEAD
    <version>1.0.0-M3</version>
=======
    <version>1.0.0-SM18</version>
>>>>>>> c3be1ef2
  </parent>
  <artifactId>alien4cloud-security</artifactId>
  <name>Alien 4 Cloud Security</name>
  <description>Manages authentication and authorizations on server side. Based on an enriched Spring security.</description>

  <properties>
    <sonar.java.coveragePlugin>jacoco</sonar.java.coveragePlugin>
    <sonar.dynamicAnalysis>reuseReports</sonar.dynamicAnalysis>
    <sonar.language>java</sonar.language>
    <sonar.jacoco.reportPath>${project.basedir}/../target/jacoco.exec</sonar.jacoco.reportPath>
    <sonar.jacoco.itReportPath>${project.basedir}/../target/jacoco-it.exec</sonar.jacoco.itReportPath>
  </properties>

  <dependencies>
    <dependency>
      <groupId>alien4cloud</groupId>
      <artifactId>alien4cloud-common</artifactId>
      <version>${project.version}</version>
    </dependency>
    <dependency>
      <groupId>javax.servlet</groupId>
      <artifactId>javax.servlet-api</artifactId>
    </dependency>

    <!-- JSON -->
    <dependency>
      <groupId>com.fasterxml.jackson.dataformat</groupId>
      <artifactId>jackson-dataformat-yaml</artifactId>
    </dependency>
    <dependency>
      <groupId>com.fasterxml.jackson.core</groupId>
      <artifactId>jackson-databind</artifactId>
    </dependency>
    <dependency>
      <groupId>com.fasterxml.jackson.core</groupId>
      <artifactId>jackson-core</artifactId>
    </dependency>
    <dependency>
      <groupId>com.fasterxml.jackson.core</groupId>
      <artifactId>jackson-annotations</artifactId>
    </dependency>
    <dependency>
      <groupId>org.hibernate</groupId>
      <artifactId>hibernate-validator</artifactId>
    </dependency>
    <dependency>
      <groupId>javax.el</groupId>
      <artifactId>javax.el-api</artifactId>
    </dependency>
    <dependency>
      <groupId>org.glassfish.web</groupId>
      <artifactId>javax.el</artifactId>
    </dependency>
    <!-- Spring Security -->
    <dependency>
      <groupId>org.springframework.boot</groupId>
      <artifactId>spring-boot-starter-security</artifactId>
      <exclusions>
        <exclusion>
          <artifactId>log4j-over-slf4j</artifactId>
          <groupId>org.slf4j</groupId>
        </exclusion>
      </exclusions>
    </dependency>
    <dependency>
      <groupId>org.springframework.boot</groupId>
      <artifactId>spring-boot-actuator</artifactId>
    </dependency>

    <dependency>
      <groupId>org.springframework.security</groupId>
      <artifactId>spring-security-ldap</artifactId>
    </dependency>

    <dependency>
      <groupId>org.springframework.ldap</groupId>
      <artifactId>spring-ldap-core</artifactId>
    </dependency>
    <dependency>
      <groupId>org.springframework.ldap</groupId>
      <artifactId>spring-ldap-core-tiger</artifactId>
    </dependency>

    <!-- tests -->
    <dependency>
      <groupId>junit</groupId>
      <artifactId>junit</artifactId>
    </dependency>
    <dependency>
      <groupId>org.mockito</groupId>
      <artifactId>mockito-all</artifactId>
    </dependency>
    <dependency>
      <groupId>org.kubek2k</groupId>
      <artifactId>springockito</artifactId>
    </dependency>
    <dependency>
      <groupId>org.springframework</groupId>
      <artifactId>spring-test</artifactId>
    </dependency>
  </dependencies>
</project><|MERGE_RESOLUTION|>--- conflicted
+++ resolved
@@ -3,11 +3,7 @@
   <parent>
     <groupId>alien4cloud</groupId>
     <artifactId>alien4cloud-parent</artifactId>
-<<<<<<< HEAD
-    <version>1.0.0-M3</version>
-=======
     <version>1.0.0-SM18</version>
->>>>>>> c3be1ef2
   </parent>
   <artifactId>alien4cloud-security</artifactId>
   <name>Alien 4 Cloud Security</name>
