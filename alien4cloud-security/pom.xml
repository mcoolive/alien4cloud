<project xmlns="http://maven.apache.org/POM/4.0.0" xmlns:xsi="http://www.w3.org/2001/XMLSchema-instance" xsi:schemaLocation="http://maven.apache.org/POM/4.0.0 http://maven.apache.org/xsd/maven-4.0.0.xsd">
  <modelVersion>4.0.0</modelVersion>
  <parent>
    <groupId>alien4cloud</groupId>
    <artifactId>alien4cloud-parent</artifactId>
<<<<<<< HEAD
    <version>1.3.0-SM2-SNAPSHOT</version>
=======
    <version>1.2.0</version>
>>>>>>> 9a7364ee
  </parent>
  <artifactId>alien4cloud-security</artifactId>
  <name>Alien 4 Cloud Security</name>
  <description>Manages authentication and authorizations on server side. Based on an enriched Spring security.</description>

  <properties>
    <sonar.java.coveragePlugin>jacoco</sonar.java.coveragePlugin>
    <sonar.dynamicAnalysis>reuseReports</sonar.dynamicAnalysis>
    <sonar.language>java</sonar.language>
    <sonar.jacoco.reportPath>${project.basedir}/../target/jacoco.exec</sonar.jacoco.reportPath>
    <sonar.jacoco.itReportPath>${project.basedir}/../target/jacoco-it.exec</sonar.jacoco.itReportPath>
  </properties>

  <dependencies>
    <dependency>
      <groupId>alien4cloud</groupId>
      <artifactId>alien4cloud-dao</artifactId>
      <version>${project.version}</version>
    </dependency>
    <dependency>
      <groupId>alien4cloud</groupId>
      <artifactId>alien4cloud-common</artifactId>
      <version>${project.version}</version>
    </dependency>
    <dependency>
      <groupId>javax.servlet</groupId>
      <artifactId>javax.servlet-api</artifactId>
    </dependency>

    <dependency>
      <groupId>commons-io</groupId>
      <artifactId>commons-io</artifactId>
    </dependency>

    <dependency>
      <groupId>org.hibernate</groupId>
      <artifactId>hibernate-validator</artifactId>
    </dependency>
    <dependency>
      <groupId>javax.el</groupId>
      <artifactId>javax.el-api</artifactId>
    </dependency>
    <dependency>
      <groupId>org.glassfish.web</groupId>
      <artifactId>javax.el</artifactId>
    </dependency>
    <!-- Spring Security -->
    <dependency>
      <groupId>org.springframework.boot</groupId>
      <artifactId>spring-boot-starter-security</artifactId>
      <exclusions>
        <exclusion>
          <artifactId>log4j-over-slf4j</artifactId>
          <groupId>org.slf4j</groupId>
        </exclusion>
        <exclusion>
          <groupId>ch.qos.logback</groupId>
          <artifactId>logback-classic</artifactId>
        </exclusion>
      </exclusions>
    </dependency>
    <dependency>
      <groupId>org.springframework.security</groupId>
      <artifactId>spring-security-ldap</artifactId>
   	</dependency>
  	<!-- Spring social dependencies -->
    <dependency>
        <groupId>org.springframework.social</groupId>
        <artifactId>spring-social-core</artifactId>
     </dependency>
     <dependency>
	    <groupId>org.springframework.social</groupId>
	    <artifactId>spring-social-web</artifactId>
	    <version>1.1.0.RELEASE</version>
	</dependency>
	 <dependency>
        <groupId>org.springframework.social</groupId>
        <artifactId>spring-social-github</artifactId>
        <version>1.0.0.M4</version>
    </dependency>
  	<dependency>     
	    <groupId>org.springframework.social</groupId>
	    <artifactId>spring-social-security</artifactId>
	    <version>1.1.0.RELEASE</version>  
	</dependency>	
	<!-- End of Spring social dependencies -->  
	
    <dependency>
      <groupId>org.springframework.ldap</groupId>
      <artifactId>spring-ldap-core</artifactId>
    </dependency>
    <dependency>
      <groupId>org.springframework.ldap</groupId>
      <artifactId>spring-ldap-core-tiger</artifactId>
    </dependency>

    <dependency>
      <groupId>io.springfox</groupId>
      <artifactId>springfox-swagger2</artifactId>
    </dependency>

    <!-- tests -->
    <dependency>
      <groupId>junit</groupId>
      <artifactId>junit</artifactId>
    </dependency>
    <dependency>
      <groupId>org.mockito</groupId>
      <artifactId>mockito-all</artifactId>
    </dependency>
    <dependency>
      <groupId>org.kubek2k</groupId>
      <artifactId>springockito</artifactId>
    </dependency>
    <dependency>
      <groupId>org.springframework</groupId>
      <artifactId>spring-test</artifactId>
    </dependency>
  </dependencies>
  
   <!-- Repository for Spring Social Github -->
  <repositories>
    <repository>
        <id>spring-milestones</id>
        <name>Spring Milestones</name>
        <url>http://repo.spring.io/milestone</url>
        <snapshots>
            <enabled>false</enabled>
        </snapshots>
    </repository>
  </repositories>
</project><|MERGE_RESOLUTION|>--- conflicted
+++ resolved
@@ -3,11 +3,7 @@
   <parent>
     <groupId>alien4cloud</groupId>
     <artifactId>alien4cloud-parent</artifactId>
-<<<<<<< HEAD
     <version>1.3.0-SM2-SNAPSHOT</version>
-=======
-    <version>1.2.0</version>
->>>>>>> 9a7364ee
   </parent>
   <artifactId>alien4cloud-security</artifactId>
   <name>Alien 4 Cloud Security</name>
@@ -88,13 +84,13 @@
         <artifactId>spring-social-github</artifactId>
         <version>1.0.0.M4</version>
     </dependency>
-  	<dependency>     
+  	<dependency>
 	    <groupId>org.springframework.social</groupId>
 	    <artifactId>spring-social-security</artifactId>
-	    <version>1.1.0.RELEASE</version>  
-	</dependency>	
-	<!-- End of Spring social dependencies -->  
-	
+	    <version>1.1.0.RELEASE</version>
+	</dependency>
+	<!-- End of Spring social dependencies -->
+
     <dependency>
       <groupId>org.springframework.ldap</groupId>
       <artifactId>spring-ldap-core</artifactId>
@@ -127,7 +123,7 @@
       <artifactId>spring-test</artifactId>
     </dependency>
   </dependencies>
-  
+
    <!-- Repository for Spring Social Github -->
   <repositories>
     <repository>
