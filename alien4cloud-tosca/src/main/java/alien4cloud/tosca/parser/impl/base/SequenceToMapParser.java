--- conflicted
+++ resolved
@@ -1,4 +1,3 @@
-<<<<<<< HEAD
 package alien4cloud.tosca.parser.impl.base;
 
 import java.util.Map;
@@ -27,6 +26,8 @@
     private String toscaType;
     /** If the sequence element mapping node is also the */
     private Boolean nodeIsValue;
+    /** If we should generate keys for duplicated elements or trigger errors. */
+    private Boolean allowDuplicate;
 
     @Override
     public Map<String, T> parse(Node node, ParsingContextExecution context) {
@@ -44,7 +45,16 @@
                         value = valueParser.parse(mappingNode.getValue().get(0).getValueNode(), context);
                         checkMappingNodeSingleProperty(mappingNode, context);
                     }
-                    sequenceMap.put(key, value);
+                    if (allowDuplicate) {
+                        sequenceMap.put(getUniqueKey(sequenceMap, key), value);
+                    } else if (sequenceMap.containsKey(key)) {
+                        ParsingError err = new ParsingError(ParsingErrorLevel.WARNING, ErrorCode.DUPLICATED_ELEMENT_DECLARATION,
+                                "Key in the sequence must be unique.", node.getStartMark(), "The value of this tuple should be a scalar", node.getEndMark(),
+                                key);
+                        context.getParsingErrors().add(err);
+                    } else {
+                        sequenceMap.put(key, value);
+                    }
                 } else {
                     ParserUtils.addTypeError(node, context.getParsingErrors(), toscaType);
                 }
@@ -55,6 +65,16 @@
 
         ParserUtils.addTypeError(node, context.getParsingErrors(), toscaType);
         return null;
+    }
+
+    private String getUniqueKey(Map<String, T> sequenceMap, String key) {
+        int increment = 0;
+        String uniqueKey = key;
+        while (sequenceMap.containsKey(uniqueKey)) {
+            uniqueKey = key + "_" + increment;
+            increment++;
+        }
+        return uniqueKey;
     }
 
     /**
@@ -75,87 +95,4 @@
             }
         }
     }
-=======
-package alien4cloud.tosca.parser.impl.base;
-
-import alien4cloud.tosca.parser.*;
-import alien4cloud.tosca.parser.impl.ErrorCode;
-import lombok.AllArgsConstructor;
-import org.elasticsearch.common.collect.Maps;
-import org.yaml.snakeyaml.nodes.*;
-
-import java.util.Map;
-
-/**
- * Parse a yaml sequence into a {@link Map}
- *
- * @param <T> The type of the values of the map.
- */
-@AllArgsConstructor(suppressConstructorProperties = true)
-public class SequenceToMapParser<T> implements INodeParser<Map<String, T>> {
-    private INodeParser<T> valueParser;
-    /** The tosca type of the map. */
-    private String toscaType;
-    /** If the sequence element mapping node is also the */
-    private Boolean nodeIsValue;
-
-    @Override
-    public Map<String, T> parse(Node node, ParsingContextExecution context) {
-        if (node instanceof SequenceNode) {
-            SequenceNode sequenceNode = (SequenceNode) node;
-            Map<String, T> sequenceMap = Maps.newLinkedHashMap();
-            for (Node elementNode : sequenceNode.getValue()) {
-                if (elementNode instanceof MappingNode) {
-                    MappingNode mappingNode = (MappingNode) elementNode;
-                    String key = ((ScalarNode) mappingNode.getValue().get(0).getKeyNode()).getValue();
-                    T value;
-                    if (nodeIsValue) {
-                        value = valueParser.parse(mappingNode, context);
-                    } else {
-                        value = valueParser.parse(mappingNode.getValue().get(0).getValueNode(), context);
-                        checkMappingNodeSingleProperty(mappingNode, context);
-                    }
-                    sequenceMap.put(key, value);
-                } else {
-                    ParserUtils.addTypeError(node, context.getParsingErrors(), toscaType);
-                }
-            }
-
-            return sequenceMap;
-        }
-
-        ParserUtils.addTypeError(node, context.getParsingErrors(), toscaType);
-        return null;
-    }
-
-    /**
-     * Check that the mapping node has a single property (when value is node is false other properties are ignored).
-     * 
-     * @param mappingNode The mapping node.
-     * @param context The parsing context.
-     */
-    public void checkMappingNodeSingleProperty(MappingNode mappingNode, ParsingContextExecution context) {
-        if (mappingNode.getValue().size() > 1) {
-            // some properties are ignored.
-            for (int i = 1; i < mappingNode.getValue().size(); i++) {
-                NodeTuple entry = mappingNode.getValue().get(i);
-                ParsingError err = new ParsingError(ParsingErrorLevel.WARNING, ErrorCode.UNRECOGNIZED_PROPERTY, "Parsing a MappingNode as a Map", entry
-                        .getKeyNode().getStartMark(), "The value of this tuple should be a scalar", entry.getValueNode().getEndMark(),
-                        ((ScalarNode) entry.getKeyNode()).getValue());
-                context.getParsingErrors().add(err);
-            }
-        }
-    }
-
-    @Override
-    public boolean isDeferred(ParsingContextExecution context) {
-        return valueParser.isDeferred(context);
-    }
-
-    @Override
-    public int getDeferredOrder(ParsingContextExecution context) {
-        return valueParser.getDeferredOrder(context);
-    }
-
->>>>>>> 77503c01
 }