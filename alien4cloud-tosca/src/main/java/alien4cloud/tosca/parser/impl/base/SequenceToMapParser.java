--- conflicted
+++ resolved
@@ -1,167 +1,82 @@
-<<<<<<< HEAD
-package alien4cloud.tosca.parser.impl.base;
-
-import alien4cloud.tosca.parser.*;
-import alien4cloud.tosca.parser.impl.ErrorCode;
-import lombok.AllArgsConstructor;
-import org.elasticsearch.common.collect.Maps;
-import org.yaml.snakeyaml.nodes.*;
-
-import java.util.Map;
-
-/**
- * Parse a yaml sequence into a {@link Map}
- *
- * @param <T> The type of the values of the map.
- */
-@AllArgsConstructor
-public class SequenceToMapParser<T> implements INodeParser<Map<String, T>> {
-    private INodeParser<T> valueParser;
-    /** The tosca type of the map. */
-    private String toscaType;
-    /** If the sequence element mapping node is also the */
-    private Boolean nodeIsValue;
-
-    @Override
-    public Map<String, T> parse(Node node, ParsingContextExecution context) {
-        if (node instanceof SequenceNode) {
-            SequenceNode sequenceNode = (SequenceNode) node;
-            Map<String, T> sequenceMap = Maps.newLinkedHashMap();
-            for (Node elementNode : sequenceNode.getValue()) {
-                if (elementNode instanceof MappingNode) {
-                    MappingNode mappingNode = (MappingNode) elementNode;
-                    String key = ((ScalarNode) mappingNode.getValue().get(0).getKeyNode()).getValue();
-                    T value;
-                    if (nodeIsValue) {
-                        value = valueParser.parse(mappingNode, context);
-                    } else {
-                        value = valueParser.parse(mappingNode.getValue().get(0).getValueNode(), context);
-                        checkMappingNodeSingleProperty(mappingNode, context);
-                    }
-                    sequenceMap.put(key, value);
-                } else {
-                    ParserUtils.addTypeError(node, context.getParsingErrors(), toscaType);
-                }
-            }
-
-            return sequenceMap;
-        }
-
-        ParserUtils.addTypeError(node, context.getParsingErrors(), toscaType);
-        return null;
-    }
-
-    /**
-     * Check that the mapping node has a single property (when value is node is false other properties are ignored).
-     * 
-     * @param mappingNode The mapping node.
-     * @param context The parsing context.
-     */
-    public void checkMappingNodeSingleProperty(MappingNode mappingNode, ParsingContextExecution context) {
-        if (mappingNode.getValue().size() > 1) {
-            // some properties are ignored.
-            for (int i = 1; i < mappingNode.getValue().size(); i++) {
-                NodeTuple entry = mappingNode.getValue().get(i);
-                ParsingError err = new ParsingError(ParsingErrorLevel.WARNING, ErrorCode.UNRECOGNIZED_PROPERTY, "Parsing a MappingNode as a Map", entry
-                        .getKeyNode().getStartMark(), "The value of this tuple should be a scalar", entry.getValueNode().getEndMark(),
-                        ((ScalarNode) entry.getKeyNode()).getValue());
-                context.getParsingErrors().add(err);
-            }
-        }
-    }
-
-    @Override
-    public boolean isDeferred(ParsingContextExecution context) {
-        return valueParser.isDeferred(context);
-    }
-
-    @Override
-    public int getDeferredOrder(ParsingContextExecution context) {
-        return valueParser.getDeferredOrder(context);
-    }
-
-=======
-package alien4cloud.tosca.parser.impl.base;
-
-import java.util.Map;
-
-import alien4cloud.tosca.parser.*;
-import alien4cloud.tosca.parser.impl.ErrorCode;
-import lombok.AllArgsConstructor;
-
-import org.elasticsearch.common.collect.Maps;
-import org.yaml.snakeyaml.nodes.*;
-
-/**
- * Parse a yaml sequence into a {@link Map}
- *
- * @param <T> The type of the values of the map.
- */
+package alien4cloud.tosca.parser.impl.base;
+
+import alien4cloud.tosca.parser.*;
+import alien4cloud.tosca.parser.impl.ErrorCode;
+import lombok.AllArgsConstructor;
+import org.elasticsearch.common.collect.Maps;
+import org.yaml.snakeyaml.nodes.*;
+
+import java.util.Map;
+
+/**
+ * Parse a yaml sequence into a {@link Map}
+ *
+ * @param <T> The type of the values of the map.
+ */
 @AllArgsConstructor(suppressConstructorProperties = true)
-public class SequenceToMapParser<T> implements INodeParser<Map<String, T>> {
-    private INodeParser<T> valueParser;
-    /** The tosca type of the map. */
-    private String toscaType;
-    /** If the sequence element mapping node is also the */
-    private Boolean nodeIsValue;
-
-    @Override
-    public Map<String, T> parse(Node node, ParsingContextExecution context) {
-        if (node instanceof SequenceNode) {
-            SequenceNode sequenceNode = (SequenceNode) node;
-            Map<String, T> sequenceMap = Maps.newLinkedHashMap();
-            for (Node elementNode : sequenceNode.getValue()) {
-                if (elementNode instanceof MappingNode) {
-                    MappingNode mappingNode = (MappingNode) elementNode;
-                    String key = ((ScalarNode) mappingNode.getValue().get(0).getKeyNode()).getValue();
-                    T value;
-                    if (nodeIsValue) {
-                        value = valueParser.parse(mappingNode, context);
-                    } else {
-                        value = valueParser.parse(mappingNode.getValue().get(0).getValueNode(), context);
-                        checkMappingNodeSingleProperty(mappingNode, context);
-                    }
-                    sequenceMap.put(key, value);
-                } else {
-                    ParserUtils.addTypeError(node, context.getParsingErrors(), toscaType);
-                }
-            }
-
-            return sequenceMap;
-        }
-
-        ParserUtils.addTypeError(node, context.getParsingErrors(), toscaType);
-        return null;
-    }
-
-    /**
-     * Check that the mapping node has a single property (when value is node is false other properties are ignored).
-     * 
-     * @param mappingNode The mapping node.
-     * @param context The parsing context.
-     */
-    public void checkMappingNodeSingleProperty(MappingNode mappingNode, ParsingContextExecution context) {
-        if (mappingNode.getValue().size() > 1) {
-            // some properties are ignored.
-            for (int i = 1; i < mappingNode.getValue().size(); i++) {
-                NodeTuple entry = mappingNode.getValue().get(i);
-                ParsingError err = new ParsingError(ParsingErrorLevel.WARNING, ErrorCode.UNRECOGNIZED_PROPERTY, "Parsing a MappingNode as a Map", entry
-                        .getKeyNode().getStartMark(), "The value of this tuple should be a scalar", entry.getValueNode().getEndMark(),
-                        ((ScalarNode) entry.getKeyNode()).getValue());
-                context.getParsingErrors().add(err);
-            }
-        }
-    }
-
-    @Override
-    public boolean isDeferred(ParsingContextExecution context) {
-        return valueParser.isDeferred(context);
-    }
-
-    @Override
-    public int getDeferredOrder(ParsingContextExecution context) {
-        return valueParser.getDeferredOrder(context);
-    }
-
->>>>>>> 002515b2
+public class SequenceToMapParser<T> implements INodeParser<Map<String, T>> {
+    private INodeParser<T> valueParser;
+    /** The tosca type of the map. */
+    private String toscaType;
+    /** If the sequence element mapping node is also the */
+    private Boolean nodeIsValue;
+
+    @Override
+    public Map<String, T> parse(Node node, ParsingContextExecution context) {
+        if (node instanceof SequenceNode) {
+            SequenceNode sequenceNode = (SequenceNode) node;
+            Map<String, T> sequenceMap = Maps.newLinkedHashMap();
+            for (Node elementNode : sequenceNode.getValue()) {
+                if (elementNode instanceof MappingNode) {
+                    MappingNode mappingNode = (MappingNode) elementNode;
+                    String key = ((ScalarNode) mappingNode.getValue().get(0).getKeyNode()).getValue();
+                    T value;
+                    if (nodeIsValue) {
+                        value = valueParser.parse(mappingNode, context);
+                    } else {
+                        value = valueParser.parse(mappingNode.getValue().get(0).getValueNode(), context);
+                        checkMappingNodeSingleProperty(mappingNode, context);
+                    }
+                    sequenceMap.put(key, value);
+                } else {
+                    ParserUtils.addTypeError(node, context.getParsingErrors(), toscaType);
+                }
+            }
+
+            return sequenceMap;
+        }
+
+        ParserUtils.addTypeError(node, context.getParsingErrors(), toscaType);
+        return null;
+    }
+
+    /**
+     * Check that the mapping node has a single property (when value is node is false other properties are ignored).
+     * 
+     * @param mappingNode The mapping node.
+     * @param context The parsing context.
+     */
+    public void checkMappingNodeSingleProperty(MappingNode mappingNode, ParsingContextExecution context) {
+        if (mappingNode.getValue().size() > 1) {
+            // some properties are ignored.
+            for (int i = 1; i < mappingNode.getValue().size(); i++) {
+                NodeTuple entry = mappingNode.getValue().get(i);
+                ParsingError err = new ParsingError(ParsingErrorLevel.WARNING, ErrorCode.UNRECOGNIZED_PROPERTY, "Parsing a MappingNode as a Map", entry
+                        .getKeyNode().getStartMark(), "The value of this tuple should be a scalar", entry.getValueNode().getEndMark(),
+                        ((ScalarNode) entry.getKeyNode()).getValue());
+                context.getParsingErrors().add(err);
+            }
+        }
+    }
+
+    @Override
+    public boolean isDeferred(ParsingContextExecution context) {
+        return valueParser.isDeferred(context);
+    }
+
+    @Override
+    public int getDeferredOrder(ParsingContextExecution context) {
+        return valueParser.getDeferredOrder(context);
+    }
+
 }