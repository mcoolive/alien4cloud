{
  "LANGUAGE": "Langugage",
  "DATE_FORMAT": "MM-dd-yyyy",
  "BUTTON_RUN": "Start",
  "CLOSE": "Close",
  "CODE": "en-us",
  "CANCEL": "Cancel",
  "CREATE": "Create",
  "CLONE": "Clone",
  "DELETE": "Delete",
  "DELETE_CONFIRM": "Do you really want to remove this element ?",
  "CONFIRM_MESSAGE": "Do you really want to perfom this action?",
  "CONFIRM": "Confirm",
  "APPLICATION": "Application",
  "CSAR": "Csar",
  "TRUE": "True",
  "FALSE": "False",
  "YES": "Yes",
  "NO": "No",
  "NAME": "Name",
  "VALUE": "Value",
  "NAVBAR": {
    "BUTTON_LOGIN": "Login",
    "BUTTON_LOGOUT": "Logout",
    "MENU_APPS": "Applications",
    "MENU_COMPONENTS": "Components",
    "MENU_CSARS": "CSARS",
    "MENU_ADMIN": "Administration",
    "MENU_TOPOLOGY_TEMPLATE": "Topology templates",
    "INPUT_SEARCH_MESSAGE": "What do you need ?"
  },
  "HOME": {
    "ADMIN": {
      "TOUR": "Learn how to configure Alien 4 Cloud, users and roles, clouds etc."
    }
  },
  "NAVADMIN": {
    "MENU_USERS": "Users",
    "MENU_PLUGINS": "Plugins",
    "MENU_TAGS": "Meta-properties",
    "MENU_CLOUDS": "Clouds",
    "MENU_METRICS": "Metrics",
    "MENU_CLOUD_IMAGES": "Cloud Images",
    "MENU_AUDIT": "Audit"
  },
  "MAIN": {
    "WELCOME": "Welcome on",
    "BUTTON_LOGIN": "Log in",
    "CONTACT": "Please contact your Alien 4 Cloud administrator.",
    "RESTRICTED_START": "You are not enough",
    "RESTRICTED_END": "to access to this resource."
  },
  "UPLOAD": {
    "COMPLETE": "Complete"
  },
  "COMPONENTS": {
    "UPLOAD": "Upload CSAR",
    "DRAG_DROP_UPLOAD": "Drop archive files to upload here",
    "DEFINE_CSAR": "Define a CSAR",
    "COMPLETE": "Complete",
    "UPLOAD_ERROR": {
      "LABEL": "Errors",
      "FILE_PATH": "File path",
      "ERRONEOUS_ARCHIVE_FILE": "Cannot load the archive file. Please check that the file is a valid zip.",
      "FAILED_TO_READ_FILE": "Unable to read the file {{note}}",
      "ENTRY_DEFINITION_NOT_FOUND": "Entry definition file has not been found. Please put a valid definition file at the root of the archive.",
      "SINGLE_DEFINITION_SUPPORTED": "Alien 4 Cloud currently supports a single definition file within an archive.",
      "INVALID_YAML": "The File does not respect YAML format.",
      "MISSING_TOSCA_VERSION": "Tosca version is not specified and is required.",
      "SYNTAX_ERROR": "Syntax error: Yaml definition for the type {{note}} doesn't follow the TOSCA specification.",
      "UNRECOGNIZED_PROPERTY": "Property [ {{note}} ] is unknown and has been ignored.",
      "CSAR_ALREADY_EXISTS": "A released archive with the same name and version already exists in Alien repository. In order to ensure stability for user using it, Alien doesn't allow override of released archives. It is however possible to override a SNAPSHOT archive.",
      "MISSING_FILE": "Reference file {{note}} cannot be found within the archive.",
      "DUPLICATED_ELEMENT_DECLARATION": "The element [ {{note}} ] has already be defined in this definition file.",
      "TYPE_NOT_FOUND": "Referenced type [ {{note}} ] cannot be found neither in the archive or its dependencies. Please check the import section or add the type to your archive.",
      "INVALID_ICON_FORMAT": "Icon file is not a supported image format.",
      "ALIEN_MAPPING_ERROR": "An internal error caused the import to fail. Please submit an issue with the stacktrace and archive.",
      "UNKNOWN_CONSTRAINT": "Constraint [{{note}}] does not exists in TOSCA specification.",
      "MISSING_DEPENDENCY": "Dependency [{{note}}] cannot be found in Alien repository.",
      "INVALID_SCALAR_UNIT": "Expected type was a TOSCA scalar unit, both unit and value are required.",
      "UNKNOWN_IMPLEMENTATION_ARTIFACT": "Failed to find any Artifact Type for the extension [ {{note}} ]. The artifact type won't be supported.",
      "VALIDATION_ERROR": "Declared type is not valid: {{context | translate:note}}",
      "TOPOLOGY_DETECTED": "A topology template has been detected in the archive and created with name: {{note}}",
      "TOPOLOGY_UPDATED": "A topology template has been detected in the archive and updated  : {{note}}",
      "NotNull": "The property [ {{path}} ] cannot be null",
      "Size": "The property [ {{path}} ]'s size does not satisfy constraint (empty)",
      "ToscaPropertyType": "Property [ {{path}} ] has an invalid type, please check supported TOSCA types. Details [ {{message}} ]",
      "ToscaPropertyConstraint": "Constraint [ {{path}} ] is not valid or cannot be applied on the defined property.",
      "ToscaPropertyConstraintDuplicate": "The constraint [ {{path}} ] already existed. The same constraint cannot be defined more than once.",
      "ToscaPropertyDefaultValueType": "The default value for the property [ {{path}} ] do not follow its type.",
      "ToscaPropertyDefaultValueConstraints": "The default value for the property [ {{path}} ] do not respect its constraint.",
      "YAML_SEQUENCE_EXPECTED": "A YAML sequence is expected.",
      "YAML_MAPPING_NODE_EXPECTED": "A mapping node is expected.",
      "REQUIREMENT_TARGET_NODE_TEMPLATE_NAME_REQUIRED": "Node template name is required for the requirement definition, it should be defined as the value of a node 'node'.",
      "RELATIONSHIP_NOT_BUILT": "Not able to build the relationship for the requirement [{{note}}] (please read errors).",
      "REQUIREMENT_NOT_FOUND": "Requirement definition for [{{note}}] was not found.",
      "REQUIREMENT_TARGET_NOT_FOUND": "The requirement's target for [{{note}}] doesn't exists.",
      "REQUIREMENT_CAPABILITY_NOT_FOUND": "The capability corresponding to the requirement [{{note}}] can't be identified.",
      "OUTPUTS_BAD_PARAMS_COUNT": "Function arguments count is incorrect",
      "OUTPUTS_UNKNOWN_FUNCTION": "Unknown function [{{note}}]",
      "UNKNOWN_CAPABILITY": "Capability [{{note}}] is unknown for this node.",
      "YAML_SCALAR_NODE_EXPECTED": "A YAML node of type scalar is expected here.",
      "UNKOWN_GROUP_POLICY": "Group policy [{{note}}] is not managed",
      "UNKOWN_GROUP_MEMBER": "The group member [{{note}}] doesn't exist so is ignored",
<<<<<<< HEAD
      "300": "Unexpected IO error on plugin upload.",
      "353": "The META-INF/plugin.yml file is missing in your plugin."
=======
      "MISSING_TOPOLOGY_INPUT": "The input [{{problem}}] referenced by the property [{{problem}}] of [{{context}}] node was not found in the inputs list"
>>>>>>> f13ef87a
    },
    "UPLOAD_MODAL": {
      "HEADER": "Upload Cloud Service Archive",
      "OK": "Ok"
    },
    "COMPONENT": {
      "NAME": "Component name",
      "DETAILS_TITLE": "Details",
      "DOC_TITLE": "Description",
      "PROPERTIES": "Properties",
      "ATTRIBUTES": "Attributes",
      "INTERFACES": "Interfaces",
      "OPERATION": "Operations",
      "RECOMMEND_MESSAGE": "Define this component as default for this capability.",
      "UNRECOMMEND_MESSAGE": "Undifine this component as default for this capability.",
      "ABSTRACT_COMPONENT": "Abstract component"
    },
    "RELATIONSHIPS": {
      "SOURCE": "Source",
      "TARGET": "Target"
    },
    "CONFIRM_RECOMMENDATION_MODAL": {
      "HEADER": "Confirm the default component",
      "MESSAGE": "A component [ {{componentId}} ] is already set as default for capability [ {{capability}} ]. Would you like to overwrite it?",
      "OK": "Overwrite"
    },
    "FORM_ERRORS": {
      "TAG_KEY": "Tag name can only contain characters a to Z, -, _ without spaces"
    },
    "CAPABILITIES": {
      "TYPE": "Capabilities",
      "CARDINALITIES_TOOLTIP": "upperBound"
    },
    "ABSTRACT": "Abstract component",
    "DEFAULTCAPABILITIES": "Default Capabilities",
    "DERIVEDFROM": "Derived from",
    "REQUIREMENTS": {
      "TYPE": "Prerequisites"
    },
    "SEARCH": {
      "SHOW_ADV_SEARCH": "Advanced search...",
      "SIMPLE_SEARCH": "Simple search...",
      "SEARCH_COMP": "Search for components"
    },
    "ACTIVE_FILTERS": "Active filters",
    "RESULT_TITLE": "Components",
    "ARCHIVE": "Archive",
    "ARCHIVE_VERSION": "Archive version",
    "ARCHIVE_NAME": "Archive name",
    "GET_DETAILS": "Details",
    "VALIDSOURCES": "Valid Sources",
    "VALIDTARGET": "Valid Targets",
    "CARDINALITIES_TOOLTIP": "lowerBound..upperBound"
  },
  "CSAR": {
    "BUTTON_NEWCSAR": "Create a SNAPSHOT CSAR",
    "MODAL_NEWCSAR": "New CSAR",
    "BUTTON_DELETE": "Delete",
    "BUTTON_MODIFY": "Modify",
    "NAME": "Name",
    "DESCRIPTION": "Description",
    "VERSION": "Version",
    "BC_CSAR": "CSAR",
    "DETAILS_TITLE": "CSAR details",
    "TEST_TOPOLOGY": "Test topology's status",
    "AUTHOR": "Author",
    "DETAILS": {
      "BUTTON_ADD_NODE_TYPE": "Add new component",
      "ARCHIVE_COMPONENTS": "Archive's component",
      "COMPONENT_FORM_TITLE": "New Component",
      "LIST": "Csars list",
      "RESOURCES": "Resources list",
      "NO_RESOURCES": "No linked resources",
      "RESOURCE": {
        "TYPE": "Type",
        "NAME": "Name",
        "VERSION": "Version",
        "CSAR_TEXT": "CSAR details",
        "APP_TEXT": "Application details",
        "TOPOLOGY_TEXT": "Topology template details"
      },
      "DELETE": "Deleted",
      "ERRORS": {
        "507_TITLE": "Delete a CSAR",
        "507": "CSAR deletion failed since it is referenced by other resources"
      }
    }
  },
  "GENERIC_FORM": {
    "SAVE": "Save",
    "CANCEL": "Cancel",
    "DELETE": "Delete",
    "ADD": "Add",
    "EDIT": "Edit",
    "GOTO": "Go to",
    "ROOT": "Root",
    "MAP_KEY_PLACEHOLDER": "Enter a new key",
    "UNDEFINED": "Click to edit",
    "UNDEFINED_READ_ONLY": "Undefined",
    "TRUE": "Yes",
    "FALSE": "No",
    "YES": "Yes",
    "NO": "No",
    "REQUIRED": "Mandatory fields",
    "FORM_INVALID_MESSAGE": "Attention! Form is invalid and will not be saved until all problems are solved:",
    "SAVE_IS_DONE": "Saved",
    "VALIDATION_ERROR": {
      "greaterOrEqual": "Value must be >= {{reference}}",
      "greaterThan": "Value must be > {{reference}}",
      "inRange": "Value must be in [ {{reference}} ]",
      "length": "Value length must be {{reference}}",
      "lessOrEqual": "Value must be <= {{reference}}",
      "lessThan": "Value must be < {{reference}}",
      "maxLength": "Max value length is {{reference}}",
      "minLength": "Min value length is {{reference}}",
      "pattern": "Value must match the pattern {{reference}}"
    }
  },
  "USERS": {
    "NEW": "New User",
    "FIRST_NAME": "First Name",
    "LAST_NAME": "Last Name",
    "USERNAME": "Username",
    "PASSWORD": "Password",
    "CONFIRM_PASSWORD": "Confirm",
    "CONFIRM_PASSWORD_HOLDER": "Confirm",
    "EMAIL": "Email",
    "CONFIRM_PASSWORD_ERROR": "Passwords do not match.",
    "EMAIL_INVALID": "Invalid Email.",
    "GROUPS": "Groups",
    "EDIT_GROUPS": "Edit groups",
    "NEW_GROUP_HEADER": "Add new group",
    "EDIT_GROUP_HEADER": "Add or remove groups",
    "ROLES": "Roles",
    "OPERATIONS": "Operations",
    "DELETE": "Delete"
  },
  "GROUPS": {
    "NEW": "New Group",
    "NAME": "Name",
    "DESC": "Description",
    "EMAIL": "Email",
    "EMAIL_INVALID": "Invalid Email.",
    "GROUPS": "Groups",
    "EDIT_GROUPS": "Edit groups",
    "NEW_GROUP_HEADER": "Add new group",
    "EDIT_GROUP_HEADER": "Add or remove groups",
    "ROLES": "Roles",
    "DELETE": "Delete",
    "OPERATIONS": "Operations"
  },
  "EDIT_RIGHTS": {
    "EDIT_ROLE_RESOURCE": "Edit roles for resource",
    "EDIT_ROLE_HEADER_RESOURCE": "Add or remove roles to the resource",
    "EDIT_ROLE_ENV": "Edit roles for environment",
    "EDIT_ROLE_HEADER_ENV": "Add or remove roles to the environment"
  },
  "NAVAPPLICATIONS": {
    "MENU_INFO": "Informations",
    "MENU_TOPOLOGY": "Topology",
    "MENU_DEPLOYMENT": "Deployments",
    "MENU_RUNTIME": "Runtime",
    "MENU_USERS": "Users and Groups",
    "MENU_ENVIRONMENT": "Environments",
    "MENU_VERSIONS": "Version"
  },
  "ROLE_TABS": {
    "USERS": "Users",
    "GROUPS": "Groups"
  },
  "APPLICATIONS": {
    "APPLICATION": "Application",
    "APPLICATION_ROLES": "Application roles",
    "NEW": "New Application",
    "NAME": "Name",
    "DESC": "Description",
    "RESULT_TITLE": "Applications",
    "DETAILS_TITLE": "Application's details",
    "IMAGE_UPLOAD": "Upload new image",
    "OWNER": "Owner",
    "STATUS": "Status",
    "DEPLOYED": "Deployed",
    "UNDEPLOYED": "Undeployed",
    "DEPLOYMENT_IN_PROGRESS": "Deployment in progress",
    "UNDEPLOYMENT_IN_PROGRESS": "Undeployment in progress",
    "UNKNOWN": "Unknown",
    "WARNING": "Warning",
    "FAILURE": "Failed",
    "DEPLOY": "Deploy",
    "UNDEPLOY": "Undeploy",
    "MANAGE_ROLES": "Manage roles",
    "DEPLOYMENT_MANAGER_INVALID": "The topology is not valid, you can't deploy it. Please contact an application manager to make it valid.",
    "META_PROPERTIES": "Meta-properties",
    "RUNTIME": {
      "RUNTIME": "Runtime",
      "INSTANCE": "Instance",
      "STATE": "State",
      "STATUS": "Status",
      "KEY": "Key",
      "VALUE": "Value",
      "BACK": "Back",
      "SCALE_BUTTON": "Scale this node",
      "MAINTENANCE": "Maintenance mode",
      "MAINTENANCE_BUTTON": {
        "ON": "Do you want to activate maintenance mode",
        "OFF": "Do you want to exit maintenance mode"
      },
      "DEPLOYMENT": "Deployment",
      "SCALE": "Scale",
      "INSTANCES": "Instances",
      "PROPERTIES": "Properties",
      "ATTRIBUTES": "Attributes",
      "RUNTIMEPROPS": "Runtime properties",
      "INFORMATIONS_TAB": "Informations",
      "INFORMATIONS": {
        "APP_NAME": "Application name",
        "DEPLOYMENT_ID": "Deployment ID",
        "CLOUD_NAME": "Cloud name",
        "CLOUD_ID": "Cloud ID"
      },
      "EVENTS_TAB": "Events",
      "EVENTS": {
        "ALL": "All events",
        "STATUS": "Deployment status",
        "INSTANCES": "Instance status",
        "STORAGE": "Instance status(BlockStorage)",
        "MESSAGES": "Message",
        "DATE": "Date",
        "TYPE": "Type",
        "MESSAGE": "Message",
        "DEPLOYMENT_STATUS_MESSAGE": "{{status | translate}}",
        "INSTANCE_STATE_MESSAGE": "Instance {{nodeId}}/{{instanceId}} changed status to {{state}}",
        "STORAGE_MESSAGE": "Instance {{nodeId}}/{{instanceId}} changed status to {{state}}. Volume ID is: < {{volumeId}} >",
        "INSTANCE_DELETED_MESSAGE": "Instance {{nodeId}}/{{instanceId}} has been removed",
        "MESSAGE_EVENT": {
          "STATUS_DEPLOYMENT_CHANGED": "Status changed",
          "INSTANCE_STATE_CHANGED": "Instance changed status"
        }
      },
      "OPERATION_EXECUTION": {
        "RESULT_TITLE": "Execution result for operation {{operation}}",
        "NO_RETURN": "No return"
      }
    },
    "DEPLOYMENT": {
      "NAME_MATCHER": "Association of cloud resources",
      "TITLE_NODE_ICON": "Icon of the node",
      "TITLE_COMPONENT": "Component name",
      "TITLE_IMAGE": "Image name",
      "TITLE_FLAVOR": "Flavor name",
      "TITLE_IMAGE_ICON": "Icon of the image",
      "TITLE_DISTRIBUTION": "Distribution",
      "TITLE_TYPE": "Type",
      "TITLE_VERSION": "Version",
      "TITLE_ARCH": "Architecture",
      "TITLE_CPUS": "CPUs",
      "TITLE_SIZE_DISK": "Disk",
      "TITLE_RAM": "RAM",
      "TITLE_NETWORK": "Network's name",
      "TITLE_STORAGE": "Block storage's name",
      "TITLE_GROUP": "Group",
      "TITLE_ZONE": "Zone",
      "TITLE_DESCRIPTION": "Description",
      "RESOURCES_NOT_MATCHED": "The topology has incompatible component in relation to the cloud resources",
      "COMPUTE_RESOURCES": "Machine",
      "NETWORK_RESOURCES": "Network",
      "STORAGE_RESOURCES": "Block Storages",
      "ENVIRONMENT_INVALID": "Selected environment is not valid to run a deployment. Please update it in order to deploy.",
      "CLOUD_ERROR_TITLE": "Select cloud",
      "CLOUD_ERROR_MESSAGE": "You have not enough rights on the related cloud or the cloud is disabled to deploy. Please contact an admin.",
      "PROPERTIES": {
        "REQUIRED": "Required",
        "WARNING": "Warning",
        "WARNING_MESSAGE": "Those input properties have no values provided by the application, the cloud or the environment. Please contact your administrator."
      }
    },
    "TOPOLOGY": {
      "LABEL": "Topology",
      "VISUAL_DETAILED": "Detailed view",
      "VISUAL_SIMPLE": "Condensed view",
      "YAML": "yaml",
      "PLAN": "Workflow",
      "MODIFY_TOPOLOGY": "Modify",
      "ADD_NODETEMPLATE": "Add Node Template",
      "DEPENDENCY": "Dependencies",
      "DEPENDENCY_NAME": "Name",
      "DEPENDENCY_VERSION": "Version",
      "SELECT_NODETYPE": "Select a Node Type",
      "TOPOLOGY": "Topology",
      "NODE_INFO": "Selected node",
      "TYPE": "Type",
      "ARCHIVE": "Archive",
      "ATTRIBUTES": "Attributes",
      "PROPERTIES": "Properties",
      "PROPERTIES_INPUTS": "Input properties",
      "INPUTS": {
        "ADD": "Add To Input",
        "NAME": "Name",
        "TYPE": "Type",
        "CONSTRAINT": "Constraint"
      },
      "PROPERTIES_OUTPUTS": "Output properties",
      "NO_OUTPUTS": "No output properties or attributes",
      "REQUIREMENTS": "Prerequisites",
      "CAPABILITIES": "Capabilities",
      "ADD_RELATIONSHIP": "Add relationship to another node",
      "REMOVE_RELATIONSHIP": "Remove",
      "REMOVE_NODE": "Remove node",
      "RELATIONSHIPS": "Relationships",
      "REFERENCE": "Reference",
      "ARTIFACTS": "Artifacts",
      "ARTIFACTS_INPUTS": "Artifacts inputs",
      "UPDATE_ARTIFACT": "Update artifact",
      "SCALE": "Scale",
      "UNSCALE": "Unscale",
      "SCALING_POLICY": "Scaling",
      "NAME": "Nom",
      "DESC": "Description",
      "DESC_TEMPLATE": "Topology template description",
      "SEARCH_RELATIONSHIP_MODAL": {
        "NO_TARGETS": "No elements in the topology can satisfy the requirement.",
        "SELECT_TARGET_HEADER": "Select relationship's target",
        "SELECT_RELATIONSHIP_HEADER": "Select relationship type",
        "SELECT_NAME_HEADER": "Select name for relationship",
        "NAME": "Name",
        "FINISH": "Finish",
        "BACK": "Back"
      },
      "TASK": {
        "LABEL": "Todo list",
        "ABSTRACT_LABEL": "Abstract components",
        "IMPLEMENT_LABEL": "To implement",
        "IMPLEMENT": "Implement the node",
        "REPLACE_LABEL": "To replace",
        "REPLACE": "Replace by one of the suggested",
        "TOADD_RELATIONSHIP_LABEL": "Unsatisfied requirements (relationship should be added)",
        "REQUIRED_PROPERTIES_LABEL": "Required properties",
        "EMPTY_TOPOLOGY_MESSAGE": "The current topology is empty. Add node templates",
        "CREATE_TOPOLOGY_MESSAGE": "No topology found! Create a new topology and fill it with node templates",
        "SCALABLE_CAPABILITY_INVALID": {
          "LABEL": "Invalid scalability policy",
          "MISSING": "Madatory property",
          "ERRORS": {
            "min_instances": "Invalid min_instances property, please verify that 0 < min_instances < default_instances < max_instances",
            "default_instances": "Invalid default_instances property, please verify that 0 < min_instances < default_instances < max_instances",
            "max_instances": "Invalid max_instances property, please verify that 0 < min_instances < default_instances < max_instances"
          }
        }
      },
      "WARNING": {
        "LABEL": "Warnings",
        "HA_INVALID": {
          "LABEL": "Invalid HA policy",
          "GROUP": "Group",
          "NODE": "Node",
          "ERROR": "Error",
          "NODE_NOT_ALLOCATED": "No Availability zone is allocated to the node",
          "NODE_BELONG_TO_MULTIPLE_HA_GROUPS": "Node belongs to multiples groups",
          "NODE_HAS_VOLUME_NOT_IN_THE_SAME_ZONE": "Node is not in the same availability zone as its volume",
          "ZONES_NOT_DISTRIBUTED_EQUALLY": "Availability zones are not distributed in an optimized manner because of existing volumes",
          "NODE_HAS_ALLOCATED_ZONE_NOT_IN_DEPLOYMENT_SETUP": "Node's Availability zone has been allocated based on its volume, allocated zone is not in application's deployment setup",
          "CONFIGURATION_ERROR": "HA policy validation has failed due to bad configuration of availability zones",
          "UNKNOWN_ERROR": "HA policy validation has failed due to unknown error"
        },
        "PROPERTIES": {
          "LABEL": "Nodes properties",
          "NODENAME": "Node",
          "PROP": "Properties"
        }
      },
      "GROUPS": {
        "TITLE": "Groups",
        "MEMBERS": "Members",
        "POLICIES": "Policies",
        "ADD": "Add a group",
        "TOOLTIP": "Group management"
      },
      "ARTIFACTS": {
        "TITLE": "Artifacts",
        "ID": "Id",
        "TYPE": "Type",
        "INPUTS": "Input artifacts",
        "ADDINPUT": "Define artifact as input"
      }, 
      "SUBSTITUTIONS": {
        "TITLE": "Substitutions",
        "TYPE": "Type",
        "CAPABILITIES": "Capabilities",
        "CAPABILITY": "Capability",
        "REQUIREMENTS": "Requirements",
        "REQUIREMENT": "Requirement",
        "TARGET_NODE": "Target",
        "SOURCE_NODE": "Source",
        "NOM": "Name",
        "VERSION": "Version",
        "EXPOSE": "Expose",
        "DISPLAY": "Display substitution topology"
      },
      "REPLACE_NODETEMPLATE": "Replace",
      "TEMPLATE_BASE": "Topology template",
      "TEMPLATE_SELECT": "-- Select a topology template --",
      "TEMPLATE_SELECT_VERSION": "-- Select a template version --",
      "CARDINALITIES_TOOLTIP": "lowerBound..upperBound (remaining)",
      "CAPABILITY_CARDINALITIES_TOOLTIP": "upperBound (remaining)",
      "CLOUD_SELECT": "-- Cloud --",
      "NODETEMPLATE_PROPERTY_REQUIRED": "Required property"
    },
    "ENVIRONMENT": {
      "ENV": "Environment",
      "ENV_ROLES": "Environment roles",
      "NEW": "New environment",
      "STATUS": "Status",
      "NAME": "Name",
      "TYPE": "Type",
      "DESCRIPTION": "Description",
      "CLOUD": "Cloud",
      "VERSION": "Version",
      "FORM": {
        "NAME": "Name",
        "DESCRIPTION": "Description",
        "CLOUD": "Active cloud",
        "CLOUD_SELECT": "-- Select the targeted cloud --",
        "ENV_TYPE": "Environment type",
        "ENV_TYPE_SELECT": "-- Select the environment type --",
        "ENV_VERSION": "Application version",
        "ENV_VERSION_SELECT": "-- Select the application version --"
      }
    },
    "VERSION": {
      "NEW": "Create a new version",
      "VERSION": "Version number",
      "DESCRIPTION": "Description",
      "ID": "Version ID",
      "TITLE": "New version",
      "MODAL": {
        "SELECT-TITLE": "Topology",
        "DESC": "Select an older version to duplicate its topology",
        "PATTERN": "Invalid format version."
      }
    },
    "ERRORS": {
      "DELETE_TITLE": "Delete an application",
      "DELETING_FAILED": "Unable to delete the application. First, undeploy it and retry."
    }
  },
  "TEMPLATE": {
    "NEW": "New Template",
    "NAME": "Name",
    "DESCRIPTION": "Description",
    "BREADCRUMB": {
      "TEMPLATE_LIST": "Topology templates"
    }
  },
  "PLUGINS": {
    "UPLOAD": "Uploader a plugin",
    "DRAG_DROP_UPLOAD": "Drop plugin files to upload here",
    "ID": "Id",
    "VERSION": "Version",
    "NAME": "Name",
    "DESCRIPTION": "Description",
    "BEANS": "Components",
    "ENABLED": "Enabled",
    "DEPRECATED": "Deprecated",
    "ENABLE": "Enable",
    "DISABLE": "Disable",
    "CONFIGURE": "Configure",
    "ERRORS": {
      "350_TITLE": "Delete / Disable a plugin",
      "350": "Deleting or disabling this plugin is not possible since it is used by one or more resources"
    },
    "ENABLED_true": "Enabled",
    "ENABLED_false": "Disabled",
    "TYPES": {
      "IPAASPROVIDER": "Provider PaaS"
    }
  },
  "CLOUD_IMAGES": {
    "NEW": "New Image",
    "NAME": "Name",
    "OS_DISTRIBUTION": "Distribution",
    "OS_TYPE": "Type",
    "OS_VERSION": "Version",
    "OS_ARCH": "Architecture",
    "ICON_UPLOAD": "Drop icon here",
    "NUM_CPUS": "Required CPU cores",
    "DISK_SIZE": "Required disk size",
    "MEM_SIZE": "Required memory size",
    "LINKED_TO_CLOUDS": "This image is associated to more than one cloud so edition is limited to few fields. Modifications will impact the following clouds: {{cloudNames}}."
  },
  "CLOUDS": {
    "CLOUDS": "Clouds",
    "NEW": "New cloud",
    "NAME": "Name",
    "STATE": "State",
    "PAAS_PROVIDER": "PaaS provider",
    "PAAS_PROVIDER_SELECT": "-- Select a PaaS Provider --",
    "DEPLOYMENTS": "Deployments",
    "DEPLOYMENT_SOURCE": "Source",
    "DEPLOYMENT_TYPE": "Type",
    "NO_PROVIDERS": "No PaaS providers can be found. You should update a plugin.",
    "DETAILS": "Details",
    "CLOUD": "Cloud",
    "IAAS_TYPE": "IaaS type",
    "ENVIRONMENT_TYPE": "Environment type",
    "ENABLE": "Enable",
    "DISABLE": "Disable",
    "FORCE-DISABLE": "Force shutdown",
    "FORCE-DISABLE-TITLE": "Force cloud shutdown",
    "FORCE-DISABLE-CONTENT": "Do you really want to turn off the cloud while it's being used by applications?",
    "REFRESH": "Refresh",
    "CONFIGURATION": "Configuration",
    "CONFIGURATION_REQUIRES_DISABLE": "Configuration will be saved but changes will be applied only on cloud re-enablement (disable and re-enable - or on ALIEN restart).",
    "MANAGE_ROLES": "Authorizations",
    "AUTHORIZED_GROUPS": "Authorized groups",
    "AUTHORIZED_USERS": "Authorized users",
    "IMAGE": "Image",
    "FLAVOR": "Flavor",
    "TEMPLATE": "Template",
    "TEMPLATE_DETAILS": "Details",
    "PAAS_RESOURCE_ID": "PaaS resource id",
    "RESOURCE_NOT_CONFIGURED": "Not configured",
    "RESOURCE_NOT_MAPPED": "Not mapped",
    "IMAGES": {
      "NEW": "New",
      "NEW_MODAL_TITLE": "Add image",
      "NO_SELECTED_IMAGES": "Click or drag-n-drop an image to add"
    },
    "FLAVORS": {
      "ID": "Name",
      "NUM_CPUS": "Number of CPUs",
      "DISK_SIZE": "Disk's size",
      "MEM_SIZE": "Memory's size",
      "NEW": "Add flavor",
      "NEW_MODAL_TITLE": "Add new flavor"
    },
    "TEMPLATES": {
      "ENABLED": "Enabled",
      "NOT_CONFIGURED": "Not configured",
      "FILTERED": "Filtered",
      "ENABLE": "Enabled",
      "IMAGE_NAME": "Image's name",
      "FLAVOR_NAME": "Flavor's name",
      "DESCRIPTION": "Description"
    },
    "NETWORK": "Network",
    "NETWORKS": {
      "NEW": "Add",
      "NAME": "Name",
      "CIDR": "CIDR",
      "GATEWAY_IP": "Gateway's IP",
      "IP_VERSION": "IP version",
      "IS_EXTERNAL": "External Network",
      "IS_EXTERNAL_true": "Yes",
      "IS_EXTERNAL_false": "No",
      "NEW_MODAL_TITLE": "Create a new network"
    },
    "STORAGE": "Block Storages",
    "STORAGES": {
      "ID": "Id",
      "DEVICE": "Device",
      "LOCATION": "Location",
      "SIZE": "Size",
      "NEW_MODAL_TITLE": "Create a new block storage"
    },
    "ZONE": "Zones",
    "ZONES": {
      "ID": "Identifiant",
      "NEW_MODAL_TITLE": "Créer une nouvelle zone"
    },
    "IAAS": {
      "OTHER": "Other",
      "OPENSTACK": "OpenStack",
      "VMWARE": "VMware",
      "AMAZON": "Amazon",
      "VIRTUALBOX": "Virtual box",
      "AZURE": "Microsoft Azure"
    },
    "ENVIRONMENT": {
      "OTHER": "Other",
      "DEVELOPMENT": "Development",
      "INTEGRATION_TESTS": "Integration tests",
      "USER_ACCEPTANCE_TESTS": "UAT",
      "PRE_PRODUCTION": "Pre-production",
      "PRODUCTION": "production"
    },
    "ADMINISTRATION": {
      "GLOBAL": {
        "TITLE": "Global configuration",
        "DEPLOYMENT_NAME": "Naming policy of deployment"
      },
      "DRIVER": {
        "TITLE": "Driver configuration"
      },
      "HELP": {
        "TITLE": "Help about the naming policy of deployment name",
        "CONTENT": "You can use the environment, the application, the meta properties of the application and a timestamp. We use the Spring Expression Language syntax, make sure to define a correct expression. In addition, we recommend that you set a rule that will generate a unique name for each deployment."
      }
    },
    "DRIVER": {
      "CLOUDIFY": {
        "CLOUDIFY_CONNECTION_CONFIGURATION": "Connection configuration",
        "CONNECTION_CONFIGURATION": {
          "CLOUDIFY_URLS": "Cloudify URL (Many URLs in case of HA)",
          "USER_NAME": "User name",
          "PASSWORD": "Password",
          "TIMEOUT": "Connection timeout (Sec)"
        },
        "COMPUTE_TEMPLATES": "Compute templates",
        "COMPUTE_TEMPLATE": {
          "ID": "Identifier",
          "NUM_CPU": "Number of CPUs",
          "DISK_SIZE": "Disk size",
          "MEM_SIZE": "Memory size",
          "OS_ARCH": "OS Architecture",
          "OS_TYPE": "OS Type",
          "OS_DISTRIBUTION": "OS Distribution",
          "OS_VERSION": "OS Version",
          "IP_ADDRESS": "IP Address"
        },
        "STORAGE_TEMPLATES": "Storage templates",
        "STORAGE_TEMPLATE": {
          "ID": "Identifier",
          "SIZE": "Size (Gb)",
          "FS": "File system"
        },
        "PE": {
          "MAIL_CONFIGURATION": "Mail configuration",
          "MAIL": {
            "ACTIVATED": "Activated",
            "DEFAULT_ENCODING": "Default encoding",
            "FROM": "From",
            "SMTP_HOST": "SMTP host",
            "SMTP_PORT": "SMTP port",
            "SUBJECT": "Subject",
            "TO": "To"
          },
          "POLLER_CONFIGURATION": "Poller configuration",
          "POLLER": {
            "FOLDER_TO_POLL": "Folder to poll"
          },
          "SKIP_CSV_VALIDATION": "Skip CSV validation"
        }
      }
    },
    "ERRORS": {
      "DELETING_FAILED_TITLE": "Delete a cloud",
      "DELETING_FAILED": "Unable to delete the cloud. It is used by some resources.",
      "ENABLING_FAILED_TITLE": "Enable a cloud",
      "ENABLING_FAILED": "Unable to activate this cloud due to bad configuration.",
      "REFRESHING_FAILED_TITLE": "Refresh a cloud",
      "REFRESHING_FAILED": "An error occurred while refreshing.",
      "352_TITLE": "Save the cloud configuration",
      "352": "Invalid cloud configuration. Please change it and retry."
    },
    "ENABLED_true": "Enabled",
    "ENABLED_false": "Disabled",
    "DESCRIPTION": "Description"
  },
  "ERRORS": {
    "INTERNAL": "Internal error",
    "UNKNOWN": "Unknown error",
    "100": "Authentication required",
    "101": "Authentication error, please check your login and password",
    "102": "Insufficient rights for this module or this resource",
    "200": "Unexpected error happened while parsing CSAR",
    "300": "Unexpected error happened while accessing to CSAR indexing service",
    "371": {
      "TITLE": "Operation execution failed {{operation}}",
      "MESSAGE": "Value {{value}} for parameter {{name}} of type {{type}} is not valid"
    },
    "372": "Error in naming policy of deployment.",
    "373": "Unexpected error happened while switching on / off maintenance mode ",
    "374": "One of your meta-property is empty and does not have a default value.",
    "390": "It's forbidden to remove the last admin user.",
    "391": "It's forbidden to remove the ADMIN role of the last admin user.",
    "400": "Unexpected error happened while accessing to CSAR repository",
    "401": "You have to be connected to perform this operation. You are going to be redirected now.",
    "500": "Unknown error",
    "501": "Illegal parameter",
    "502": "Object already exists",
    "503": "The upload of image has encountered unexpected error",
    "504": "Object not found",
    "507": "Cannot delete this object as it's still being used by other objects",
    "601": "Application failed to deploy",
    "602": "Application failed to undeploy",
    "604": "An application must necessarily have at least one environment",
    "605": "Invalid format version",
    "607": "A deployed environment can not be deleted",
    "608": "Only SNAPSHOT applications can be modified",
    "609": "PaaS provider unreachable after triggering the deployment",
    "610": "An application must necessarily have at least one version",
    "611": "An application environment must necessarily have an application version.",
    "612": "Cloud of an application environment cannot be updated when it's deployed.",
    "650": "At least two of your Compute have a conflict name.",
    "800": {
      "equal": "Value is constant equals to {{reference}}",
      "greaterOrEqual": "Value must be >= {{reference}}",
      "greaterThan": "Value must be > {{reference}}",
      "inRange": "Value must be in [ {{reference}} ]",
      "length": "Value length must be {{reference}}",
      "lessOrEqual": "Value must be <= {{reference}}",
      "lessThan": "Value must be < {{reference}}",
      "maxLength": "Max value length is {{reference}}",
      "minLength": "Min value length is {{reference}}",
      "pattern": "Value must match the pattern {{reference}}",
      "validValues": "Value must be in values [ {{reference}} ]"
    },
    "804": "{{value}} type is not {{type}}",
    "805": {
      "TITLE": "Operation execution failed {{operation}}",
      "MESSAGE": "One or several parameters are required : {{value}}"
    },
    "807": "Only the topology of a SNAPSHOT version can be modified",
    "808": "The name doesn't respect the expected pattern",
    "820": "Cyclic reference : a topology template can not reference itself !"
  },
  "TAG_CONFIG": {
    "TAGS": "Meta-properties",
    "TARGET": "Target",
    "NAME": "Name",
    "TYPE": "Type",
    "DESCRIPTION": "Description",
    "CREATE": "New meta-property",
    "DEFAULT": "Default value"
  },
  "CONSTRAINT": {
    "EQUAL": "Equal",
    "GREATER_OR_EQUAL": "Greater or equal",
    "LESS_OR_EQUAL": "Less or equal",
    "GREATER_THAN": "Greater than",
    "LESS_THAN": "Less than",
    "IN_RANGE": "In range",
    "LENGTH": "Length equal",
    "MIN_LENGTH": "Length minimum",
    "MAX_LENGTH": "Length maximum",
    "PATTERN": "Pattern",
    "VALID_VALUES": "Valid values"
  },
  "CREATION_DATE": "Creation date",
  "UPDATE_DATE": "Update date",
  "START_DATE": "Start date",
  "END_DATE": "End date",
  "id": "Identifier",
  "final": "Inextensible",
  "derivedFrom": "Heritage",
  "properties": "Properties",
  "attributes": "Attributes",
  "requirements": "Prerequisites",
  "capabilities": "Capabilities",
  "instanceStates": "Component's states",
  "interfaces": "Interfaces",
  "type": "Type",
  "scope": "Scope",
  "default": "By default",
  "description": "Description",
  "lowerBound": "Lower bound",
  "upperBound": "Upper bound",
  "operations": "Operations",
  "ACTIONS": "Actions",
  "SUGGESTIONS": "suggestions",
  "REQUIRED": "Required",
  "required": "Required",
  "OPTIONAL": "Optional",
  "PROVIDED": "Provided",
  "INSTANCE": "Instance",
  "EXECUTE": "Execute",
  "DETAILS": "Details",
  "STATIC": "Static",
  "RUNTIME": "Runtime",
  "BOUNDS": "Bounds",
  "RECOMMEND": "Recommend",
  "name": "Name",
  "target": "Target",
  "constraints": "Constraints",
  "PROPERTY_RESET": "Set to default value or reset",
  "CONSTRAINTS": {
    "VALIDATION": {
      "TYPE": "The value defined in constraint do not match its declared type",
      "DEFAULT_VALUE_TYPE": "The default value defined in constraint do not match its declared type",
      "ROOT": "The constraint is not valid"
    }
  },
  "SEARCH": "Search",
  "STATES": {
    "unknown": "Wating for the orchestrator",
    "creating": "Creating",
    "created": "Created",
    "configuring": "Configuring",
    "configured": "Configured",
    "starting": "Starting",
    "started": "Started",
    "stopping": "Stopping",
    "stopped": "Stopped",
    "deleting": "Deleting",
    "deleted": "Deleted",
    "uninstalling": "Uninstalling",
    "uninstalled": "Uninstalled",
    "initial": "Initial",
    "available": "Available",
    "uninitialized": "Uninitialized",
    "maintenance": "Maintenance",
    "error": "Error"
  },
  "metrics": {
    "title": "Alien 4 Cloud's Metrics",
    "refresh.button": "Refresh",
    "health": {
      "title": "Health checks",
      "database": "Database: ",
      "email": "Email: ",
      "stacktrace": "Stacktrace"
    },
    "jvm": {
      "title": "JVM Metrics",
      "memory": {
        "title": "Memory",
        "total": "Total Memory",
        "heap": "Heap Memory",
        "nonheap": "Non-Heap Memory"
      },
      "threads": {
        "title": "Threads",
        "all": "All",
        "runnable": "Runnable",
        "timedwaiting": "Timed waiting",
        "waiting": "Waiting",
        "blocked": "Blocked",
        "dump": {
          "title": "Threads dump",
          "id": "Id: ",
          "blockedtime": "Blocked Time",
          "blockedcount": "Blocked Count",
          "waitedtime": "Waited Time",
          "waitedcount": "Waited Count",
          "lockname": "Lock name",
          "stacktrace": "Stacktrace",
          "show": "Show",
          "hide": "Hide"
        }
      },
      "gc": {
        "title": "Garbage collections",
        "marksweepcount": "Mark Sweep count",
        "marksweeptime": "Mark Sweep time",
        "scavengecount": "Scavenge count",
        "scavengetime": "Scavenge time"
      },
      "http": {
        "title": "HTTP requests (events per second)",
        "active": "Active requests:",
        "total": "Total requests:",
        "table": {
          "code": "Code",
          "count": "Count",
          "mean": "Mean",
          "average": "Average"
        },
        "code": {
          "ok": "Ok",
          "notfound": "Not found",
          "servererror": "Server Error"
        }
      }
    },
    "servicesstats": {
      "title": "Services statistics (time in millisecond)",
      "table": {
        "name": "Service name",
        "count": "Count",
        "mean": "Mean",
        "min": "Min",
        "max": "Max",
        "p50": "p50",
        "p75": "p75",
        "p95": "p95",
        "p99": "p99"
      }
    }
  },
  "HOPSCOTCH_MISSING": {
    "TITLE": "Tour guide",
    "CONTENT": "The guide tour is missing for page."
  },
  "AUDIT": {
    "CONFIGURATION": {
      "ENABLED": {
        "LABEL": "Enabled",
        "ON": "Yes",
        "OFF": "No"
      },
      "BACK_TO_AUDIT_LOG": "Back to audit logs",
      "LABEL": "Audit Configuration",
      "ACTION_NAME": "Action's name",
      "RESET": "Reset",
      "CONFIGURATION_IS_RESETED": "Audit configuration has been reseted with success"
    },
    "LOG": "Operations Audit",
    "ACTIVE_FILTERS": "Active filters",
    "COLUMNS": {
      "TIMESTAMP": "Date",
      "CATEGORY": "Category",
      "ACTION": "Operation",
      "ACTIONDESCRIPTION": "Description",
      "USERNAME": "Username",
      "USEREMAIL": "Email",
      "USERFIRSTNAME": "First name",
      "USERLASTNAME": "Last name",
      "PATH": "Call",
      "METHOD": "Method",
      "REQUESTPARAMETERS": "Request parameters",
      "REQUESTBODY": "Request body",
      "RESPONSESTATUS": "Response status",
      "SOURCEIP": "Source IP"
    }
  },
  "ENVIRONMENT_TYPE": {
    "OTHER": "Other",
    "DEVELOPMENT": "Development",
    "INTEGRATION_TESTS": "Integration tests",
    "USER_ACCEPTANCE_TESTS": "UAT",
    "PRE_PRODUCTION": "Pre-production",
    "PRODUCTION": "production"
  }
}<|MERGE_RESOLUTION|>--- conflicted
+++ resolved
@@ -102,12 +102,9 @@
       "YAML_SCALAR_NODE_EXPECTED": "A YAML node of type scalar is expected here.",
       "UNKOWN_GROUP_POLICY": "Group policy [{{note}}] is not managed",
       "UNKOWN_GROUP_MEMBER": "The group member [{{note}}] doesn't exist so is ignored",
-<<<<<<< HEAD
+      "MISSING_TOPOLOGY_INPUT": "The input [{{problem}}] referenced by the property [{{problem}}] of [{{context}}] node was not found in the inputs list",
       "300": "Unexpected IO error on plugin upload.",
       "353": "The META-INF/plugin.yml file is missing in your plugin."
-=======
-      "MISSING_TOPOLOGY_INPUT": "The input [{{problem}}] referenced by the property [{{problem}}] of [{{context}}] node was not found in the inputs list"
->>>>>>> f13ef87a
     },
     "UPLOAD_MODAL": {
       "HEADER": "Upload Cloud Service Archive",
