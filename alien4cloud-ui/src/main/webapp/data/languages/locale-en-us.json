--- conflicted
+++ resolved
@@ -119,7 +119,7 @@
       "INTERFACES": "Interfaces",
       "OPERATION": "Operations",
       "RECOMMEND_MESSAGE": "Define this component as default for this capability.",
-      "UNRECOMMEND_MESSAGE": "Undefine this component as default for this capability.",
+      "UNRECOMMEND_MESSAGE": "Undifine this component as default for this capability.",
       "ABSTRACT_COMPONENT": "Abstract component"
     },
     "RELATIONSHIPS": {
@@ -446,7 +446,7 @@
         "CREATE_TOPOLOGY_MESSAGE": "No topology found! Create a new topology and fill it with node templates",
         "SCALABLE_CAPABILITY_INVALID": {
           "LABEL": "Invalid scalability policy",
-          "MISSING": "Mandatory property",
+          "MISSING": "Madatory property",
           "ERRORS": {
             "min_instances": "Invalid min_instances property, please verify that 0 < min_instances < default_instances < max_instances",
             "default_instances": "Invalid default_instances property, please verify that 0 < min_instances < default_instances < max_instances",
@@ -486,11 +486,7 @@
         "TITLE": "Artifacts",
         "ID": "Id",
         "TYPE": "Type",
-<<<<<<< HEAD
-        "INPUTS": "Entry into artifacts",
-=======
         "INPUTS": "Input artifacts",
->>>>>>> fdb2053f
         "ADDINPUT": "Define artifact as input"
       },
       "SUBSTITUTIONS": {
@@ -676,7 +672,7 @@
     "ZONE": "Zones",
     "ZONES": {
       "ID": "Identifiant",
-      "NEW_MODAL_TITLE": "Create a new zone"
+      "NEW_MODAL_TITLE": "Créer une nouvelle zone"
     },
     "IAAS": {
       "OTHER": "Other",
@@ -898,7 +894,7 @@
   },
   "SEARCH": "Search",
   "STATES": {
-    "unknown": "Waiting for the orchestrator",
+    "unknown": "Wating for the orchestrator",
     "creating": "Creating",
     "created": "Created",
     "configuring": "Configuring",
