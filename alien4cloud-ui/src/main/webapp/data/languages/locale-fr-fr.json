{
  "LANGUAGE": "Langue",
  "DATE_FORMAT": "dd-MM-yyyy",
  "BUTTON_RUN": "Lancer",
  "CLOSE": "Fermer",
  "CODE": "fr-fr",
  "CANCEL": "Annuler",
  "CREATE": "Créer",
  "CLONE": "Cloner",
  "DELETE": "Supprimer",
  "DELETE_CONFIRM": "Êtes-vous sûr de vouloir supprimer cet élément ?",
  "CONFIRM_MESSAGE": "Êtes-vous sûr de vouloir effectuer cette action?",
  "CONFIRM": "Confirmer",
  "APPLICATION": "Application",
  "CSAR": "Csar",
  "TRUE": "Vrai",
  "FALSE": "Faux",
  "YES": "Oui",
  "NO": "Non",
  "NAME": "Nom",
  "VALUE": "Valeur",
  "NAVBAR": {
    "BUTTON_LOGIN": "Connexion",
    "BUTTON_LOGOUT": "Déconnexion",
    "MENU_APPS": "Applications",
    "MENU_COMPONENTS": "Composants",
    "MENU_CSARS": "CSARS",
    "MENU_ADMIN": "Administration",
    "MENU_TOPOLOGY_TEMPLATE": "Modèles de topologie",
    "INPUT_SEARCH_MESSAGE": "Que cherchez vous ?"
  },
  "HOME": {
    "ADMIN": {
      "TOUR": "Apprendre à configurer Alien 4 Cloud, les utilisateurs et leurs rôles, les clouds etc."
    }
  },
  "MODAL": {
    "TITLE": {
      "PROPERTY": "Description de la propriété",
      "REQUIREMENT": "Description du pré-requis",
      "CAPABILITY": "Description de la capacité"
    }
  },
  "NAVADMIN": {
    "MENU_USERS": "Utilisateurs",
    "MENU_PLUGINS": "Plugins",
    "MENU_TAGS": "Méta-propriétés",
    "MENU_CLOUDS": "Clouds",
    "MENU_METRICS": "Métriques",
    "MENU_CLOUD_IMAGES": "Cloud Images",
    "MENU_AUDIT": "Audit"
  },
  "MAIN": {
    "WELCOME": "Bienvenue sur",
    "BUTTON_LOGIN": "Se connecter",
    "CONTACT": "Veuillez contacter votre administrateur Alien 4 Cloud.",
    "RESTRICTED_START": "Vous n'êtes pas assez",
    "RESTRICTED_END": "pour accéder à cette ressource."
  },
  "UPLOAD": {
    "COMPLETE": "Terminé"
  },
  "COMPONENTS": {
    "UPLOAD": "Upload CSAR",
    "DRAG_DROP_UPLOAD": "Déposer les archives à uploader ici",
    "UPLOAD_ERROR": {
      "LABEL": "Erreurs",
      "FILE_PATH": "Fichier",
      "ERRONEOUS_ARCHIVE_FILE": "L'Archive n'est pas parsable, merci de vérifier qu'il est de format zip",
      "FAILED_TO_READ_FILE": "Impossible de lire le fichier à l'emplacement suivant {{note}}",
      "ENTRY_DEFINITION_NOT_FOUND": "Le fichier de définitions n'a pas été trouvé. Le fichier de définitions yaml doit se trouver à la racine de l'archive",
      "SINGLE_DEFINITION_SUPPORTED": "Alien 4 Cloud ne supporte actuellement qu'un unique fichier de definitions.",
      "INVALID_YAML": "Le fichier reférencé n'est pas conforme au format YAML.",
      "MISSING_TOSCA_VERSION": "La version de TOSCA n'est pas spécifiée et est obligatoire.",
      "SYNTAX_ERROR": "Erreur de syntaxe. La définition Yaml pour le type {{note}} ne correspond pas à la spécification.",
      "UNRECOGNIZED_PROPERTY": "La propriété [ {{note}} ] est inconnue et a été ignorée.",
      "CSAR_ALREADY_EXISTS": "Une archive releasé ayant ce nom et cette version existe déjà dans le dépot. Afin de garantir la stabilité des projets les utilisants, les archives releasé ne peuvent pas être modifiées. Seule les archives SNAPSHOT peuvent être mise à jour.",
      "MISSING_FILE": "Le fichier référencé {{note}} n'existe pas dans l'archive.",
      "DUPLICATED_ELEMENT_DECLARATION": "L'Element [ {{note}} ] a déjà été déclaré ce fichier de définition",
      "TYPE_NOT_FOUND": "Le type [ {{note}} ] référencé n'existe ni dans l'archive ni dans ses dépendances. Veuillez valider les imports de dépendances ou ajouter le type à votre archive.",
      "INVALID_ICON_FORMAT": "L'icône n'est pas un fichier d'image supporté",
      "ALIEN_MAPPING_ERROR": "Une erreur interne a fait échouer l'import de l'archive. Merci de nous remonter le problème.",
      "UNKNOWN_CONSTRAINT": "La contrainte [{{note}}] n'est pas une contrainte valide.",
      "MISSING_DEPENDENCY": "La dépendance [{{note}}] est introuvable dans le repository Alien4Cloud.",
      "INVALID_SCALAR_UNIT": "Le type attendu est un Tosca scalar unit. L'unité et la valeur sont nécessaire.",
      "UNKNOWN_IMPLEMENTATION_ARTIFACT": "Impossible de trouver un type d'artifact pour l'extension [ {{note}} ]. Le script ne sera pas supporté.",
      "VALIDATION_ERROR": "Le type déclaré n'est pas valide: {{context | translate:note}}",
      "TOPOLOGY_DETECTED": "Un modèle de topologie à été détecté dans l'archive et créé avec le nom : {{note}}",
      "TOPOLOGY_UPDATED": "Un modèle de topologie à été détecté dans l'archive et mis à jour : {{note}}",
      "NotNull": "La propriété [ {{path}} ] n'est pas nullable",
      "Size": "La taille de la propriété [ {{path}} ] ne statisfait pas la contrainte (vide)",
      "ToscaPropertyType": "Le type de la propriété [ {{path}} ] n'est pas un type TOSCA valide. Details [ {{message}} ]",
      "ToscaPropertyConstraint": "La contrainte [ {{path}} ] n'est pas correctement définie ou ne peut-être appliquée sur la propriété (type).",
      "ToscaPropertyConstraintDuplicate": "La contrainte [ {{path}} ] est déjà présente. Une même contrainte ne peut-être définie plusieurs fois.",
      "ToscaPropertyDefaultValueType": "La valeur par défaut de la propriété [ {{path}} ] n'est pas du type de celle-ci.",
      "ToscaPropertyDefaultValueConstraints": "La valeur par défaut de la propriété [ {{path}} ] ne respecte pas les contraintes définies sur celle-ci.",
      "YAML_SEQUENCE_EXPECTED": "Une séquence YAML est attendu.",
      "YAML_MAPPING_NODE_EXPECTED": "Un noeud de type mapping est attendu.",
      "REQUIREMENT_TARGET_NODE_TEMPLATE_NAME_REQUIRED": "Le nom du node_template est requis pour la définition d'un requirement, il doit être définit en tant que valeur d'un noeud 'node'.",
      "RELATIONSHIP_NOT_BUILT": "La relationship correspondant au requirement [{{note}}] n'a pas pu être contruite (consultez les erreurs).",
      "REQUIREMENT_NOT_FOUND": "La définition du requirement [{{note}}] est introuvable.",
      "REQUIREMENT_TARGET_NOT_FOUND": "La cible du requirement [{{note}}] n'exite pas.",
      "REQUIREMENT_CAPABILITY_NOT_FOUND": "La capacité correspondant au requirement [{{note}}] n'a pas pu être identifée.",
      "OUTPUTS_BAD_PARAMS_COUNT": "Le nombre d'arguments pour la fonction est incorrect",
      "OUTPUTS_UNKNOWN_FUNCTION": "La fonction [{{note}}] est inconnue dans ce contexte",
      "UNKNOWN_CAPABILITY": "La capabilié [{{note}}] est inconnue pour ce node.",
      "YAML_SCALAR_NODE_EXPECTED": "Un noeud YAML de type scalar est attendu ici.",
      "UNKOWN_GROUP_POLICY": "La politique de groupe [{{note}}] n'est pas gérée",
      "UNKOWN_GROUP_MEMBER": "Le membre du group [{{note}}] n'existe pas et est ignoré",
      "MISSING_TOPOLOGY_INPUT": "L'input [{{problem}}] référéncé part la propriété [{{problem}}] du noeud [{{context}}] est introuvable dans la liste des inputs",
      "300": "Erreur inattendue lors de l'écriture du plugin.",
      "353": "Votre plugin doit nécessairement avoir le fichier META-INF/plugin.yml."
    },
    "UPLOAD_MODAL": {
      "HEADER": "Upload Cloud Service Archive",
      "OK": "Ok"
    },
    "COMPONENT": {
      "NAME": "Nom du composant",
      "DETAILS_TITLE": "Détails",
      "DOC_TITLE": "Description",
      "PROPERTIES": "Propriétés",
      "ATTRIBUTES": "Attributs",
      "INTERFACES": "Interfaces",
      "OPERATION": "Opérations",
      "RECOMMEND_MESSAGE": "Définir le composant comme composant par défaut pour cette capacité.",
      "UNRECOMMEND_MESSAGE": "Supprimer ce composant comme composant par défaut pour cette capacité.",
      "ABSTRACT_COMPONENT": "Composant abstrait"
    },
    "RELATIONSHIPS": {
      "LABEL": "Relations",
      "SOURCE": "Source",
      "TARGET": "Cible"
    },
    "CONFIRM_RECOMMENDATION_MODAL": {
      "HEADER": "Confirmer le composant par défaut.",
      "MESSAGE": "Un composant [ {{componentId}} ] a déjà été défini comme défaut pour la capacité [ {{capability}} ]. Voulez-vous le remplacer?",
      "OK": "Remplacer"
    },
    "FORM_ERRORS": {
      "TAG_KEY": "Le nom d'un tag doit contenir des lettres de a-Z, -, _ sans espace"
    },
    "CAPABILITIES": {
      "TYPE": "Capacités",
      "CARDINALITIES_TOOLTIP": "maximum"
    },
    "ABSTRACT": "Composant abstrait",
    "DEFAULTCAPABILITIES": "Capacités défaut",
    "DERIVEDFROM": "Héritage",
    "REQUIREMENTS": {
      "TYPE": "Prérequis"
    },
    "SEARCH": {
      "SHOW_ADV_SEARCH": "Recherche avancée...",
      "SIMPLE_SEARCH": "Recherche simple...",
      "SEARCH_COMP": "Rechercher des composants"
    },
    "ACTIVE_FILTERS": "Filtres actifs",
    "RESULT_TITLE": "Composants",
    "ARCHIVE": "Archive",
    "ARCHIVE_VERSION": "Version de l'archive",
    "ARCHIVE_NAME": "Nom de l'archive",
    "GET_DETAILS": "Détails",
    "VALIDSOURCES": "Sources Valides",
    "VALIDTARGET": "Cibles Valides",
    "CARDINALITIES_TOOLTIP": "minimun..maximum"
  },
  "CSAR": {
    "BUTTON_NEWCSAR": "Créer un CSAR SNAPSHOT",
    "MODAL_NEWCSAR": "Nouveau CSAR",
    "BUTTON_DELETE": "Supprimer",
    "BUTTON_MODIFY": "Modifier",
    "NAME": "Nom",
    "ID":"Id",
    "ARCHIVELIST":"Liste des archives",
    "IMPORT_SUCCESS":"L'import a été effectué",
    "IMPORTALL":"Importer tout",
    "LEGEND":"Csars ajoutés",
    "FROMGIT":"Importés depuis Git",
    "ACTIONS":"Opérations",
    "URL": "URL du repository",
    "BRANCHESLIST": "Liste des branches",
    "BRANCHE":"Branche",
    "ARCHIVE":"Nom du dossier",
    "ARCHIVE_TO_IMPORT":"Archive(s) à importer",
    "BRANCHE_TO_IMPORT":"Sur la branche",
    "AJOUT": "L'archive a été importé",
    "DESCRIPTION": "Description",
    "VERSION": "Version",
    "BC_CSAR": "CSAR",
    "DETAILS_TITLE": "Détails du CSAR",
    "TEST_TOPOLOGY": "Statut du topology de test",
    "AUTHOR": "Auteur",
    "DETAILS": {
      "BUTTON_ADD_NODE_TYPE": "Ajouter un nouveau composant",
      "ARCHIVE_COMPONENTS": "Composants de l'archive",
      "COMPONENT_FORM_TITLE": "Nouveau composant",
      "LIST": "Liste de csars",
      "RESOURCES": "Liste des ressources",
      "NO_RESOURCES": "Aucune autre ressource liée",
      "RESOURCE": {
        "TYPE": "Type",
        "NAME": "Nom",
        "VERSION": "Version",
        "CSAR_TEXT": "Détails du CSAR",
        "APP_TEXT": "Détails de l'application",
        "TOPOLOGY_TEXT": "Détails de la topology"
      }
    },
    "DELETE": "Supprimé",
    "ERRORS": {
      "IMPORT":"Le CSAR ne peut être importé",
      "507_TITLE": "Suppression d'un CSAR",
      "501_TITLE": "Un CSAR avec cette URL existe déjà",
      "507": "La suppression du CSAR a échoué car elle est utilisée par d'autres resources",
      "NO_DATA":{
        "HEADER":"Aucun CSAR à importer",
        "BODY":"Veuillez renseigner un nouveau CSAR depuis Git"
      }
    }
  },
  "GENERIC_FORM": {
    "SAVE": "Sauvegarder",
    "CANCEL": "Annuler",
    "DELETE": "Supprimer",
    "ADD": "Ajouter",
    "EDIT": "Editer",
    "GOTO": "Aller à",
    "ROOT": "Racine",
    "MAP_KEY_PLACEHOLDER": "Saisir une nouvelle clé",
    "UNDEFINED": "Cliquer pour éditer",
    "UNDEFINED_READ_ONLY": "Non défini",
    "TRUE": "Vrai",
    "FALSE": "Faux",
    "REQUIRED": "Obligatoire",
    "FORM_INVALID_MESSAGE": "Attention! Le formulaire est invalide et pourra être envoyé quand les problèmes suivant seront résolus :",
    "SAVE_IS_DONE": "Sauvegardé",
    "VALIDATION_ERROR": {
      "greaterOrEqual": "La valeur doit être >= {{reference}}",
      "greaterThan": "La valeur doit être > {{reference}}",
      "inRange": "La valeur doit être comprise dans [ {{reference}} ]",
      "length": "La taille de la valeur doit être {{reference}}",
      "lessOrEqual": "La valeur doit être <= {{reference}}",
      "lessThan": "La valeur doit être < {{reference}}",
      "maxLength": "La taille maximale de la valeur est {{reference}}",
      "minLength": "La taille minimale de la valeur est {{reference}}",
      "pattern": "La valeur doit respecter le modèle {{reference}}"
    }
  },
  "USERS": {
    "NEW": "Nouvel Utilisateur",
    "FIRST_NAME": "Prénom",
    "LAST_NAME": "Nom",
    "USERNAME": "Identifiant",
    "PASSWORD": "Mot de passe",
    "CONFIRM_PASSWORD": "Confirmer",
    "CONFIRM_PASSWORD_HOLDER": "Confirmez",
    "EMAIL": "Email",
    "CONFIRM_PASSWORD_ERROR": "Les mots de passe ne se correspondent pas.",
    "EMAIL_INVALID": "Email non valide.",
    "GROUPS": "Groupes",
    "EDIT_GROUPS": "Editer les groupes",
    "NEW_GROUP_HEADER": "Ajouter un nouveau groupe",
    "EDIT_GROUP_HEADER": "Ajouter ou retirer des groupes",
    "ROLES": "Roles",
    "OPERATIONS": "Opérations",
    "DELETE": "Supprimer"
  },
  "GROUPS": {
    "NEW": "Nouveau Groupe",
    "NAME": "Nom",
    "DESC": "Description",
    "EMAIL": "Email",
    "EMAIL_INVALID": "Email non valide.",
    "GROUPS": "Groupes",
    "EDIT_GROUPS": "Editer les groupes",
    "NEW_GROUP_HEADER": "Ajouter un nouveau groupe",
    "EDIT_GROUP_HEADER": "Ajouter ou retirer des groupes",
    "ROLES": "Roles",
    "DELETE": "Supprimer",
    "OPERATIONS": "Opérations"
  },
  "EDIT_RIGHTS": {
    "EDIT_ROLE_RESOURCE": "Editer les roles sur la ressource",
    "EDIT_ROLE_HEADER_RESOURCE": "Ajouter ou retirer des roles à la ressource",
    "EDIT_ROLE_ENV": "Editer les roles sur l'environnement",
    "EDIT_ROLE_HEADER_ENV": "Ajouter ou retirer des roles à l'environnement"
  },
  "NAVAPPLICATIONS": {
    "MENU_INFO": "Informations",
    "MENU_TOPOLOGY": "Topologie",
    "MENU_DEPLOYMENT": "Déploiement",
    "MENU_RUNTIME": "Runtime",
    "MENU_USERS": "Utilisateurs et Groupes",
    "MENU_ENVIRONMENT": "Environnements",
    "MENU_VERSIONS": "Version"
  },
  "ROLE_TABS": {
    "USERS": "Utilisateurs",
    "GROUPS": "Groupes"
  },
  "APPLICATIONS": {
    "APPLICATION": "Application",
    "APPLICATION_ROLES": "Rôles d'application",
    "NEW": "Nouvelle Application",
    "NAME": "Nom",
    "DESC": "Description",
    "RESULT_TITLE": "Applications",
    "DETAILS_TITLE": "Détails de l'application",
    "IMAGE_UPLOAD": "Uploader nouvelle image",
    "OWNER": "Propriétaire",
    "STATUS": "Statut",
    "DEPLOYED": "Déployé",
    "UNDEPLOYED": "Non déployé",
    "DEPLOYMENT_IN_PROGRESS": "Déploiement en cours",
    "UNDEPLOYMENT_IN_PROGRESS": "Arrêt en cours",
    "UNKNOWN": "Inconnu",
    "WARNING": "Alerte",
    "FAILURE": "Echoué",
    "DEPLOY": "Déployer",
    "UNDEPLOY": "Désinstaller",
    "MANAGE_ROLES": "Gérer les roles",
    "DEPLOYMENT_MANAGER_INVALID": "La topology n'est pas valide, le déploiement est impossible. Contactez un manager de l'application pour la rendre valide.",
    "META_PROPERTIES": "Méta-propriétés",
    "RUNTIME": {
      "RUNTIME": "Runtime",
      "INSTANCE": "Instance",
      "STATE": "Etat",
      "STATUS": "Statut",
      "KEY": "Clé",
      "VALUE": "Valeur",
      "BACK": "Retour",
      "SCALE_BUTTON": "Scale le noeud",
      "MAINTENANCE": "Mode maintenance",
      "MAINTENANCE_BUTTON": {
        "ON": "Souhaitez-vous activer le mode maintenance ?",
        "OFF": "Souhaitez-vous sortir du mode maintenance ?"
      },
      "DEPLOYMENT": "Déploiement",
      "SCALE": "Scale",
      "INSTANCES": "Instances",
      "PROPERTIES": "Propriétés",
      "ATTRIBUTES": "Attributs",
      "RUNTIMEPROPS": "Propertés d'exécution",
      "INFORMATIONS_TAB": "Informations",
      "INFORMATIONS": {
        "APP_NAME": "Nom de l'application",
        "DEPLOYMENT_ID": "ID du déploiement",
        "CLOUD_NAME": "Nom du cloud",
        "CLOUD_ID": "ID du cloud"
      },
      "EVENTS_TAB": "Evénèments",
      "EVENTS": {
        "ALL": "Tout type d'événèments",
        "STATUS": "Statut de déploiement",
        "INSTANCES": "Statut d'instance",
        "STORAGE": "Statut d'instance(BlockStorage)",
        "MESSAGES": "Message",
        "DATE": "Date",
        "TYPE": "Type",
        "MESSAGE": "Message",
        "DEPLOYMENT_STATUS_MESSAGE": "{{status | translate}}",
        "INSTANCE_STATE_MESSAGE": "L'Etat de l'Instance {{nodeId}}/{{instanceId}} a changé à {{state}}",
        "STORAGE_MESSAGE": "L'Etat de l'Instance {{nodeId}}/{{instanceId}} a changé à {{state}}. ID du volume: < {{volumeId}} >",
        "INSTANCE_DELETED_MESSAGE": "L'Instance {{nodeId}}/{{instanceId}} a été supprimé",
        "MESSAGE_EVENT": {
          "STATUS_DEPLOYMENT_CHANGED": "Statut changé",
          "INSTANCE_STATE_CHANGED": "L'Etat de l'Instance a changé"
        }
      },
      "OPERATION_EXECUTION": {
        "RESULT_TITLE": "Resultat de l'éxecution de l'opération {{operation}}",
        "NO_RETURN": "Pas de retour"
      }
    },
    "DEPLOYMENT": {
      "NAME_MATCHER": "Association des ressources du cloud",
      "TITLE_NODE_ICON": "Icône du noeud",
      "TITLE_COMPONENT": "Nom du composant",
      "TITLE_IMAGE": "Nom de l'image",
      "TITLE_FLAVOR": "Nom du gabarit",
      "TITLE_IMAGE_ICON": "Icône de l'image",
      "TITLE_DISTRIBUTION": "Distribution",
      "TITLE_TYPE": "Type",
      "TITLE_VERSION": "Version",
      "TITLE_ARCH": "Architecture",
      "TITLE_CPUS": "CPUs",
      "TITLE_SIZE_DISK": "Disque",
      "TITLE_RAM": "RAM",
      "TITLE_NETWORK": "Nom du réseau",
      "TITLE_STORAGE": "Nom du volume",
      "TITLE_GROUP": "Groupe",
      "TITLE_ZONE": "Zone",
      "TITLE_DESCRIPTION": "Description",
      "RESOURCES_NOT_MATCHED": "La topologie de l'application contient des composants qui sont incompatible avec les resources du cloud",
      "COMPUTE_RESOURCES": "Machine",
      "NETWORK_RESOURCES": "Réseau",
      "CLOUD_ERROR_TITLE": "Sélectionner un cloud",
      "CLOUD_ERROR_MESSAGE": "Vous n'avez pas les droits suffisants sur le cloud associé ou le cloud n'est pas activé pour déployer. Veuillez contacter votre administrateur.",
      "COMPUTE_RESOURCES": "Machines",
      "NETWORK_RESOURCES": "Réseaux",
      "STORAGE_RESOURCES": "Volumes",
      "ENVIRONMENT_INVALID": "L'environnement sélectionné n'est pas valide pour lancer un déploiement. Veuillez le mettre à jour pour déployer.",
      "PROPERTIES": {
        "REQUIRED": "Obligatoire",
        "WARNING": "Alerte",
        "WARNING_MESSAGE": "Ces propriétés d'entrée n'ont pas de valeurs fournies par l'application, le cloud ou l'environnement. Veuillez contactez votre administrateur."
      }
    },
    "TOPOLOGY": {
      "LABEL": "Topologie",
      "VISUAL_DETAILED": "vue détaillée",
      "VISUAL_SIMPLE": "vue condensée",
      "YAML": "yaml",
      "PLAN": "Workflow",
      "MODIFY_TOPOLOGY": "Modifier",
      "ADD_NODETEMPLATE": "Ajouter un Noeud",
      "DEPENDENCY": "Dépendances",
      "DEPENDENCY_NAME": "Nom",
      "DEPENDENCY_VERSION": "Version",
      "SELECT_NODETYPE": "Sélectionner un Composant",
      "TOPOLOGY": "Topologie",
      "NODE_INFO": "Noeud sélectionné",
      "TYPE": "Type",
      "ARCHIVE": "Archive",
      "PROPERTIES": "Propriétés",
      "ATTRIBUTES": "Attributs",
      "PROPERTIES_INPUTS": "Propriétés d'entrée",
      "INPUTS": {
        "ADD": "Ajouter aux Propriétés d'entrée",
        "NAME": "Nom",
        "TYPE": "Type",
        "CONSTRAINT": "Contrainte"
      },
      "PROPERTIES_OUTPUTS": "Propriétés de sortie",
      "NO_OUTPUTS": "Aucune propriété ou attribut en sortie",
      "REQUIREMENTS": "Prérequis",
      "CAPABILITIES": "Capacités",
      "RELATIONSHIPS": "Relations",
      "ADD_RELATIONSHIP": "Ajouter une relation",
      "REMOVE_RELATIONSHIP": "Supprimer",
      "REMOVE_NODE": "Supprimer le noeud",
      "REFERENCE": "Référence",
      "ARTIFACTS": "Artefacts",
      "UPDATE_ARTIFACT": "Mettre à jour l'artefact",
      "SCALE": "Scale",
      "UNSCALE": "Unscale",
      "SCALING_POLICY": "Scaling",
      "NAME": "Nom",
      "DESC": "Description",
      "DESC_TEMPLATE": "Description du modèle",
      "SEARCH_RELATIONSHIP_MODAL": {
        "NO_TARGETS": "Aucun element de la topologie ne peut satisfaire la dépendance.",
        "SELECT_TARGET_HEADER": "Sélectionnez la cible pour la relation",
        "SELECT_RELATIONSHIP_HEADER": "Sélectionnez le type de relation",
        "SELECT_NAME_HEADER": "Sélectionnez le nom de la relation",
        "NAME": "Nom",
        "FINISH": "Finir",
        "BACK": "Retourner"
      },
      "TASK": {
        "LABEL": "Tâches à faire",
        "ABSTRACT_LABEL": "Composants abstraits",
        "IMPLEMENT_LABEL": "A implémenter",
        "IMPLEMENT": "Implémenter les noeuds",
        "REPLACE_LABEL": "A remplacer",
        "REPLACE": "Remplacer par l'un des noeuds suggérés",
        "TOADD_RELATIONSHIP_LABEL": "Prérequis non statisfaits (ajoutez un lien)",
        "REQUIRED_PROPERTIES_LABEL": "Propriétés obligatoires",
        "EMPTY_TOPOLOGY_MESSAGE": "La topologie actuelle est vide. Ajoutez y des noeuds",
        "CREATE_TOPOLOGY_MESSAGE": "Pas de topologie trouvée! Créez en une et ajoutez y des noeuds",
        "SCALABLE_CAPABILITY_INVALID": {
          "LABEL": "Politique de scalabilité invalide",
          "MISSING": "Propriété obligatoire",
          "ERRORS": {
            "min_instances": "Propriété min_instances invalide, merci de vérifier si 0 < min_instances < default_instances < max_instances",
            "default_instances": "Propriété default_instances invalide, merci de vérifier si 0 < min_instances < default_instances < max_instances",
            "max_instances": "Propriété max_instances invalide, merci de vérifier si 0 < min_instances < default_instances < max_instances"
          }
        }
      },
      "WARNING": {
        "LABEL": "Alertes",
        "HA_INVALID": {
          "LABEL": "HA politique est invalide",
          "GROUP": "Groupe",
          "NODE": "Noeud",
          "ERROR": "Erreur",
          "NODE_NOT_ALLOCATED": "Aucune zone de disponibilité n'est allouée au noeud",
          "NODE_BELONG_TO_MULTIPLE_HA_GROUPS": "Noeud appartient aux multiples groupes",
          "NODE_HAS_VOLUME_NOT_IN_THE_SAME_ZONE": "Noeud n'est pas dans la même zone de disponibilité que son volume",
          "ZONES_NOT_DISTRIBUTED_EQUALLY": "Zones de disponibilité ne sont pas distribuées de manière optimisée à cause des volumes existant",
          "NODE_HAS_ALLOCATED_ZONE_NOT_IN_DEPLOYMENT_SETUP": "La zone de disponibilité du noeud a été attribué en fonction de son volume et ne se trouve pas dans la liste des zones sélectionnées",
          "CONFIGURATION_ERROR": "La validation de la polique HA a échoué dû à une mauvaise configuration de zones de disponibilité",
          "UNKNOWN_ERROR": "La validation de la polique HA a échoué dû à une erreur inconnue"
        },
        "PROPERTIES": {
          "LABEL": "Propriétés de noeuds",
          "NODENAME": "Noeud",
          "PROP": "Propriétés"
        }
      },
      "GROUPS": {
        "TITLE": "Groupes",
        "MEMBERS": "Membres",
        "POLICIES": "Politiques",
        "ADD": "Ajouter un groupe",
        "TOOLTIP": "Gestion des groupes"
      },
      "ARTIFACTS": {
        "TITLE": "Artefacts",
        "ID": "Id",
        "TYPE": "Type",
        "INPUTS": "Artefacts en entrée",
        "ADDINPUT": "Définir l'artefact comme entrée"
      },
      "SUBSTITUTIONS": {
        "TITLE": "Substitutions",
        "TYPE": "Type",
        "CAPABILITIES": "Capacités",
        "CAPABILITY": "Capacité",
        "REQUIREMENTS": "Pré-requis",
        "REQUIREMENT": "Pré-requis",
        "TARGET_NODE": "Cible",
        "SOURCE_NODE": "Source",
        "NOM": "Nom",
        "VERSION": "Version",
        "EXPOSE": "Exposer",
        "DISPLAY": "Afficher la topology de substitution"
      },
      "REPLACE_NODETEMPLATE": "Remplacer",
      "TEMPLATE_BASE": "Modèle de template",
      "TEMPLATE_SELECT": "-- Sélectionner un modèle de topologie --",
      "TEMPLATE_SELECT_VERSION": "-- Sélectionner une version de modèle --",
      "CARDINALITIES_TOOLTIP": "minimun..maximum (restant)",
      "CAPABILITY_CARDINALITIES_TOOLTIP": "maximum (restant)",
      "CLOUD_SELECT": "-- Cloud --",
      "NODETEMPLATE_PROPERTY_REQUIRED": "Propriété obligatoire"
    },
    "ENVIRONMENT": {
      "ENV": "Environnement",
      "ENV_ROLES": "Rôles d'environment",
      "NEW": "Nouvel environnement",
      "STATUS": "Etat",
      "NAME": "Nom",
      "TYPE": "Type",
      "DESCRIPTION": "Description",
      "CLOUD": "Cloud",
      "VERSION": "Version",
      "FORM": {
        "NAME": "Nom",
        "DESCRIPTION": "Description",
        "CLOUD": "Cloud actif",
        "CLOUD_SELECT": "-- Sélectionner le cloud cible --",
        "ENV_TYPE": "Type d'environnement",
        "ENV_TYPE_SELECT": "-- Sélectionner le type d'environnement --",
        "ENV_VERSION": "Version de l'application",
        "ENV_VERSION_SELECT": "-- Sélectionner la version de l'application --"
      }
    },
    "VERSION": {
      "NEW": "Créer une nouvelle version",
      "VERSION": "Numéro de version",
      "DESCRIPTION": "Description",
      "ID": "ID de la version",
      "TITLE": "Nouvelle version",
      "MODAL": {
        "SELECT-TITLE": "Topologie",
        "DESC": "Sélectionnez une ancienne version pour dupliquer sa topologie",
        "PATTERN": "Le format du numéro de version est invalide."
      }
    },
    "ERRORS": {
      "DELETE_TITLE": "Supprimer une application",
      "DELETING_FAILED": "Impossible de supprimer l'application. Annuler son déploiement et réessayez."
    }
  },
  "TEMPLATE": {
    "NEW": "Nouveau Modèle",
    "NAME": "Nom",
    "DESCRIPTION": "Description",
    "BREADCRUMB": {
      "TEMPLATE_LIST": "Modèles de topologie"
    }
  },
  "PLUGINS": {
    "UPLOAD": "Uploader un plugin",
    "DRAG_DROP_UPLOAD": "Déposer les plugins à uploader ici",
    "ID": "Id",
    "VERSION": "Version",
    "NAME": "Nom",
    "DESCRIPTION": "Description",
    "BEANS": "Composants",
    "ENABLED": "Actif",
    "DEPRECATED": "Déprécié",
    "ENABLE": "Activer",
    "DISABLE": "Désactiver",
    "CONFIGURE": "Configurer",
    "ERRORS": {
      "350_TITLE": "Supprimer / Désactiver un plugin",
      "350": "La suppression ou la désactivation du plugin est impossible car il est utilisé par une ou plusieurs ressources"
    },
    "ENABLED_true": "Activé",
    "ENABLED_false": "Désactivé",
    "TYPES": {
      "IPAASPROVIDER": "Connecteur PaaS"
    }
  },
  "CLOUD_IMAGES": {
    "NEW": "Nouvelle Image",
    "NAME": "Nom",
    "OS_DISTRIBUTION": "Distribution",
    "OS_TYPE": "Type",
    "OS_VERSION": "Version",
    "OS_ARCH": "Architecture",
    "ICON_UPLOAD": "Déposer l'icône",
    "NUM_CPUS": "Nombre de CPUs requis",
    "DISK_SIZE": "Taille du disque requise",
    "MEM_SIZE": "Taille de la mémoire requise",
    "LINKED_TO_CLOUDS": "Cette image est associée à plus d'un cloud, les possibilités d'édition sont donc limitées. Attention, les modifications vont impacter les clouds suivants : {{cloudNames}}."
  },
  "CLOUDS": {
    "CLOUDS": "Clouds",
    "NEW": "Nouveau cloud",
    "NAME": "Nom",
    "STATE": "État",
    "PAAS_PROVIDER": "Fournisseur PaaS",
    "PAAS_PROVIDER_SELECT": "-- Sélectionner un PaaS Provider --",
    "DEPLOYMENTS": "Déploiements",
    "DEPLOYMENT_SOURCE": "Source",
    "DEPLOYMENT_TYPE": "Type",
    "NO_PROVIDERS": "Aucun fournisseur PaaS n'a pu être trouvé. Veuillez ajouter un plugin.",
    "DETAILS": "Détails",
    "CLOUD": "Cloud",
    "IAAS_TYPE": "Type de IaaS",
    "ENVIRONMENT_TYPE": "Type d'environnement",
    "ENABLE": "Activer",
    "DISABLE": "Désactiver",
    "FORCE-DISABLE": "Forcer l'arrêt",
    "FORCE-DISABLE-TITLE": "Forcer l'arrêt du cloud",
    "FORCE-DISABLE-CONTENT": "Souhaitez-vous désactiver le cloud alors que des applications l'utilisent encore ?",
    "REFRESH": "Rafraichir",
    "CONFIGURATION": "Configuration",
    "CONFIGURATION_REQUIRES_DISABLE": "La configuration est sauvegardée mais n'est pas appliquée immédiatement. Celle-ci sera effectivement prise en compte lorsque le cloud sera ré-activé (désactiver puis réactiver ou lors du redémarrage de l'application).",
    "MANAGE_ROLES": "Autorisations",
    "AUTHORIZED_GROUPS": "Groupes autorisés",
    "AUTHORIZED_USERS": "Utilisateurs autorisés",
    "IMAGE": "Image",
    "FLAVOR": "Gabarit",
    "TEMPLATE": "Template",
    "TEMPLATE_CONFIGURATION": "Images et gabarits",
    "TEMPLATE_DETAILS": "Détails",
    "PAAS_RESOURCE_ID": "Identifiant PaaS",
    "RESOURCE_NOT_CONFIGURED": "Non Configuré(s)",
    "RESOURCE_NOT_MAPPED": "Non mappé(s)",
    "TEMPLATES": {
      "ENABLE": "Activé",
      "ENABLED": "Activé(s)",
      "FILTERED": "Filtré(s)",
      "IMAGE_NAME": "Image",
      "FLAVOR_NAME": "Gabarit",
      "DESCRIPTION": "Description"
    },
    "FLAVORS": {
      "ID": "Nom",
      "NUM_CPUS": "Nombre de CPUs",
      "DISK_SIZE": "Taille du disque",
      "MEM_SIZE": "Taille de la mémoire",
      "NEW": "Ajouter",
      "NEW_MODAL_TITLE": "Ajouter nouveau gabarit"
    },
    "IMAGES": {
      "NEW": "Nouvelle",
      "NO_SELECTED_IMAGES": "Cliquez ou glissez-déposez une image pour l'associer"
    },
    "NETWORK": "Réseaux",
    "NETWORKS": {
      "NEW": "Ajouter",
      "NAME": "Nom",
      "CIDR": "CIDR",
      "GATEWAY_IP": "IP du Gateway",
      "IP_VERSION": "Version d'IP",
      "IS_EXTERNAL": "Réseau externe",
      "IS_EXTERNAL_true": "Oui",
      "IS_EXTERNAL_false": "Non",
      "NEW_MODAL_TITLE": "Créer un nouveau réseau"
    },
    "STORAGE": "Volumes",
    "STORAGES": {
      "ID": "Id",
      "DEVICE": "Périphérique",
      "LOCATION": "Point de montage",
      "SIZE": "Taille",
      "NEW_MODAL_TITLE": "Créer un nouveau volume"
    },
    "ZONE": "Zones",
    "ZONES": {
      "ID": "Identifiant",
      "NEW_MODAL_TITLE": "Créer une nouvelle zone"
    },
    "IAAS": {
      "OTHER": "Autre",
      "OPENSTACK": "OpenStack",
      "VMWARE": "VMware",
      "AMAZON": "Amazon",
      "VIRTUALBOX": "Virtual box",
      "AZURE": "Microsoft Azure"
    },
    "ENVIRONMENT": {
      "OTHER": "Autre",
      "DEVELOPMENT": "Développement",
      "INTEGRATION_TESTS": "Tests d'intégrations",
      "USER_ACCEPTANCE_TESTS": "Tests utilisateurs",
      "PRE_PRODUCTION": "Pré-production",
      "PRODUCTION": "production"
    },
    "ADMINISTRATION": {
      "GLOBAL": {
        "TITLE": "Configuration globale",
        "DEPLOYMENT_NAME": "Nomenclature des noms de déploiement"
      },
      "DRIVER": {
        "TITLE": "Configuration du driver"
      },
      "HELP": {
        "TITLE": "Aide concernant la nomenclature des noms de déploiement",
        "CONTENT": "Vous pouvez utiliser l'environment, l'application, les méta-propriétés de l'application et un timestamp. La syntaxe utilisée est Spring Expression Language, assurez-vous de définir une expression correcte. De plus, nous vous recommandons de définir un règle qui générera un nom unique pour chaque déploiement."
      }
    },
    "DRIVER": {
      "CLOUDIFY": {
        "CLOUDIFY_CONNECTION_CONFIGURATION": "Configuration de la connexion",
        "CONNECTION_CONFIGURATION": {
          "CLOUDIFY_URLS": "URL de Cloudify (plusieurs URLs en cas de HA)",
          "USER_NAME": "Nom d'utilisateur",
          "PASSWORD": "Mot de passe",
          "TIMEOUT": "Délai de connexion (Sec)"
        },
        "COMPUTE_TEMPLATES": "Modèles de machine",
        "COMPUTE_TEMPLATE": {
          "ID": "Identifiant",
          "NUM_CPU": "Nombre de CPUs",
          "DISK_SIZE": "Taille de disque",
          "MEM_SIZE": "Taille de mémoire",
          "OS_ARCH": "Architecture du Système d'Exploitation",
          "OS_TYPE": "Type du Système d'Exploitation",
          "OS_DISTRIBUTION": "Distribution du Système d'Exploitation",
          "OS_VERSION": "Version du Système d'Exploitation",
          "IP_ADDRESS": "Adresse IP"
        },
        "STORAGE_TEMPLATES": "Modèles de stockage",
        "STORAGE_TEMPLATE": {
          "ID": "Identifiant",
          "SIZE": "Taille (Gb)",
          "FS": "Système de fichier"
        },
        "PE": {
          "MAIL_CONFIGURATION": "Configuration mail",
          "MAIL": {
            "ACTIVATED": "Activé",
            "DEFAULT_ENCODING": "Encodage",
            "FROM": "De",
            "SMTP_HOST": "Hôte SMTP",
            "SMTP_PORT": "Port SMTP",
            "SUBJECT": "Sujet",
            "TO": "Pour"
          },
          "POLLER_CONFIGURATION": "Congiguration du scanneur",
          "POLLER": {
            "FOLDER_TO_POLL": "Dossier à scanner"
          },
          "SKIP_CSV_VALIDATION": "Ne pas valider les CSV"
        }
      }
    },
    "ERRORS": {
      "DELETING_FAILED_TITLE": "Supprimer un cloud",
      "DELETING_FAILED": "Impossible de supprimer le cloud. Il est utilisé par des ressources.",
      "ENABLING_FAILED_TITLE": "Activer un cloud",
      "ENABLING_FAILED": "Impossible d'activer le cloud pour cause de mauvaise configuration.",
      "REFRESHING_FAILED_TITLE": "Rafraichir un cloud",
      "REFRESHING_FAILED": "Une erreur est survenue lors du rafraichissement.",
      "352_TITLE": "Sauver la configuration du cloud",
      "352": "La configuration du cloud est incorrecte. Veuillez faire les modifications nécessaires."
    },
    "ENABLED_true": "Activé",
    "ENABLED_false": "Désactivé",
    "DESCRIPTION": "Description"
  },
  "ERRORS": {
    "INTERNAL": "Erreur interne",
    "UNKNOWN": "Erreur inconnue",
    "100": "Authentification requise",
    "101": "Erreur d'authentification, vérifiez vos login et mot de passe",
    "102": "Droits insuffisants pour ce module ou cette ressource",
    "200": "Erreur inattendue lors de l'analyse du CSAR",
    "300": "Erreur inattendue lors de l'accès au service d'indexation de CSAR",
    "371": {
      "TITLE": "Erreur lors de l'execution de l'opération {{operation}}",
      "MESSAGE": "La valeur {{value}} pour le paramètre {{name}} de type {{type}} est invalide"
    },
    "372": "Erreur dans la nomenclature des noms de déploiement.",
    "373": "Erreur inattendue lorsde l'activation / désactivationdu mode maintenance",
    "374": "L'une de vos méta-propriété est vide et n'as pas de valeur pas défaut.",
    "375": "Erreur inattendue sur le PaaS lors de la tentative de scaling.",
    "390": "Il est interdit de supprimer le dernier utilisateur ayant les droits d'administration.",
    "391": "Il est interdit de supprimer le role ADMIN du dernier utilisateur ayant les droits d'administration.",
    "400": "Erreur inattendue lors de l'accès au référentiel de CSAR",
    "401": "Vous devez être connecté pour éffectuer cette opération. Vous allez être automatiquement redirigé.",
    "500": "Erreur inconnue",
    "501": "Paramètre illégal",
    "502": "Cet objet existe déjà sur le serveur",
    "503": "L'upload de l'image a rencontré une erreur inattendue",
    "504": "Cet objet n'existe pas sur le serveur",
    "507": "La suppression de cet objet n'est pas autorisée parce qu'il est encore utilisé par d'autres objets",
    "601": "Le déploiement de l'application a échoué",
    "602": "L'Arrêt de l'application a échoué",
    "604": "Une application doit nécéssairement avoir au moins un environnement",
    "607": "Un environnement déployé ne peut être supprimé",
    "605": "Le format de version saisie est invalide",
    "608": "Seules les applications version en SNAPSHOT peuvent être modifiés",
    "609": "Fournisseur PaaS inaccessible après le déclenchement du déploiement",
    "610": "Une application doit nécéssairement avoir au moins une version",
    "611": "Un environment d'application doit nécéssairement avoir une version d'applivation.",
    "612": "Le cloud d'un environnement ne peut pas être modifié lorsqu'il est déployé.",
<<<<<<< HEAD
    "613": "Le repository Git n'existe pas ou n'est pas valide.",
=======
    "613": "Conflit détecté sur l'Id PaaS généré. Vérifiez les noms de vos applications. (Voir <a target='_blank'href = 'http://alien4cloud.github.io/#/documentation/user_guide/cloud_management.html'>http://alien4cloud.github.io/#/documentation/user_guide/cloud_management.html, naming policy</a>, pour plus de details)",
>>>>>>> f2317e10
    "650": "Au moins deux de vos Compute ont un conflit de nom.",
    "651": "Un BlockStorage ne peut pas avoir un volumeId lorsque le cloud a l'option 'deletable' d'activée.",
    "800": {
      "equal": "Valeur constante égale à {{reference}}",
      "greaterOrEqual": "La valeur doit être >= {{reference}}",
      "greaterThan": "La valeur doit être > {{reference}}",
      "inRange": "La valeur doit être comprise dans [ {{reference}} ]",
      "length": "La taille de la valeur doit être {{reference}}",
      "lessOrEqual": "La valeur doit être <= {{reference}}",
      "lessThan": "La valeur doit être < {{reference}}",
      "maxLength": "La taille maximale de la valeur est {{reference}}",
      "minLength": "La taille minimale de la valeur est {{reference}}",
      "pattern": "La valeur doit respecter le modèle {{reference}}",
      "validValues": "La valeur doit être comprise dans [ {{reference}} ]"
    },
    "804": "{{value}} n'est pas du type {{type}}",
    "805": {
      "TITLE": "Erreur lors de l'execution de l'opération {{operation}}",
      "MESSAGE": "Un ou plusieurs paramètres sont obligatoires : {{value}}"
    },
    "807": "Seule la topologie d'une version SNAPSHOT peut être modifiée",
    "808": "Le nom ne respecte pas le format attendu",
    "820": "Référence cyclique : un template de topologie ne peut pas s'auto-référencer",
    "830": "Une version releasée ne peut référencer des dépendances SNAPSHOT",
    "831": "Cette version ne peut être renomée car elle est déjà utilisée par ailleur"
  },
  "TAG_CONFIG": {
    "TAGS": "Méta-propriétés",
    "TARGET": "Cible",
    "NAME": "Nom",
    "TYPE": "Type",
    "DESCRIPTION": "Description",
    "CREATE": "Nouvelle méta-propriété",
    "DEFAULT": "Valeur par défaut"
  },
  "CONSTRAINT": {
    "EQUAL": "Egal",
    "GREATER_OR_EQUAL": "Plus grand ou égal",
    "LESS_OR_EQUAL": "Plus petit ou égal",
    "GREATER_THAN": "Plus grand que",
    "LESS_THAN": "Plus petit que",
    "IN_RANGE": "Borné",
    "LENGTH": "Longeur égal",
    "MIN_LENGTH": "Longeur minimum",
    "MAX_LENGTH": "Longeur maximum",
    "PATTERN": "Pattern",
    "VALID_VALUES": "Valeurs valides"
  },
  "CREATION_DATE": "Date de création",
  "UPDATE_DATE": "Date de mise à jour",
  "START_DATE": "Date de début",
  "END_DATE": "Date de fin",
  "id": "Identifiant",
  "final": "Inextensible",
  "derivedFrom": "Héritage",
  "properties": "Propriétés",
  "attributes": "Attributs",
  "requirements": "Prérequis",
  "capabilities": "Capacités",
  "instanceStates": "Etats du composant",
  "interfaces": "Interfaces",
  "type": "Type",
  "scope": "Scope",
  "default": "Par défaut",
  "description": "Description",
  "lowerBound": "Borne inférieure",
  "upperBound": "Borne supérieure",
  "operations": "Opérations",
  "ACTIONS": "Actions",
  "SUGGESTIONS": "suggestions",
  "required": "Obligatoire",
  "REQUIRED": "Obligatoire",
  "OPTIONAL": "Optionnel",
  "PROVIDED": "Fourni",
  "INSTANCE": "Instance",
  "EXECUTE": "Executer",
  "DETAILS": "Détails",
  "STATIC": "Statique",
  "RUNTIME": "Runtime",
  "BOUNDS": "Bornes",
  "RECOMMEND": "Recommandé",
  "name": "Nom",
  "target": "Cible",
  "constraints": "Contraintes",
  "PROPERTY_RESET": "Réinitialiser à la valeur par défaut",
  "CONSTRAINTS": {
    "VALIDATION": {
      "TYPE": "La valeur définie dans la contrainte n'est pas valide par rapport à son type",
      "DEFAULT_VALUE_TYPE": "La valeur par défaut définie dans la contrainte n'est pas valide par rapport à son type",
      "ROOT": "La contrainte n'est pas valide"
    }
  },
  "SEARCH": "rechercher",
  "STATES": {
    "unknown": "En attente de l'orchestrateur",
    "creating": "Création en cours",
    "created": "Créé",
    "configuring": "Configuration en cours",
    "configured": "Configuré",
    "starting": "Démarrage en cours",
    "started": "Démarré",
    "stopping": "Arrêt en cours",
    "stopped": "Arrêté",
    "deleting": "Suppression en cours",
    "deleted": "Supprimé",
    "uninstalling": "Désinstallation",
    "uninstalled": "Désinstallé",
    "initial": "Initial",
    "available": "Disponible",
    "uninitialized": "Non initialisé",
    "maintenance": "Maintenance",
    "error": "Erreur"
  },
  "metrics": {
    "title": "Métriques d'Alien 4 Cloud",
    "refresh.button": "Rafraichir",
    "health": {
      "title": "Diagnostics",
      "database": "Base de données: ",
      "email": "Email: ",
      "stacktrace": "Stacktrace"
    },
    "jvm": {
      "title": "Métriques de la JVM",
      "memory": {
        "title": "Mémoire",
        "total": "Mémoire totale",
        "heap": "Mémoire \"Heap\"",
        "nonheap": "Mémoire \"Non-Heap\""
      },
      "threads": {
        "title": "Threads",
        "all": "Tous",
        "runnable": "Executable",
        "timedwaiting": "Temps d'attente",
        "waiting": "En attente",
        "blocked": "Bloqué",
        "dump": {
          "title": "Threads dump",
          "id": "Id :",
          "blockedtime": "Temps bloqué",
          "blockedcount": "Nb fois bloqué",
          "waitedtime": "Temps d'attente",
          "waitedcount": "Nb fois en attente",
          "lockname": "Nom du process bloquant",
          "stacktrace": "Stacktrace",
          "show": "Afficher",
          "hide": "Cacher"
        }
      },
      "gc": {
        "title": "Garbage collections",
        "marksweepcount": "Total de \"Mark Sweep\"",
        "marksweeptime": "Temps \"Mark Sweep\"",
        "scavengecount": "Total \"Scavenge\"",
        "scavengetime": "Temps \"Scavenge\""
      },
      "http": {
        "title": "Requêtes HTTP requests (évènements par seconde)",
        "active": "Requêtes actives :",
        "total": "Requêtes totales :",
        "table": {
          "code": "Code",
          "count": "Total",
          "mean": "Médian",
          "average": "Moyenne"
        },
        "code": {
          "ok": "Ok",
          "notfound": "Not found",
          "servererror": "Server Error"
        }
      }
    },
    "servicesstats": {
      "title": "Statistiques des services (Temps en milliseconde)",
      "table": {
        "name": "Nom du server",
        "count": "Total",
        "mean": "Médian",
        "min": "Min",
        "max": "Max",
        "p50": "p50",
        "p75": "p75",
        "p95": "p95",
        "p99": "p99"
      }
    }
  },
  "HOPSCOTCH_MISSING": {
    "TITLE": "Tour de présentation",
    "CONTENT": "Aucun tour de présentation pour cette page."
  },
  "AUDIT": {
    "CONFIGURATION": {
      "ENABLED": {
        "LABEL": "Activé",
        "ON": "Oui",
        "OFF": "Non"
      },
      "BACK_TO_AUDIT_LOG": "Retourner aux logs d'audit",
      "LABEL": "Configuration d'Audit",
      "ACTION_NAME": "Nom de l'action",
      "RESET": "Réinitialiser",
      "CONFIGURATION_IS_RESETED": "Configuration d'audit a été réinitialisé avec succès"
    },
    "LOG": "Audit des opérations",
    "ACTIVE_FILTERS": "Filtres actifs",
    "COLUMNS": {
      "TIMESTAMP": "Date",
      "CATEGORY": "Catégorie",
      "ACTION": "Opération",
      "ACTIONDESCRIPTION": "Description",
      "USERNAME": "Identifiant",
      "USEREMAIL": "Email",
      "USERFIRSTNAME": "Prénom",
      "USERLASTNAME": "Nom",
      "PATH": "Appel",
      "METHOD": "Méthode",
      "REQUESTPARAMETERS": "Paramètres d'entrée",
      "REQUESTBODY": "Contenu de la requête",
      "RESPONSESTATUS": "Code réponse",
      "SOURCEIP": "IP source"
    }
  },
  "ENVIRONMENT_TYPE": {
    "OTHER": "Autre",
    "DEVELOPMENT": "Développement",
    "INTEGRATION_TESTS": "Tests d'intégrations",
    "USER_ACCEPTANCE_TESTS": "Tests utilisateurs",
    "PRE_PRODUCTION": "Pré-production",
    "PRODUCTION": "production"
  }
}<|MERGE_RESOLUTION|>--- conflicted
+++ resolved
@@ -802,7 +802,6 @@
     "372": "Erreur dans la nomenclature des noms de déploiement.",
     "373": "Erreur inattendue lorsde l'activation / désactivationdu mode maintenance",
     "374": "L'une de vos méta-propriété est vide et n'as pas de valeur pas défaut.",
-    "375": "Erreur inattendue sur le PaaS lors de la tentative de scaling.",
     "390": "Il est interdit de supprimer le dernier utilisateur ayant les droits d'administration.",
     "391": "Il est interdit de supprimer le role ADMIN du dernier utilisateur ayant les droits d'administration.",
     "400": "Erreur inattendue lors de l'accès au référentiel de CSAR",
@@ -823,11 +822,8 @@
     "610": "Une application doit nécéssairement avoir au moins une version",
     "611": "Un environment d'application doit nécéssairement avoir une version d'applivation.",
     "612": "Le cloud d'un environnement ne peut pas être modifié lorsqu'il est déployé.",
-<<<<<<< HEAD
-    "613": "Le repository Git n'existe pas ou n'est pas valide.",
-=======
     "613": "Conflit détecté sur l'Id PaaS généré. Vérifiez les noms de vos applications. (Voir <a target='_blank'href = 'http://alien4cloud.github.io/#/documentation/user_guide/cloud_management.html'>http://alien4cloud.github.io/#/documentation/user_guide/cloud_management.html, naming policy</a>, pour plus de details)",
->>>>>>> f2317e10
+    "614": "Le repository Git n'existe pas ou n'est pas valide.",    
     "650": "Au moins deux de vos Compute ont un conflit de nom.",
     "651": "Un BlockStorage ne peut pas avoir un volumeId lorsque le cloud a l'option 'deletable' d'activée.",
     "800": {
