{
  "APPLICATIONS": {
    "ARCHIVE_NAME": "Nom d'archive (Id)",
    "ARCHIVE_NAME_HELP": "Le nom de l'archive TOSCA (Cloud Service Archive) liée à l'application. C'est également l'id unique et immutable de l'application.",
    "APPLICATION": "Application",
    "APPLICATION_ROLES": "Rôles d'application",
    "DEPLOY": "Déployer",
    "DEPLOYMENT": {
      "DEPLOY": "Déployer",
      "INPUT": "Input",
      "MATCHING": "Matching",
      "PROPERTIES": {
        "REQUIRED": "Obligatoire",
        "WARNING": "Alerte",
        "WARNING_MESSAGE": "Ces propriétés d'entrée n'ont pas de valeurs fournies par l'application, le cloud ou l'environnement. Veuillez contactez votre administrateur."
      }
    },
    "ENVIRONMENT": {
      "ENV": "Environnement",
      "ENV_ROLES": "Rôles d'environment",
      "FORM": {
        "ENV_TYPE": "Type d'environnement",
        "ENV_TYPE_SELECT": "-- Sélectionner le type d'environnement --",
        "ENV_VERSION": "Version de l'application",
        "ENV_VERSION_SELECT": "-- Sélectionner la version de l'application --"
      },
      "NEW": "Nouvel environnement",
      "STATUS": "Etat"
    },
    "ERRORS": {
      "DELETE_TITLE": "Supprimer une application",
      "DELETING_FAILED": "Impossible de supprimer l'application. Annuler son déploiement et réessayez."
    },
    "IMAGE_UPLOAD": "Uploader nouvelle image",
    "META_PROPERTIES": "Méta-propriétés",
    "NEW": "Nouvelle Application",
    "RUNTIME": {
      "BACK": "Retour",
      "DEPLOYMENT": "Déploiement",
      "EVENTS": {
        "ALL": "Tout type d'événèments",
        "DATE": "Date",
        "DEPLOYMENT_STATUS_MESSAGE": "{{status | translate}}",
        "INSTANCES": "Statut d'instance",
        "INSTANCE_DELETED_MESSAGE": "L'Instance {{nodeId}}/{{instanceId}} a été supprimé",
        "INSTANCE_STATE_MESSAGE": "L'Etat de l'Instance {{nodeId}}/{{instanceId}} a changé à {{state}}",
        "MESSAGE": "Message",
        "MESSAGES": "Message",
        "MESSAGE_EVENT": {
          "INSTANCE_STATE_CHANGED": "L'Etat de l'Instance a changé",
          "STATUS_DEPLOYMENT_CHANGED": "Statut changé"
        },
        "STATUS": "Statut de déploiement",
        "STORAGE": "Statut d'instance(BlockStorage)",
        "STORAGE_MESSAGE": "L'Etat de l'Instance {{nodeId}}/{{instanceId}} a changé à {{state}}. ID du volume: < {{volumeId}} >"
      },
      "EVENTS_TAB": "Evénèments",
      "INFORMATIONS": {
        "APP_NAME": "Nom de l'application",
        "DEPLOYMENT_ID": "ID du déploiement",
        "ORCHESTRATOR_ID": "ID de l'orchestrateur",
        "ORCHESTRATOR_NAME": "Nom de l'orchestrateur",
        "LOCATION_ID": "ID de la location",
        "LOCATION_NAME": "Nom de la location"
      },
      "INSTANCE": "Instance",
      "INSTANCES": "Instances",
      "KEY": "Clé",
      "MAINTENANCE": "Mode maintenance",
      "MAINTENANCE_BUTTON": {
        "OFF": "Souhaitez-vous sortir du mode maintenance ?",
        "ON": "Souhaitez-vous activer le mode maintenance ?"
      },
      "OPERATION_EXECUTION": {
        "NO_RETURN": "Pas de retour",
        "RESULT_TITLE": "Resultat de l'éxecution de l'opération {{operation}}"
      },
      "RUNTIMEPROPS": "Propriétés d'exécution",
      "SCALE": "Scale",
      "SCALE_BUTTON": "Scale le noeud",
      "STATUS": "Statut",
      "VALUE": "Valeur"
    },
    "SHOW_DEPLOYED_APP": "Afficher seulement les applications déployées.",
    "TOPOLOGY": {
      "PARSING_ERROR": "La topologie n'est pas valide",
<<<<<<< HEAD
      "ADD_NODETEMPLATE": "Ajouter un Noeud",
      "ADD_RELATIONSHIP": "Ajouter une relation",
      "ARTIFACTS": {
        "ADDINPUT": "Définir l'artefact comme entrée",
        "INPUTS": "Artefacts d'entrée",
        "TITLE": "Artefacts"
=======
      "ADD_NODETEMPLATE" : "Ajouter un Noeud",
      "ADD_RELATIONSHIP" : "Ajouter une relation",
      "CHANGE_RELATIONSHIP": "Changer une relation existante",
      "ARTIFACTS" : {
        "ADDINPUT" : "Définir l'artefact comme entrée",
        "INPUTS" : "Artefacts d'entrée",
        "TITLE" : "Artefacts"
>>>>>>> bfe02ab0
      },
      "CAPABILITY_CARDINALITIES_TOOLTIP": "maximum (restant)",
      "CARDINALITIES_TOOLTIP": "minimun..maximum (restant)",
      "DEPENDENCY": "Dépendances",
      "DEPENDENCIES": {
        "CHANGE_VERSION": {
          "TITLE": "Modifier la version",
          "CONFIRM": "Confirmez-vous le changement de version de la dépendance ? Cette opération peut affecter certains nodes et/ou relations dans la topologie."
        },
        "INCOMPATIBLE_VERSIONS": {
          "TITLE": "Conflit de version de dépendances",
          "CONTENT": "La topologie a déjà une dépendance vers l'archive <{{archiveName}}> version <{{archiveVersion}}>. Vous ne pouvez pas utiliser un composant provenant de cette même archive avec une version différente. Vous pouvez changer la version de la dépendance si vous souhaitez utiliser une version différente."
        },
        "CONFLICTS": {
          "TITLE": "Conflits de dépendances transitives :",
          "MESSAGE_FROM": "depuis ",
          "MESSAGE_VERSION": " en version ",
          "RESOLVED": "résolu en ",
          "WARNING": "Les conflits de dépendances transitives peuvent entrainer des incompatibilités."
        }
      },
      "DESC_TEMPLATE": "Description du modèle",
      "GROUPS": {
        "ADD": "Ajouter un groupe",
        "MEMBERS": "Membres",
        "POLICIES": "Politiques",
        "TOOLTIP": "Gestion des groupes"
      },
      "INPUTS": {
        "ADD": "Ajouter aux Propriétés d'entrée",
        "CONSTRAINT": "Contrainte"
      },
      "INVALID_NAME": "Nom invalide.",
      "LOCATION_UNAUTHORIZED_MESSAGE": "Vous n'avez plus l'authorisation de déployer sur la location précédament selectionnée pour cet environement (location: <{{locationName}}>, orchestrateur: <{{orchestratorName}}>). \n Veuillez contacter votre administrateur.",
      "NODE_INFO": "Noeud sélectionné",
      "NO_OUTPUTS": "Aucune propriété ou attribut en sortie",
      "ORCHESTRATOR_PROPERTIES": "Propriétés de l'orchestrateur",
      "PLAN": "Workflow",
      "PROPERTIES_INPUTS": "Propriétés d'entrée",
      "PROPERTIES_OUTPUTS": "Propriétés de sortie",
      "REFERENCE": "Référence",
      "RELATIONSHIPS": "Relations",
      "REPLACE_NODETEMPLATE": "Remplacer",
      "REQUIREMENTS": "Prérequis",
      "SEARCH_RELATIONSHIP_MODAL": {
        "BACK": "Retourner",
        "FINISH": "Finir",
        "NO_TARGETS": "Aucun element de la topologie ne peut satisfaire la dépendance.",
        "SELECT_NAME_HEADER": "Sélectionnez le nom de la relation",
        "SELECT_RELATIONSHIP_HEADER": "Sélectionnez le type de relation",
        "SELECT_TARGET_HEADER": "Sélectionnez la cible pour la relation"
      },
      "SELECT_NODETYPE": "Sélectionner un Composant",
      "SUBSTITUTIONS": {
        "CAPABILITY": "Capacité",
        "DISPLAY": "Afficher la topology de substitution",
        "EXPOSE": "Exposer",
        "REQUIREMENT": "Pré-requis",
        "REQUIREMENTS": "Pré-requis",
        "TITLE": "Substitutions"
      },
      "RECOVERY": {
        "TITLE": "Dépendences de topologie modifées",
        "ERRORS_TITLE": "Des erreurs empêche la réconcilliation de la topologie",
        "ERRORS": {
          "RELEASED": "Une ou plusieurs dépendances snapshots de la topologie ont été changées, par contre votre topologie a été déjà releasée. Les changements des dépendances SNAPSHOT pourraient générer des conflits dans la topologie actuelle, que Alien4Cloud ne pourrait pas résoudre automatiquement. La version actuelle interdit l'upload des archives releasés qui ont des dépendances SNAPSHOT. Vous devez soit supprimer la topologie actuelle (et le ré-uploader après l'avoir corrigé en dehors de Alien4Cloud) ou continuer de travailler avec (avec le risque que le déploiement de la topologie va échouer dû aux changements dans les dépendences SNAPSHOT)"
        },
        "DISMISS": "Abandonner",
        "DESCRIPTION": "Les dépendences suivantes de la topologie ont été modifiées:",
        "CHOICE_ASK": "Que souhaitez vous faire de la topologie ?",
        "RECOVER": {
          "TITLE": "Réparation de topology",
          "DESCRIPTION": "Essayer de réparer la topologie en applicquant les opérations ci dessous. Notez que la topologie sera sauvegardée."
        },
        "RESET": {
          "TITLE": "Réinitialiser",
          "DESCRIPTION": "Tout supprimer de la topologie, la laissant vide."
        },
        "SUCCESS_MSGE": "Topologie mise à jour!!"
      },
      "TASK": {
        "CREATE_TOPOLOGY_MESSAGE": "Pas de topologie trouvée! Créez en une et ajoutez y des noeuds",
        "EMPTY_TOPOLOGY_MESSAGE": "La topologie actuelle est vide. Ajoutez y des noeuds",
        "ERRORS_LABEL": "Erreurs",
        "GO_TO_VALIDATION": "Aller sur la page de validation de topology",
        "IMPLEMENT": "Implémenter les noeuds",
        "IMPLEMENT_LABEL": "A implémenter",
        "LABEL": "La topologie n'est pas valide :",
        "NODE_FILTER": {
          "CAPABILITY_MISSING_ERROR": "La cible de posséde pas cette capacité",
          "CAPABILITY_NAME": "Nom de la capacité",
          "NODE_FILTER_INVALID": "NodeFilters non statisfaits",
          "PROPERTY_CONSTRAINT_VIOLATION_ERROR": "L'une des contraintes sur cette propriété n'ai pas respectée",
          "PROPERTY_MISSING_ERROR": "La cible de posséde pas cette propriété",
          "PROPERTY_NAME": "Nom de la propriété",
          "PROPERTY_TYPE_VIOLATION_ERROR": "Le type de la propriété cible est invalide"
        },
        "RELATED_INPUT": "Propriétée d'entrée",
        "REPLACE": "Remplacer par l'un des noeuds suggérés",
        "REPLACE_LABEL": "A remplacer",
        "REQUIRED_PROPERTIES_LABEL": "Propriétés obligatoires",
        "SCALABLE_CAPABILITY_INVALID": {
          "ERRORS": {
            "default_instances": "Propriété default_instances invalide, merci de vérifier si 0 < min_instances < default_instances < max_instances",
            "max_instances": "Propriété max_instances invalide, merci de vérifier si 0 < min_instances < default_instances < max_instances",
            "min_instances": "Propriété min_instances invalide, merci de vérifier si 0 < min_instances < default_instances < max_instances"
          },
          "LABEL": "Politique de scalabilité invalide",
          "MISSING": "Propriété obligatoire"
        },
        "TOADD_RELATIONSHIP_LABEL": "Prérequis non statisfaits (ajoutez un lien)",
        "VALIDATION_FAILED": "La dernière topologie enregistrée n'est pas valide, aller dans l'éditeur de topology pour plus d'informations.",
        "VALIDATION_SUCCESS": "La dernière topologie enregistrée est valide.",
        "VALIDATION_SUCCESS_CURRENT_TOPOLOGY": "La topologie courante est valide.",
        "WORKFLOWS": {
          "HAS_ERROR": "Le workflow '{{workflowName}}' n'est pas valide : {{errorCount}} erreur(s)",
          "TITLE": "Workflows"
        }
      },
      "TEMPLATE_BASE": "Modèle de template",
      "TEMPLATE_VERSION": "Version de template",
      "TEMPLATE_SELECT": "-- Sélectionner un modèle de topologie --",
      "TEMPLATE_SELECT_VERSION": "-- Sélectionner une version de modèle --",
      "UPDATE_ARTIFACT": "Mettre à jour l'artefact",
      "VISUAL_DETAILED": "vue détaillée",
      "WARNING": {
        "HA_INVALID": {
          "ERROR": "Erreur",
          "GROUP": "Groupe",
          "LABEL": "HA politique est invalide"
        },
        "LABEL": "Alertes",
        "PROPERTIES": {
          "LABEL": "Propriétés de noeuds"
        }
      },
      "YAML": "yaml"
    },
    "UNDEPLOY": "Désinstaller",
    "VERSION": {
      "MODAL": {
        "DESC": "Sélectionnez une ancienne version pour dupliquer sa topologie",
        "PATTERN": "Le format du numéro de version est invalide.",
        "SELECT-TITLE": "Topologie"
      },
      "NEW": "Créer une nouvelle version",
      "TITLE": "Nouvelle version",
      "VERSION": "Numéro de version"
    },
    "WF": {
      "DelegateWorkflowActivity": "Workflow sous-traité",
      "OperationCallActivity": "Appel d'opération",
      "SetStateActivity": "Changement d'état",
      "activity": "Activité",
      "addOperationActivity": "Ajouter un appel d'opération",
      "addStateActivity": "Ajouter un changement d'état",
      "addWorkflow": "Ajouter un nouveau workflow",
      "appendOperationActivity": "Ajouter un appel d'opération (après)",
      "appendStateActivity": "Ajouter un changement d'état (après)",
      "changeViewMode": "Vue simplifiée",
      "connectFromSelection": "Connecter depuis la sélection",
      "connectToSelection": "Connecter vers la sélection",
      "currentSelection": "Sélection courrante",
      "delegateWorkflow": "Workflow",
      "disconnect": "Déconnecter",
      "disconnectFrom": "Déconnecter depuis",
      "disconnectTo": "Déconnecter vers",
      "errors": {
        "BadStateSequenceError": "Mauvaise séquence : le pas '{{from}}' ne devrait pas se trouver avant le pas '{{to}}'",
        "ParallelSetStatesError": "Des changements d'état sont effectués en parallèle pour le noeud '{{nodeId}}'",
        "UnknownNodeError": "Le noeud '{{nodeId}}' référencé par le pas '{{stepId}}' n'existe pas",
        "WorkflowHasCycleError": "Le workflow contient un cycle"
      },
      "hasErrors": "erreur(s)",
      "host": "Hôte",
      "insertOperationActivity": "Insérer un appel d'opération (avant)",
      "insertStateActivity": "Insérer un changement d'état (avant)",
      "interfaceName": "Interface",
      "launch": "Lancer",
      "operationName": "Opération",
      "reinit": "Réinitialiser",
      "removeStep": "Supprimer le pas",
      "stateName": "Etat",
      "swapLeft": "Interchanger à gauche",
      "swapRigth": "Interchanger à droite",
      "title": "Workflows",
      "unpin": "Dévérouiller"
    }
  },
  "AUDIT": {
    "ACTIVE_FILTERS": "Filtres actifs",
    "COLUMNS": {
      "ACTION": "Opération",
      "ACTIONDESCRIPTION": "Description",
      "CATEGORY": "Catégorie",
      "METHOD": "Méthode",
      "PATH": "Appel",
      "REQUESTBODY": "Contenu de la requête",
      "REQUESTPARAMETERS": "Paramètres d'entrée",
      "RESPONSESTATUS": "Code réponse",
      "SOURCEIP": "IP source",
      "TIMESTAMP": "Date",
      "USEREMAIL": "Email",
      "USERFIRSTNAME": "Prénom",
      "USERLASTNAME": "Nom",
      "USERNAME": "Identifiant",
      "VERSION": "API Version",
      "USERAGENT": "User-Agent",
      "ALIEN4CLOUDUI": "Alien4Cloud UI"
    },
    "CONFIGURATION": {
      "ACTION_NAME": "Nom de l'action",
      "BACK_TO_AUDIT_LOG": "Retourner aux logs d'audit",
      "CONFIGURATION_IS_RESETED": "Configuration d'audit a été réinitialisé avec succès",
      "ENABLED": {
        "LABEL": "Activé"
      },
      "LABEL": "Configuration d'Audit",
      "RESET": "Réinitialiser"
    },
    "LOG": "Audit des opérations"
  },
  "BOUNDS": "Bornes",
  "CANCEL": "Annuler",
  "CANCELLED": "Annulé",
  "CLOSE": "Fermer",
  "OK": "OK",
  "SELECT": "Selectionner",
  "CLOUDS": {
    "ADMINISTRATION": {
      "DRIVER": {
        "TITLE": "Configuration du driver"
      },
      "GLOBAL": {
        "DEPLOYMENT_NAME": "Nomenclature des noms de déploiement",
        "TITLE": "Configuration globale"
      },
      "HELP": {
        "CONTENT": "Vous pouvez utiliser l'environment, l'application, les méta-propriétés de l'application et un timestamp. La syntaxe utilisée est Spring Expression Language, assurez-vous de définir une expression correcte. De plus, nous vous recommandons de définir un règle qui générera un nom unique pour chaque déploiement.",
        "TITLE": "Aide concernant la nomenclature des noms de déploiement"
      }
    },
    "DISABLE": "Désactiver",
    "ENABLE": "Activer",
    "ENVIRONMENT": {
      "DEVELOPMENT": "Développement",
      "INTEGRATION_TESTS": "Tests d'intégrations",
      "OTHER": "Autre",
      "PRE_PRODUCTION": "Pré-production",
      "PRODUCTION": "production",
      "USER_ACCEPTANCE_TESTS": "Tests utilisateurs"
    },
    "ERRORS": {
      "352": "La configuration du cloud est incorrecte. Veuillez faire les modifications nécessaires.",
      "352_TITLE": "Sauver la configuration du cloud",
      "DELETING_FAILED": "Impossible de supprimer le cloud. Il est utilisé par des ressources.",
      "DELETING_FAILED_TITLE": "Supprimer un cloud",
      "ENABLING_FAILED": "Impossible d'activer le cloud pour cause de mauvaise configuration.",
      "ENABLING_FAILED_TITLE": "Activer un cloud",
      "REFRESHING_FAILED": "Une erreur est survenue lors du rafraichissement.",
      "REFRESHING_FAILED_TITLE": "Rafraichir un cloud"
    },
    "FORCE-DISABLE": "Forcer l'arrêt",
    "FORCE-DISABLE-CONTENT": "Souhaitez-vous désactiver le cloud alors que des applications l'utilisent encore ?",
    "FORCE-DISABLE-TITLE": "Forcer l'arrêt du cloud"
  },
  "CODE": "fr-fr",
  "COMMON": {
    "ADD": "Ajouter",
    "ATTRIBUTES": "Attributs",
    "AUTHOR": "Auteur",
    "CAPABILITIES": "Capacités",
    "DATA": "Données",
    "DATE": "Date",
    "DESCRIPTION": "Description",
    "EMAIL": "Email",
    "EMAIL_INVALID": "Email non valide.",
    "ENABLED_false": "Désactivé",
    "ENABLED_true": "Activé",
    "FILTER": "Filtrer",
    "GROUPS": "Groupes",
    "ID": "Id",
    "INFO": "Information",
    "INFOS": "Informations",
    "MESSAGE": "Message",
    "NAME": "Nom",
    "NO": "Non",
    "NODE": "Noeud",
    "PROPERTIES": "Propriétés",
    "SOURCE": "Source",
    "STATE": "Etat",
    "TARGET": "Cible",
    "TYPE": "Type",
    "USERNAME": "Nom d'utilisateur",
    "VERSION": "Version",
    "YES": "Oui"
  },
  "COMPONENTS": {
    "VALIDSOURCES": "Sources valides",
    "ABSTRACT": "Composant abstrait",
    "ACTIVE_FILTERS": "Filtres actifs",
    "ARCHIVE": "Archive",
    "ARCHIVE_NAME": "Nom de l'archive",
    "ARCHIVE_VERSION": "Version de l'archive",
    "CAPABILITIES": {
      "CARDINALITIES_TOOLTIP": "maximum",
      "TYPE": "Capacités"
    },
    "CARDINALITIES_TOOLTIP": "minimun..maximum",
    "COMPONENT": {
      "ABSTRACT_COMPONENT": "Composant abstrait",
      "INTERFACES": "Interfaces",
      "RECOMMEND_MESSAGE": "Définir le composant comme composant par défaut pour cette capacité.",
      "UNRECOMMEND_MESSAGE": "Supprimer ce composant comme composant par défaut pour cette capacité."
    },
    "CONFIRM_RECOMMENDATION_MODAL": {
      "HEADER": "Confirmer le composant par défaut.",
      "MESSAGE": "Un composant [ {{componentId}} ] a déjà été défini comme défaut pour la capacité [ {{capability}} ]. Voulez-vous le remplacer?",
      "OK": "Remplacer"
    },
    "CSAR": {
      "TITLE": "CSARS",
      "ACTIVE_FILTERS": "Filtre actifs",
      "TEMPLATEAUTHOR": "Auteur",
      "WORKSPACE": "Workspace"
    },
    "DEFAULTCAPABILITIES": "Capacités défaut",
    "DERIVEDFROM": "Héritage",
    "DRAG_DROP_UPLOAD": "Déposer les archives à uploader ici",
    "FORM_ERRORS": {
      "TAG_KEY": "Le nom d'un tag doit contenir des lettres de a-Z, -, _ sans espace"
    },
    "REQUIREMENTS": {
      "TYPE": "Prérequis"
    },
    "SEARCH": {
      "SHOW_ADV_SEARCH": "Recherche avancée...",
      "SIMPLE_SEARCH": "Recherche simple..."
    },
    "UPLOAD": "Upload CSAR",
    "UPLOAD_ERROR": {
      "300": "Erreur inattendue lors de l'écriture du plugin.",
      "353": "Votre plugin doit nécessairement avoir le fichier META-INF/plugin.yml.",
      "ALIEN_MAPPING_ERROR": "Une erreur interne a fait échouer l'import de l'archive. Merci de nous remonter le problème.",
      "CSAR_ALREADY_INDEXED": "Une archive a déjà été indexé dans Alien4Cloud avec le même contenu.",
      "CSAR_ALREADY_EXISTS_IN_ANOTHER_WORKSPACE": "Un CSAR avec le même nom et la même version existe déjà dans Alien.",
      "TRANSITIVE_DEPENDENCY_VERSION_CONFLICT": "La dépendance transitive [{{problem}}] est en conflit avec la dépendance directe [{{context}}]. Le conflit a été résolu en utilisant la version [{{note}}] de la dépendance directe.",
      "DEPENDENCY_VERSION_CONFLICT": "La dependence [{{problem}}] est en conflit avec la dépendance [{{context}}]. Le conflit a été résolu en utilisant la version la plus récente.",
      "DEPENDENCY_NOT_VISIBLE_FROM_TARGET_WORKSPACE": "La dépendance [ {{note}} ] n'est pas visible depuis le workspace cible",
      "CSAR_ALREADY_EXISTS": "Une archive releasée ayant ce nom et cette version existe déjà dans le dépot. Afin de garantir la stabilité des projets les utilisants, les archives releasé ne peuvent pas être modifiées. Seule les archives SNAPSHOT peuvent être mise à jour.",
      "CSAR_USED_IN_ACTIVE_DEPLOYMENT": "Une topologie ayant une dépendence vers une archive de ce nom et cette version est déployée. Afin de garantir la stabilité des déploiements, cette archive ne peut être modifiée.",
      "TOSCA_TYPE_ALREADY_EXISTS_IN_OTHER_CSAR": "Une archive ne peut pas écraser un type Tosca issue d'une autre archive : {{problem}}",
      "DUPLICATED_ELEMENT_DECLARATION": "L'Element [ {{note}} ] a déjà été déclaré ce fichier de définition",
      "ENTRY_DEFINITION_NOT_FOUND": "Le fichier de définitions n'a pas été trouvé. Le fichier de définitions yaml doit se trouver à la racine de l'archive",
      "ERRONEOUS_ARCHIVE_FILE": "L'Archive n'est pas parsable, merci de vérifier qu'il est de format zip",
      "FAILED_TO_READ_FILE": "Impossible de lire le fichier à l'emplacement suivant {{note}}",
      "FILE_PATH": "Fichier",
      "INVALID_ICON_FORMAT": "L'icône n'est pas un fichier d'image supporté",
      "INVALID_NAME": "Nom de {{context}} incorrect [{{problem}}], renommé en [{{note}}].",
      "INVALID_SCALAR_UNIT": "Le type attendu est un Tosca scalar unit. L'unité et la valeur sont nécessaire.",
      "INVALID_YAML": "Le fichier reférencé n'est pas conforme au format YAML.",
      "LABEL": "Erreurs",
      "MISSING_DEPENDENCY": "La dépendance [{{note}}] est introuvable dans le repository Alien4Cloud.",
      "SNAPSHOT_DEPENDENCY": "Une dépendence snapshot [{{note}}] n'est pas autorisée dans une archive releasée.",
      "MISSING_FILE": "Le fichier référencé {{note}} n'existe pas dans l'archive.",
      "MISSING_TOPOLOGY_INPUT": "L'input [{{problem}}] référéncé part la propriété [{{problem}}] du noeud [{{context}}] est introuvable dans la liste des inputs",
      "MISSING_TOSCA_VERSION": "La version de TOSCA n'est pas spécifiée et est obligatoire.",
      "UNKNOWN_TOSCA_VERSION": "La version de TOSCA spécifiée n'est pas reconnue par Alien4Cloud",
      "TOSCA_VERSION_NOT_FIRST": "La version de TOSCA doit-être la première ligne du document TOSCA.",
      "NotNull": "La propriété [ {{path}} ] n'est pas nullable",
      "OUTPUTS_BAD_PARAMS_COUNT": "Le nombre d'arguments pour la fonction est incorrect",
      "OUTPUTS_UNKNOWN_FUNCTION": "La fonction [{{note}}] est inconnue dans ce contexte",
      "RELATIONSHIP_NOT_BUILT": "La relationship correspondant au requirement [{{note}}] n'a pas pu être contruite (consultez les erreurs).",
      "REQUIREMENT_CAPABILITY_NOT_FOUND": "La capacité correspondant au requirement [{{note}}] n'a pas pu être identifée.",
      "REQUIREMENT_NOT_FOUND": "La définition du requirement [{{note}}] est introuvable.",
      "REQUIREMENT_TARGET_NODE_TEMPLATE_NAME_REQUIRED": "Le nom du node_template est requis pour la définition d'un requirement, il doit être définit en tant que valeur d'un noeud 'node'.",
      "REQUIREMENT_TARGET_NOT_FOUND": "La cible du requirement [{{note}}] n'exite pas.",
      "SINGLE_DEFINITION_SUPPORTED": "Alien4Cloud ne supporte actuellement qu'un unique fichier de definitions.",
      "SYNTAX_ERROR": "Erreur de syntaxe. La définition Yaml pour le type {{note}} ne correspond pas à la spécification.",
      "Size": "La taille de la propriété [ {{path}} ] ne statisfait pas la contrainte (vide)",
      "TOPOLOGY_DETECTED": "Un modèle de topologie à été détecté dans l'archive et créé avec le nom : {{note}}",
      "TOPOLOGY_UPDATED": "Un modèle de topologie à été détecté dans l'archive et mis à jour : {{note}}",
      "TYPE_NOT_FOUND": "Le type [ {{note}} ] référencé n'existe ni dans l'archive ni dans ses dépendances. Veuillez valider les imports de dépendances ou ajouter le type à votre archive.",
      "ToscaPropertyConstraint": "La contrainte [ {{path}} ] n'est pas correctement définie ou ne peut-être appliquée sur la propriété (type).",
      "ToscaPropertyConstraintDuplicate": "La contrainte [ {{path}} ] est déjà présente. Une même contrainte ne peut-être définie plusieurs fois.",
      "ToscaPropertyDefaultValueConstraints": "La valeur par défaut de la propriété [ {{path}} ] ne respecte pas les contraintes définies sur celle-ci.",
      "ToscaPropertyDefaultValueType": "La valeur par défaut de la propriété [ {{path}} ] n'est pas du type de celle-ci.",
      "ToscaPropertyType": "Le type de la propriété [ {{path}} ] n'est pas un type TOSCA valide. Details [ {{message}} ]",
      "UNKNOWN_CAPABILITY": "La capabilié [{{note}}] est inconnue pour ce node.",
      "UNKNOWN_CONSTRAINT": "La contrainte [{{note}}] n'est pas une contrainte valide.",
      "UNKNOWN_IMPLEMENTATION_ARTIFACT": "Impossible de trouver un type d'artifact pour l'extension [ {{note}} ]. Le script ne sera pas supporté.",
      "UNKNWON_DISCRIMINATOR_KEY": "La clef {{note}} est inconnue.",
      "UNKNWON_WORKFLOW_STEP": "Le pas de workflow [{{note}}] n'existe pas et est ignoré",
      "UNKOWN_GROUP_MEMBER": "Le membre du group [{{note}}] n'existe pas et est ignoré",
      "UNKOWN_GROUP_POLICY": "La politique de groupe [{{note}}] n'est pas gérée",
      "UNRECOGNIZED_PROPERTY": "La propriété [ {{note}} ] est inconnue et a été ignorée.",
      "VALIDATION_ERROR": "Le type déclaré n'est pas valide: {{context | translate:note}}",
      "WORKFLOW_HAS_ERRORS": "Le workflow [{{note}}] n'est pas valide",
      "POTENTIAL_BAD_PROPERTY_VALUE": "Possibilité d'erreur typographique: {{note}}.",
      "YAML_MAPPING_NODE_EXPECTED": "Un noeud de type mapping est attendu.",
      "YAML_SCALAR_NODE_EXPECTED": "Un noeud YAML de type scalar est attendu ici.",
      "YAML_SEQUENCE_EXPECTED": "Une séquence YAML est attendu."
    },
    "WORKSPACE": "Workspaces"
  },
  "CONFIRM": "Confirmer",
  "CONFIRM_MESSAGE": "Êtes-vous sûr de vouloir effectuer cette action ?",
  "CONSTRAINT": {
    "EQUAL": "Egal",
    "GREATER_OR_EQUAL": "Plus grand ou égal",
    "LESS_OR_EQUAL": "Plus petit ou égal",
    "GREATER_THAN": "Plus grand que",
    "LESS_THAN": "Plus petit que",
    "IN_RANGE": "Borné",
    "LENGTH": "Longeur égal",
    "MIN_LENGTH": "Longeur minimum",
    "MAX_LENGTH": "Longeur maximum",
    "PATTERN": "Pattern",
    "VALID_VALUES": "Valeurs valides"
  },
  "CREATE": "Créer",
  "CREATION_DATE": "Date de création",
  "CSAR": {
    "ACTIONS": "Opérations",
    "ARCHIVE": "Nom du dossier",
    "ARCHIVE_TO_IMPORT": "Archive(s) à importer",
    "BRANCH": "Branche",
    "BRANCHE_TO_IMPORT": "Sur la branche",
    "CREDENTIALS": "Authentification",
    "CREDENTIALSINFO": "Ces informations ne sont utiles que pour les dépôts privés",
    "DELETE": "Supprimé",
    "DETAILS": {
      "ARCHIVE_COMPONENTS": "Composants de l'archive",
      "BUTTON_ADD_NODE_TYPE": "Ajouter un nouveau composant",
      "COMPONENT_FORM_TITLE": "Nouveau composant",
      "LIST": "Liste de csars",
      "NO_RESOURCES": "Aucune autre ressource liée",
      "RESOURCE": {
        "APP_TEXT": "Détails de l'application",
        "CSAR_TEXT": "Détails du CSAR",
        "TOPOLOGY_TEXT": "Détails de la topology"
      },
      "RESOURCES": "Liste des ressources"
    },
    "DETAILS_TITLE": "Détails du CSAR",
    "EDIT": "Modifier un CSAR",
    "EDITTOOLTIP": "Editer",
    "ERRORS": {
      "501_TITLE": "Un CSAR avec cette URL existe déjà",
      "507": "La suppression du CSAR a échoué car elle est utilisée par d'autres resources",
      "507_TITLE": "Suppression d'un CSAR",
      "IMPORT": "Le CSAR ne peut être importé",
      "NO_DATA": {
        "BODY": "Veuillez renseigner un nouveau CSAR depuis Git",
        "HEADER": "Aucun CSAR à importer"
      }
    },
    "FROMGIT": "Importés depuis Git",
    "IMPORTTOOLTIP": "Importer",
    "IMPORT_ALL": "Importer tout",
    "IMPORT_SUCCESS": "L'import a été effectué",
    "LEGEND": "Csars ajoutés",
    "NEW_GIT": "Location Git",
    "PASSWORD": "Mot de passe",
    "SAVE_LOCALLY": "Conserver une copie locale du dépôt",
    "TEST_TOPOLOGY": "Statut du topology de test",
    "UPDATE": "Modifier",
    "URL": "URL du repository"
  },
  "DATE_FORMAT": "dd-MM-yyyy",
  "DELETE": "Supprimer",
  "DELETE_CONFIRM": "Êtes-vous sûr de vouloir supprimer cet élément ?",
  "DEPLOYMENT": {
    "STATUS": {
      "DEPLOYED": "Déployé",
      "INIT_DEPLOYMENT": "Initialisation du déploiement",
      "DEPLOYMENT_IN_PROGRESS": "Déploiement en cours",
      "FAILURE": "Echec",
      "UNDEPLOYED": "Désinstallé",
      "UNDEPLOYMENT_IN_PROGRESS": "Désinstallation en cours",
      "UNKNOWN": "Inconnu",
      "WARNING": "Alerte"
    },
    "TOASTER_STATUS": {
      "DEPLOYED": "L'environment < {{envName}} > de l'application < {{appName}} > est déployé.",
      "FAILURE": "Échec du déploiement de l'environment < {{envName}} > de l'application < {{appName}} >. Consultez les logs de déploiement pour plus d'information."
    }
  },
  "DETAILS": "Détails",
  "EDIT_RIGHTS": {
    "EDIT_ROLE_ENV": "Editer les roles sur l'environnement",
    "EDIT_ROLE_HEADER_ENV": "Ajouter ou retirer des roles à l'environnement",
    "EDIT_ROLE_HEADER_RESOURCE": "Ajouter ou retirer des roles à la ressource",
    "EDIT_ROLE_RESOURCE": "Editer les roles sur la ressource"
  },
  "EDITOR": {
    "SAVE": "Sauver",
    "DO_NOT_SAVE": "Ignorer",
    "ASK_SAVE": {
      "TITLE": "Changements non sauvegardés",
      "MESSAGE": "Voulez vous sauvegarder les changements avant de quitter l'éditeur ?"
    },
    "UNDO": "Annuler",
    "REDO": "Rejouer",
    "OPERATION": "Operation",
    "GIT_HISTORY": "Historique git",
    "EMPTY_GIT_HISTORY": "L'historique git est vide, vous devez sauver la topologie.",
    "MENU_TOPOLOGY": "Topologie",
    "MENU_WORKFLOW": "Workflows",
    "MENU_FILES": "Fichiers de l'archive",
    "MENU_VALIDATION": "Validation de la topologie",
    "MENU_HISTORY": "Historique",
    "GIT": {
      "MODAL": {
        "REMOTE": "Configuration du dépôt git",
        "PUSH": "Envoyer vers le dépôt git",
        "PULL": "Récupérer du dépôt git",
        "URL": "URL",
        "URL_VALUE": "https://...",
        "REMOTE_BRANCH": "Branche",
        "REMOTE_BRANCH_VALUE": "Branche Distante (défaut: 'master')",
        "USERNAME": "Identifiant",
        "PASSWORD": "Mot de passe"
      },
      "REMOTE": "Dépôt",
      "PUSH": "Envoyer",
      "PULL": "Récupérer",
      "OPERATIONS": {
        "PULL": {
          "TITLE": "Opération de récupération depuis le dépôt git",
          "SUCCESS_MSGE": "Récupération depuis le dépôt git terminée avec succès."
        },
        "PUSH": {
          "TITLE": "Opération d'envoi vers le dépôt git push",
          "SUCCESS_MSGE": "Envoi vers le dépôt git terminé avec succès."
        }
      }
    },
    "VALIDATION": {
      "CURRENT_TOPOLOGY": "Topologie courante",
      "CURRENT_TOPOLOGY_NO_OPERATIONS": "La topologie actuelle n'a pas changé.",
      "LAST_SAVED_TOPOLOGY": "Dernière topologie enregistrée"
    },
    "ARTIFACTS": {
      "SELECT": "Selectionner un artefact",
      "REPOSITORY": "Dépôt",
      "REPOS": {
        "LOCAL": "Local",
        "REMOTE": "Distant",
        "ARCHIVE_REPOSITORIES": "Dépôt d'archive",
        "GLOBAL_REPOSITORIES": "Dépôt global",
        "NEW_REPOSITORY": "Nouveau dépôt",
        "ID": "Identifiant",
        "MUST_BE_UNIQUE": "L'identifiant de repository doit être unique pour cette archive",
        "URL": "URL",
        "TYPE": "Type",
        "FILE": "Fichier"
      }
    }
  },
  "END_DATE": "Date de fin",
  "ENVIRONMENT_TYPE": {
    "DEVELOPMENT": "Développement",
    "INTEGRATION_TESTS": "Tests d'intégrations",
    "OTHER": "Autre",
    "PRE_PRODUCTION": "Pré-production",
    "PRODUCTION": "production",
    "USER_ACCEPTANCE_TESTS": "Tests utilisateurs"
  },
  "ERRORS": {
    "100": "Authentification requise",
    "101": "Erreur d'authentification, vérifiez vos login et mot de passe",
    "102": "Droits insuffisants pour ce module ou cette ressource",
    "200": "Erreur inattendue lors de l'analyse du CSAR",
    "300": "Erreur inattendue lors de l'accès au service d'indexation de CSAR",
    "371": {
      "MESSAGE": "La valeur {{value}} pour le paramètre {{name}} de type {{type}} est invalide",
      "TITLE": "Erreur lors de l'execution de l'opération {{operation}}"
    },
    "372": "Erreur dans la nomenclature des noms de déploiement.",
    "373": "Erreur inattendue lorsde l'activation / désactivationdu mode maintenance",
    "374": "L'une de vos méta-propriété est vide et n'as pas de valeur pas défaut.",
    "375": "L'orchestrateur a rencontré une erreur lors de l'opération de redimensionnement.",
    "390": "Il est interdit de supprimer le dernier utilisateur ayant les droits d'administration.",
    "391": "Il est interdit de supprimer le role ADMIN du dernier utilisateur ayant les droits d'administration.",
    "400": "Erreur inattendue lors de l'accès au référentiel de CSAR",
    "401": "Vous devez être connecté pour éffectuer cette opération. Vous allez être automatiquement redirigé.",
    "500": "Erreur inconnue",
    "501": "Paramètre illégal",
    "502": "Cet objet existe déjà sur le serveur",
    "503": "L'upload de l'image a rencontré une erreur inattendue",
    "504": "Cet objet n'existe pas sur le serveur",
    "507": "La suppression de cet objet n'est pas autorisée parce qu'il est encore utilisé par d'autres objets",
    "508": {
      "MESSAGE": "Impossible d'effectuer cette action car la resource est utilisée par d'autres objets",
      "TITLE": "Resource utilisée"
    },
    "509": "Operation non supportée",
    "601": "Le déploiement de l'application a échoué",
    "602": "L'Arrêt de l'application a échoué",
    "604": "Une application doit nécéssairement avoir au moins un environnement",
    "605": "Le format de version saisie est invalide",
    "607": "Un environnement déployé ne peut être supprimé",
    "608": "Seules les applications version en SNAPSHOT peuvent être modifiés",
    "609": "Fournisseur PaaS inaccessible après le déclenchement du déploiement",
    "610": "Une application doit nécéssairement avoir au moins une version",
    "611": "Un environment d'application doit nécéssairement avoir une version d'applivation.",
    "612": "Le cloud d'un environnement ne peut pas être modifié lorsqu'il est déployé.",
    "613": "Conflit détecté sur l'Id PaaS généré. Vérifiez les noms de vos applications. (Voir <a target='_blank'href = 'http://alien4cloud.github.io/#/documentation/user_guide/cloud_management.html'>http://alien4cloud.github.io/#/documentation/user_guide/cloud_management.html, naming policy</a>, pour plus de details)",
    "615": "Une archive avec le même nom existe déjà.",
    "616": "Vous n'êtes pas autorisé à cloner ce dépôt Git. Veuillez vérifier vos identifiants.",
    "617": "Aucune modification a été détecté depuis le dernier import, celui-ci n'a pas été réalisé.",
    "618": "Nom incorrect. Il est recommandé d'utiliser des caractères alpha-numérique de l'alphabet latin classique et le underscrore.",
    "650": "Au moins deux de vos Compute ont un conflit de nom.",
    "651": "Un BlockStorage ne peut pas avoir un volumeId lorsque le cloud a l'option 'deletable' d'activée.",
    "680": "Le repository Git n'existe pas ou n'est pas valide.",
    "681": "Le repository Git requiert un merge manuel.",
    "682": "Le repository Git n'est pas dans un status 'SAFE', Veuillez corriger son état manuellement.",
    "750": "Concurrence dans le processus d'édition",
    "800": {
      "equal": "Valeur constante égale à {{reference}}",
      "greaterOrEqual": "La valeur doit être >= {{reference}}",
      "greaterThan": "La valeur doit être > {{reference}}",
      "inRange": "La valeur doit être comprise dans [ {{reference}} ]",
      "length": "La taille de la valeur doit être {{reference}}",
      "lessOrEqual": "La valeur doit être <= {{reference}}",
      "lessThan": "La valeur doit être < {{reference}}",
      "maxLength": "La taille maximale de la valeur est {{reference}}",
      "minLength": "La taille minimale de la valeur est {{reference}}",
      "pattern": "La valeur doit respecter le modèle {{reference}}",
      "validValues": "La valeur doit être comprise dans [ {{reference}} ]"
    },
    "803": "Conflit de version",
    "804": "{{value}} n'est pas du type {{type}}",
    "805": {
      "MESSAGE": "Un ou plusieurs paramètres sont obligatoires : {{value}}",
      "TITLE": "Erreur lors de l'execution de l'opération {{operation}}"
    },
    "807": "Seule la topologie d'une version SNAPSHOT peut être modifiée",
    "808": "Le nom ne respecte pas le format attendu",
    "820": "Référence cyclique : un template de topologie ne peut pas s'auto-référencer",
    "830": "Une version releasée ne peut référencer des dépendances SNAPSHOT",
    "831": "Cette version ne peut être renomée car elle est déjà utilisée par ailleur",
    "850": "Cette opération n'est pas permise sur ce type de workflow",
    "860": "La topologie séléctionnée a besoin d'être réconciliée",
    "870": "La topologie séléctionnée n'est pas utilisable parce qu'elle ne sera pas visible dans le context de l'application",
    "INTERNAL": "Erreur interne",
    "UNKNOWN": "Erreur inconnue"
  },
  "EXECUTE": "Executer",
  "FALSE": "Faux",
  "GENERIC_FORM": {
    "ADD": "Ajouter",
    "CANCEL": "Annuler",
    "DELETE": "Supprimer",
    "EDIT": "Editer",
    "FORM_INVALID_MESSAGE": "Attention! Le formulaire est invalide et pourra être envoyé quand les problèmes suivant seront résolus :",
    "GOTO": "Aller à",
    "MAP_KEY_PLACEHOLDER": "Saisir une nouvelle clé",
    "REQUIRED": "Obligatoire",
    "ROOT": "Racine",
    "SAVE": "Sauvegarder",
    "SAVE_IS_DONE": "Sauvegardé",
    "UNDEFINED": "Cliquer pour éditer",
    "UNDEFINED_READ_ONLY": "Non défini",
    "VALIDATION_ERROR": {
      "greaterOrEqual": "La valeur doit être >= {{reference}}",
      "greaterThan": "La valeur doit être > {{reference}}",
      "inRange": "La valeur doit être comprise dans [ {{reference}} ]",
      "length": "La taille de la valeur doit être {{reference}}",
      "lessOrEqual": "La valeur doit être <= {{reference}}",
      "lessThan": "La valeur doit être < {{reference}}",
      "maxLength": "La taille maximale de la valeur est {{reference}}",
      "minLength": "La taille minimale de la valeur est {{reference}}",
      "pattern": "La valeur doit respecter le modèle {{reference}}"
    }
  },
  "GROUPS": {
    "EDIT_GROUPS": "Editer les groupes",
    "NEW": "Nouveau Groupe",
    "ROLES": "Roles"
  },
  "HOME": {
    "ADMIN": {
      "TOUR": "Apprendre à configurer Alien4Cloud, les utilisateurs et leurs rôles, les clouds etc."
    }
  },
  "HOPSCOTCH_MISSING": {
    "CONTENT": "Aucun tour de présentation pour cette page.",
    "TITLE": "Tour de présentation"
  },
  "INSTANCE": "Instance",
  "MAIN": {
    "CONTACT": "Veuillez contacter votre administrateur Alien4Cloud.",
    "RESTRICTED_END": "pour accéder à cette ressource.",
    "RESTRICTED_START": "Vous n'êtes pas assez",
    "WELCOME": "Bienvenue sur"
  },
  "MODAL": {
    "TITLE": {
      "CAPABILITY": "Description de la capacité",
      "CUSTOM_COMMAND": "Description de l'opération",
      "META_PROPERTY": "Description de la méta-propriété",
      "PROPERTY": "Description de la propriété",
      "REQUIREMENT": "Description du pré-requis"
    }
  },
  "NAVADMIN": {
    "MENU_AUDIT": "Audit",
    "MENU_METRICS": "Métriques",
    "MENU_ORCHESTRATORS": "Orchestrateurs",
    "MENU_PLUGINS": "Plugins",
    "MENU_TAGS": "Méta-propriétés",
    "MENU_USERS": "Utilisateurs"
  },
  "NAVAPPLICATIONS": {
    "MENU_DEPLOYMENT": "Déploiement",
    "MENU_ENVIRONMENT": "Environnements",
    "MENU_INFO": "Informations",
    "MENU_RUNTIME": "Runtime",
    "MENU_TOPOLOGY": "Topologie",
    "MENU_USERS": "Utilisateurs et Groupes",
    "MENU_VERSIONS": "Version"
  },
  "NAVBAR": {
    "BUTTON_LOGIN": "Connexion",
    "BUTTON_LOGOUT": "Déconnexion",
    "INPUT_SEARCH_MESSAGE": "Que cherchez vous ?",
    "MENU_ADMIN": "Administration",
    "MENU_APPS": "Applications",
    "MENU_COMPONENTS": "Composants",
    "MENU_CSARS": "CSARS",
    "MENU_CSARS_GIT": "CSARS importés depuis Git",
    "MENU_REPOSITORIES": "Dépôts d'artefacts",
    "MENU_TOPOLOGY_TEMPLATE": "Modèles de topologie"
  },
  "OPTIONAL": "Optionnel",
  "ORCHESTRATORS": {
    "ARTIFACTS": {
      "MANAGED": "Artefacts supportés"
    },
    "CONFIGURATION": {
      "LOCK_LOCATION_ROLE": "Ce rôle a été configuré dans les paramètres de sécurité de l'orchestrateur et est appliqué à l'ensemble de ses locations.",
      "UNLOCK-BTN-CONTENT": "Attention, la modification de la configuration de l'orchestrateur pourrait avoir des conséquences sur la communication entre Alien4Cloud et celui-ci.",
      "UNLOCK-BTN-TITLE": "Déverrouiller"
    },
    "LOCATIONS": {
      "AUTO_CONFIG": "Auto-configuration",
      "CONFIGURATION_RESOURCES": "Configuration des ressources",
      "CONFIG_REQUIRES_CONNEXION": "L'ochestrateur doit être connecté afin de permetre la configuration des locations.",
      "DELETE": "Suppression de la location",
      "ENVIRONMENT_TYPE": "Type d'environnement",
      "INFRA_TYPE": "Type d'infrastructure",
      "INFRA_TYPE_SELECT": "-- Sélectionnez un type d'infrastructure --",
      "NEW": "Nouvelle Location",
      "ON_DEMAND_RESOURCES": "Ressources à la demande",
      "POLICIES": "Policies",
      "RESOURCES": {
        "TYPE": "Type de ressources:"
      },
      "SECURITY": "Sécurité",
      "SERVICES": "Services"
    },
    "NAV": {
      "ARTIFACTS": "Artefacts",
      "AUTHORIZATIONS": "Autorisations",
      "CONFIGURATION": "Configuration",
      "DEPLOYMENTS": "Déploiements",
      "INFO": "Informations",
      "LOCATIONS": "Location(s)"
    },
    "NEW": "Nouvel orchestrateur",
    "NO_PLUGIN": "Aucun plugin d'orchestrateur n'a pu être trouvé. Vous devez en uploader un.",
    "PLUGIN": "Plugin",
    "PLUGIN_SELECT": "-- Sélectionnez un plugin d'orchestrateur --",
    "STATES": {
      "CONNECTED": "Connecté",
      "CONNECTING": "Connection en cours",
      "DISABLING": "Désactivation en cours",
      "DISABLED": "Désactivé",
      "DISCONNECTED": "Déconnecté"
    }
  },
  "PLACE_HOLDER_NO": "Pas de ",
  "PLUGINS": {
    "BEANS": "Composants",
    "CONFIGURE": "Configurer",
    "DEPRECATED": "Déprécié",
    "DISABLE": "Désactiver",
    "DRAG_DROP_UPLOAD": "Déposer les plugins à uploader ici",
    "ENABLE": "Activer",
    "ERRORS": {
      "350": "La suppression ou la désactivation du plugin est impossible car il est utilisé par une ou plusieurs ressources",
      "350_TITLE": "Supprimer / Désactiver un plugin"
    },
    "UPLOAD": "Uploader un plugin"
  },
  "PROPERTY_RESET": "Réinitialiser à la valeur par défaut",
  "PROPERTY_SUGGESTION": {
    "MODAL": {
      "TITLE": "Nouvelle valeur détectée",
      "DESCRIPTION": "La valeur que vous avez saisie n'est pas enregistrée dans le système.",
      "USE": "Utiliser ",
      "USE_YOUR_VALUE": " et l'ajouter aux valeur de suggestion"
    }
  },
  "REPOSITORY": {
    "ACTIVE_FILTERS": "Filtres actifs",
    "ADD": "Nouveau dépôt",
    "PLUGINS_NOT_FOUND": "Aucun plugin résolveur trouvé",
    "CONFIGURATION": "Configuration",
    "REPOSITORYTYPE": "Type"
  },
  "REQUIRED": "Obligatoire",
  "ROLE_TABS": {
    "USERS": "Utilisateurs"
  },
  "START_DATE": "Date de début",
  "STATES": {
    "available": "Disponible",
    "configured": "Configuré",
    "configuring": "Configuration en cours",
    "created": "Créé",
    "creating": "Création en cours",
    "deleted": "Supprimé",
    "deleting": "Suppression en cours",
    "error": "Erreur",
    "initial": "Initial",
    "maintenance": "Maintenance",
    "started": "Démarré",
    "starting": "Démarrage en cours",
    "stopped": "Arrêté",
    "stopping": "Arrêt en cours",
    "uninitialized": "Non initialisé",
    "uninstalled": "Désinstallé",
    "uninstalling": "Désinstallation",
    "unknown": "En attente de l'orchestrateur"
  },
  "SUGGESTIONS": "suggestions",
  "TAG_CONFIG": {
    "CREATE": "Nouvelle méta-propriété",
    "DEFAULT": "Valeur par défaut"
  },
  "TEMPLATE": {
    "BREADCRUMB": {
      "TEMPLATE_LIST": "Modèles de topologie"
    },
    "DUPLICATE": "Dupliquer la topology",
    "NEW": "Nouveau Modèle",
    "REMOVE_TOOLTIP": "Supprimer le modèle",
    "REMOVE_TITLE": "Comment supprimer le modèle de topologie ?",
    "REMOVE_CONTENT": "Tous les modèles de topologie sont liés à une archive. En la supprimant vous supprimerai les deux."
  },
  "TRUE": "Vrai",
  "UPDATE_DATE": "Date de mise à jour",
  "UPLOAD": {
    "COMPLETE": "Terminé"
  },
  "USERS": {
    "CONFIRM_PASSWORD_ERROR": "Les mots de passe ne se correspondent pas.",
    "CONFIRM_PASSWORD_HOLDER": "Confirmez",
    "EDIT_GROUPS": "Editer les groupes",
    "EDIT_GROUP_HEADER": "Ajouter ou retirer des groupes",
    "FIRST_NAME": "Prénom",
    "LAST_NAME": "Nom",
    "NEW": "Nouvel Utilisateur",
    "PASSWORD": "Mot de passe",
    "ROLES": "Roles"
  },
  "VALUE": "Valeur",
  "metrics": {
    "jvm": {
      "gc": {
        "marksweepcount": "Total de \"Mark Sweep\"",
        "marksweeptime": "Temps \"Mark Sweep\"",
        "scavengecount": "Total \"Scavenge\"",
        "scavengetime": "Temps \"Scavenge\"",
        "title": "Garbage collections"
      },
      "http": {
        "active": "Requêtes actives :",
        "code": {
          "notfound": "Not found",
          "ok": "Ok",
          "servererror": "Server Error"
        },
        "table": {
          "average": "Moyenne",
          "code": "Code",
          "count": "Total",
          "mean": "Médian"
        },
        "title": "Requêtes HTTP requests (évènements par seconde)",
        "total": "Requêtes totales :"
      },
      "memory": {
        "heap": "Mémoire \"Heap\"",
        "nonheap": "Mémoire \"Non-Heap\"",
        "title": "Mémoire",
        "total": "Mémoire totale"
      },
      "threads": {
        "all": "Tous",
        "blocked": "Bloqué",
        "dump": {
          "blockedcount": "Nb fois bloqué",
          "blockedtime": "Temps bloqué",
          "hide": "Cacher",
          "id": "Id :",
          "lockname": "Nom du process bloquant",
          "show": "Afficher",
          "stacktrace": "Stacktrace",
          "title": "Threads dump",
          "waitedcount": "Nb fois en attente",
          "waitedtime": "Temps d'attente"
        },
        "runnable": "Executable",
        "timedwaiting": "Temps d'attente",
        "title": "Threads",
        "waiting": "En attente"
      },
      "title": "Métriques de la JVM"
    },
    "refresh.button": "Rafraichir",
    "title": "Métriques d'Alien4Cloud"
  },
  "operations": "Opérations",
  "CONSTRAINTS": {
    "VALIDATION": {
      "TYPE": "La valeur définie dans la contrainte n'est pas valid par rapport au type de la propriété",
      "DEFAULT_VALUE_TYPE": "La valeur par défaut n'est pas valide par rapport au type de la propriété",
      "ROOT": "La contrainte n'est pas valide",
      "DEFAULT_VALUE_NOT_MATCH_CONSTRAINTS": "La valeur par défaut n'est pas valide par rapport aux contraintes déclarées dans le type",
      "DUPLICATED_CONSTRAINT": "Contraintes de même type ont été détectées dans la propriété"
    }
  },
  "PAGINATION": {
    "OVERFLOW": "Le nombre de résultat dépasse le nombre maxium supporté par Alien4Cloud, merci d'utiliser le champs de recherche."
  }
}<|MERGE_RESOLUTION|>--- conflicted
+++ resolved
@@ -84,14 +84,6 @@
     "SHOW_DEPLOYED_APP": "Afficher seulement les applications déployées.",
     "TOPOLOGY": {
       "PARSING_ERROR": "La topologie n'est pas valide",
-<<<<<<< HEAD
-      "ADD_NODETEMPLATE": "Ajouter un Noeud",
-      "ADD_RELATIONSHIP": "Ajouter une relation",
-      "ARTIFACTS": {
-        "ADDINPUT": "Définir l'artefact comme entrée",
-        "INPUTS": "Artefacts d'entrée",
-        "TITLE": "Artefacts"
-=======
       "ADD_NODETEMPLATE" : "Ajouter un Noeud",
       "ADD_RELATIONSHIP" : "Ajouter une relation",
       "CHANGE_RELATIONSHIP": "Changer une relation existante",
@@ -99,7 +91,6 @@
         "ADDINPUT" : "Définir l'artefact comme entrée",
         "INPUTS" : "Artefacts d'entrée",
         "TITLE" : "Artefacts"
->>>>>>> bfe02ab0
       },
       "CAPABILITY_CARDINALITIES_TOOLTIP": "maximum (restant)",
       "CARDINALITIES_TOOLTIP": "minimun..maximum (restant)",
