--- conflicted
+++ resolved
@@ -19,12 +19,9 @@
   require('scripts/applications/controllers/application_deployment_input');
   require('scripts/applications/controllers/application_deployment_deploy');
 
-<<<<<<< HEAD
-=======
   require('scripts/deployment/directives/display_inputs');
 
 
->>>>>>> d2cdd36a
   require('scripts/deployment/directives/display_outputs');
   require('scripts/applications/directives/topology_errors_display');
 
@@ -272,6 +269,7 @@
         $scope.goToTopologyValidation = function(){
           $state.go('applications.detail.topology.validation');
         };
+
       }
     ]); //controller
 }); //Define