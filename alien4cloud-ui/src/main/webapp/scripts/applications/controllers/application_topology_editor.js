--- conflicted
+++ resolved
@@ -6,27 +6,6 @@
   require('angular-ui-select');
   modules.get('a4c-applications', ['ui.select']);
 
-<<<<<<< HEAD
-  states.state('applications.detail.topology.editor', {
-    url: '/editor',
-    templateUrl: 'views/topology/topology_editor.html',
-    controller: 'TopologyCtrl',
-    resolve: {
-      defaultFilters: [function(){return {};}],
-      badges: [function(){return[];}]
-    },
-    menu: {
-      id: 'am.applications.detail.topology.editor',
-      state: 'applications.detail.topology.editor',
-      key: 'NAVAPPLICATIONS.MENU_TOPOLOGY',
-      icon: 'fa fa-sitemap',
-      roles: ['APPLICATION_MANAGER', 'APPLICATION_DEVOPS'], // is deployer
-      priority: 200
-    }
-  });
-  states.forward('applications.detail.topology', 'applications.detail.topology.editor');
-=======
   var registerService = require('scripts/topology/editor_register_service');
   registerService('applications.detail.topology');
->>>>>>> 8e8055ef
 }); // define