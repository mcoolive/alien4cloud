define(function (require) {
  'use strict';

  var modules = require('modules');
  var states = require('states');
  var _ = require('lodash');

  require('scripts/components/services/csar');
  require('scripts/components/controllers/csar_details');
  require('scripts/common/directives/pagination');

  states.state('components.csars', {
    url: '/csars',
    template: '<ui-view/>',
    controller: 'LayoutCtrl',
    menu: {
      id: 'cm.components.csars.list',
      state: 'components.csars.list',
      key: 'NAVBAR.MENU_CSARS',
      icon: 'fa fa-archive',
      priority: 20,
      roles: ['COMPONENTS_MANAGER']
    }
  });
  states.state('components.csars.list', {
    url: '/list',
    templateUrl: 'views/components/csar_list.html',
    controller: 'CsarListCtrl'
  });
  states.forward('components.csars', 'components.csars.list');

  /* Main CSAR search controller */
  modules.get('a4c-components', ['ui.router', 'ui.bootstrap']).controller('CsarListCtrl', ['$scope', '$modal', '$state', 'csarService', '$translate', 'toaster', 'searchServiceFactory',
   function($scope, $modal, $state, csarService, $translate, toaster, searchServiceFactory) {
<<<<<<< HEAD

      $scope.searchService = searchServiceFactory('rest/csars/search', false, $scope, 20, 10);

=======
    
      $scope.searchService = searchServiceFactory('rest/latest/csars/search', false, $scope, 20, 10);
    
>>>>>>> d52d03a5
      $scope.search = function() {
        $scope.searchService.search();
      };

      //on search completed
      $scope.onSearchCompleted = function(searchResult) {
        if(_.undefined(searchResult.error)) {
          $scope.searchResult = searchResult.data;
        } else {
          console.log('error when searching...', searchResult.error);
        }
      };

      $scope.openCsar = function(csarId) {
        $state.go('components.csars.csardetail', { csarId: csarId });
      };

      // remove a csar
      $scope.remove = function(csarId) {
        csarService.getAndDeleteCsar.remove({
          csarId: csarId
        }, function(result) {
          var errorMessage = csarService.builtErrorResultList(result);
          if (errorMessage) {
            var title = $translate('CSAR.ERRORS.' + result.error.code + '_TITLE');
            toaster.pop('error', title, errorMessage, 4000, 'trustedHtml', null);
          }
          // refresh csar list
          $scope.search();
        });
      };

      // init search
      $scope.search();
    }
  ]); // controller
}); // define<|MERGE_RESOLUTION|>--- conflicted
+++ resolved
@@ -32,15 +32,9 @@
   /* Main CSAR search controller */
   modules.get('a4c-components', ['ui.router', 'ui.bootstrap']).controller('CsarListCtrl', ['$scope', '$modal', '$state', 'csarService', '$translate', 'toaster', 'searchServiceFactory',
    function($scope, $modal, $state, csarService, $translate, toaster, searchServiceFactory) {
-<<<<<<< HEAD
 
-      $scope.searchService = searchServiceFactory('rest/csars/search', false, $scope, 20, 10);
+      $scope.searchService = searchServiceFactory('rest/latest/csars/search', false, $scope, 20, 10);
 
-=======
-    
-      $scope.searchService = searchServiceFactory('rest/latest/csars/search', false, $scope, 20, 10);
-    
->>>>>>> d52d03a5
       $scope.search = function() {
         $scope.searchService.search();
       };
