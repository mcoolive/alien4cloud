define(function (require) {
  'use strict';

  var modules = require('modules');
  var _ = require('lodash');

  var alien4cloud = modules.get('alien4cloud');

<<<<<<< HEAD
  // defines layout controller
  alien4cloud.controller('LayoutCtrl', ['$injector', '$scope', 'menu', 'context',
    function($injector, $scope, menu, context) {
      $scope.context = context;
=======
  alien4cloud.controller('LayoutCtrl', ['$scope', 'menu', 'authService',
    function($scope, menu, authService) {
>>>>>>> b7387f95
      _.each(menu, function(menuItem) {
        menuItem.show = false;
        if (authService.hasRole('ADMIN')) {
          menuItem.show = true;
        } else if(_.has(menuItem, 'roles')) {
          for (var role in menuItem.roles) {
            if (authService.hasRole(role)) {
              menuItem.show = true;
              break;
            }
          }
        } else { // if there is no roles requirement or if it's an ADMIN then the menu is visible
          menuItem.show = true;
        }
      });
      $scope.menu = menu;
    }
   ]);

  return alien4cloud;
});<|MERGE_RESOLUTION|>--- conflicted
+++ resolved
@@ -6,15 +6,10 @@
 
   var alien4cloud = modules.get('alien4cloud');
 
-<<<<<<< HEAD
   // defines layout controller
-  alien4cloud.controller('LayoutCtrl', ['$injector', '$scope', 'menu', 'context',
-    function($injector, $scope, menu, context) {
+  alien4cloud.controller('LayoutCtrl', ['$scope', 'menu', 'authService', 'context',
+    function( $scope, menu, context, authService) {
       $scope.context = context;
-=======
-  alien4cloud.controller('LayoutCtrl', ['$scope', 'menu', 'authService',
-    function($scope, menu, authService) {
->>>>>>> b7387f95
       _.each(menu, function(menuItem) {
         menuItem.show = false;
         if (authService.hasRole('ADMIN')) {
