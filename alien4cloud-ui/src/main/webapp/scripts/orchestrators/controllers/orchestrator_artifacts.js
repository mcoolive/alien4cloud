define(function (require) {
  'use strict';

  var modules = require('modules');
  var states = require('states');
  var _ = require('lodash');

  states.state('admin.orchestrators.details.artifacts', {
    url: '/artifacts',
    templateUrl: 'views/orchestrators/orchestrator_artifacts.html',
    controller: 'OrchestratorArtifactsCtrl',
    menu: {
      id: 'menu.orchestrators.artifacts',
      state: 'admin.orchestrators.details.artifacts',
      key: 'ORCHESTRATORS.NAV.ARTIFACTS',
      icon: 'fa fa-file-text-o',
      priority: 500
    }
  });

  modules.get('a4c-orchestrators').controller('OrchestratorArtifactsCtrl',
    ['$scope' , '$state', '$resource', 'orchestrator',
    function($scope, $state, $resource, orchestrator) {
      $scope.artifactTypes = [];
<<<<<<< HEAD
      $resource('rest/orchestrators/'+orchestrator.id+'/artifacts-support').get(
        {},
=======
      $resource('rest/latest/orchestrators/'+orchestrator.id+'/artifacts-support').get(
        {}, 
>>>>>>> d52d03a5
        function(result){
          if(!_.isEmpty(result.data)){
            $scope.artifactTypes = result.data;
          }
        },
        function(){}); // error handler
    }
  ]); // controller

}); // define<|MERGE_RESOLUTION|>--- conflicted
+++ resolved
@@ -22,13 +22,8 @@
     ['$scope' , '$state', '$resource', 'orchestrator',
     function($scope, $state, $resource, orchestrator) {
       $scope.artifactTypes = [];
-<<<<<<< HEAD
-      $resource('rest/orchestrators/'+orchestrator.id+'/artifacts-support').get(
+      $resource('rest/latest/orchestrators/'+orchestrator.id+'/artifacts-support').get(
         {},
-=======
-      $resource('rest/latest/orchestrators/'+orchestrator.id+'/artifacts-support').get(
-        {}, 
->>>>>>> d52d03a5
         function(result){
           if(!_.isEmpty(result.data)){
             $scope.artifactTypes = result.data;
