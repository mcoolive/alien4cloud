define(function (require) {
  'use strict';

  var modules = require('modules');
  var states = require('states');
  var _ = require('lodash');

  require('scripts/orchestrators/controllers/orchestrator_location_resources');
  require('scripts/orchestrators/directives/orchestrator_location_resources');

  states.state('admin.orchestrators.details.locations.nodes', {
    url: '/nodes',
    templateUrl: 'views/orchestrators/orchestrator_location_nodes.html',
    controller: 'OrchestratorNodesCtrl',
    menu: {
      id: 'menu.orchestrators.locations.nodes',
      state: 'admin.orchestrators.details.locations.nodes',
      key: 'ORCHESTRATORS.LOCATIONS.ON_DEMAND_RESOURCES',
      icon: 'fa fa-cubes',
      priority: 200
    }
  });

  modules.get('a4c-orchestrators').controller('OrchestratorNodesCtrl', ['$scope', '$resource', 'locationResourcesProcessor',
    function($scope, $resource, locationResourcesProcessor) {

      function removeGeneratedResources() {
          _.remove($scope.context.locationResources.nodeTemplates, function(locationResource){
            return locationResource.generated;
          });
        }

      $scope.autoConfigureResources = function(){
<<<<<<< HEAD
        $scope.autoConfiguring = true;
        $resource('rest/orchestrators/'+$scope.context.orchestrator.id+'/locations/'+$scope.context.location.id+'/resources/auto-configure').get({},
          function(result){
            if(_.undefined($scope.context.locationResources.nodeTemplates)){
              $scope.context.locationResources.nodeTemplates = [];
            }
            removeGeneratedResources();
            if(!_.isEmpty(result.data)){
              locationResourcesProcessor.processLocationResourceTemplates(result.data);
              $scope.context.locationResources.nodeTemplates = $scope.context.locationResources.nodeTemplates.concat(result.data);
            }
            $scope.autoConfiguring = false;
          }, function(){
            $scope.autoConfiguring=false;
          });
=======
        $scope.autoConfiguring = true
        $resource('rest/latest/orchestrators/'+$scope.context.orchestrator.id+'/locations/'+$scope.context.location.id+'/resources/auto-configure').get({}, 
            function(result){
              if(_.undefined($scope.context.locationResources.nodeTemplates)){
                $scope.context.locationResources.nodeTemplates = [];
              }
              removeGeneratedResources();
              if(!_.isEmpty(result.data)){
                locationResourcesProcessor.processLocationResourceTemplates(result.data)
                $scope.context.locationResources.nodeTemplates = $scope.context.locationResources.nodeTemplates.concat(result.data);
              }
              $scope.autoConfiguring = false;
        }, function(){
          $scope.autoConfiguring=false;
        });
>>>>>>> d52d03a5
      };
    }
  ]);
}); // define<|MERGE_RESOLUTION|>--- conflicted
+++ resolved
@@ -31,9 +31,8 @@
         }
 
       $scope.autoConfigureResources = function(){
-<<<<<<< HEAD
         $scope.autoConfiguring = true;
-        $resource('rest/orchestrators/'+$scope.context.orchestrator.id+'/locations/'+$scope.context.location.id+'/resources/auto-configure').get({},
+        $resource('rest/latest/orchestrators/'+$scope.context.orchestrator.id+'/locations/'+$scope.context.location.id+'/resources/auto-configure').get({},
           function(result){
             if(_.undefined($scope.context.locationResources.nodeTemplates)){
               $scope.context.locationResources.nodeTemplates = [];
@@ -47,23 +46,6 @@
           }, function(){
             $scope.autoConfiguring=false;
           });
-=======
-        $scope.autoConfiguring = true
-        $resource('rest/latest/orchestrators/'+$scope.context.orchestrator.id+'/locations/'+$scope.context.location.id+'/resources/auto-configure').get({}, 
-            function(result){
-              if(_.undefined($scope.context.locationResources.nodeTemplates)){
-                $scope.context.locationResources.nodeTemplates = [];
-              }
-              removeGeneratedResources();
-              if(!_.isEmpty(result.data)){
-                locationResourcesProcessor.processLocationResourceTemplates(result.data)
-                $scope.context.locationResources.nodeTemplates = $scope.context.locationResources.nodeTemplates.concat(result.data);
-              }
-              $scope.autoConfiguring = false;
-        }, function(){
-          $scope.autoConfiguring=false;
-        });
->>>>>>> d52d03a5
       };
     }
   ]);
