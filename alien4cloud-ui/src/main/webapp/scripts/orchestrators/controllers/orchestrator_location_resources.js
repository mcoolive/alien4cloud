define(function(require) {
  'use strict';

  var modules = require('modules');
  var angular = require('angular');
  var _ = require('lodash');

  require('scripts/orchestrators/controllers/orchestrator_location_resource_template');
  require('scripts/orchestrators/directives/orchestrator_location_resource_template');
  require('scripts/orchestrators/services/location_resources_processor');
  require('scripts/tosca/services/node_template_service');
  require('scripts/common/services/resize_services');
  require('scripts/components/services/component_services');
  require('scripts/common/services/resource_security_factory');

  modules.get('a4c-orchestrators', ['ui.router', 'ui.bootstrap', 'a4c-common']).controller('OrchestratorLocationResourcesTemplateCtrl',
    ['$scope', 'locationResourcesService', 'locationResourcesPropertyService', 'locationResourcesCapabilityPropertyService',
      'locationResourcesProcessor', 'nodeTemplateService', 'locationResourcesPortabilityService', 'resizeServices', 'componentService',
      'resourceSecurityFactory',
      function($scope, locationResourcesService, locationResourcesPropertyService,
               locationResourcesCapabilityPropertyService, locationResourcesProcessor, nodeTemplateService,
               locationResourcesPortabilityService, resizeServices, componentService, resourceSecurityFactory) {
        const vm = this;

        function computeTypes() {
          // pick all resource types from the location - this will include orchestrator & custom types
          const provided = $scope.context.locationResources.providedTypes;
          return _.map($scope.resourcesTypes, function (res) {
            return _.assign(
              _.pick(res, 'elementId', 'archiveName', 'archiveVersion', 'id'),
              {'provided': _.contains(provided, res.elementId)}
            );
          });
        }

        var init = function(){
          if (_.isNotEmpty($scope.resourcesTypes)) {
            $scope.selectedConfigurationResourceType = $scope.resourcesTypes[0];
          }
          // Only show catalog in the on-demand resources tab
<<<<<<< HEAD
          if (!$scope.showCatalog) {return;}
=======
          if (!$scope.showCatalog) {
            return;
          }
>>>>>>> b8215200

          $scope.dimensions = { width: 800, height: 500 };
          resizeServices.registerContainer(function (width, height) {
            $scope.dimensions = { width: width, height: height };
            $scope.$digest();
          }, '#resource-catalog');

          vm.favorites = computeTypes();
        };

        $scope.$watch('resourcesTypes', function(){
          init();
        });

        $scope.addResourceTemplate = function(dragData) {
          const source = dragData ? angular.fromJson(dragData.source) : $scope.selectedConfigurationResourceType;
<<<<<<< HEAD
          if (!source) {return;}
=======
          if (!source) {
            return;
          }
>>>>>>> b8215200
          const newResource = {
            'resourceType': source.elementId,
            'resourceName': 'New resource',
            'archiveName': source.archiveName || '',
            'archiveVersion': source.archiveVersion || '',
            'id': source.id
          };

          locationResourcesService.save({
            orchestratorId: $scope.context.orchestrator.id,
            locationId: $scope.context.location.id
          }, angular.toJson(newResource), function(response) {
            const resourceTemplate = response.data.resourceTemplate;
            const updatedDependencies = response.data.newDependencies;

            locationResourcesProcessor.processLocationResourceTemplate(resourceTemplate);
            $scope.context.location.dependencies = updatedDependencies;

            // if ResourceType is not in the fav list then get its type and add it to resource types map
            if ($scope.showCatalog && _.findIndex(vm.favorites, 'id', newResource.id) === -1) {
              const typeId = newResource.resourceType;
              const componentId = newResource.id;

              componentService.get({componentId: componentId}).$promise.then(function (res) {
                const resourceType = res.data;
                const promises = [];
                _.forEach(resourceType.capabilities, function(capability) {
                  if (!_.has($scope.context.locationResources.capabilityTypes, capability.type)) {
                  // Query capability type if needed using getInArchives - passing the location dependencies
                    const p = componentService.getInArchives(capability.type, 'CAPABILITY_TYPE', updatedDependencies)
                      .then(function (res) {
                        const capabilityType = res.data.data;
                        capabilityType.propertiesMap = _.indexBy(capabilityType.properties, 'key');
                        $scope.context.locationResources.capabilityTypes[capability.type] = capabilityType;
                      });
                    promises.push(p);
                  }
                });

                // keep track of promises to wait before selecting the template. Use $apply to make sure watches are triggered.
                Promise.all(promises).then(function () {
                  $scope.$apply(function() {
                    // select the template.
                    $scope.selectedResourceTemplate = resourceTemplate;
                  });
                });

                // Compute properties map and update scope right after getting the resource type.
                resourceType.propertiesMap = _.indexBy(resourceType.properties, 'key');
                $scope.resourcesTypesMap[typeId] = resourceType;
                $scope.resourcesTypes.push(resourceType);
                $scope.resourcesTemplates.push(resourceTemplate);

                // property named elementId is expected instead of resourceType
                newResource.elementId = newResource.resourceType;
                delete newResource.resourceType;
                newResource.provided = false;
                vm.favorites.push(newResource);
              });
            } else {
              // If the type is in the fav list then we already have its node and capability types
              // its either an orchestrator resource or a custom-resource already used in the location.
              $scope.resourcesTemplates.push(resourceTemplate);
              $scope.selectTemplate(resourceTemplate);
            }
          });
        };

        // delete is called from the directive but must be managed here as we must delete the selectedResourceTemplate on success
        $scope.deleteResourceTemplate = function(resourceTemplate) {
          locationResourcesService.delete({
            orchestratorId: $scope.context.orchestrator.id,
            locationId: $scope.context.location.id,
            id: $scope.selectedResourceTemplate.id
          }, undefined, function() {
            _.remove($scope.resourcesTemplates, {
              id: resourceTemplate.id
            });
            delete $scope.selectedResourceTemplate;

            // Clean the favorites list
            const deletedType = resourceTemplate.template.type;
            // If the type of the template is provided by the orchestrator, never delete it from the fav list
            const favIndex = _.findIndex(vm.favorites, { 'elementId': deletedType });
            if (favIndex === -1 || vm.favorites[favIndex].provided) {
              return;
            }
            // The template was a custom resource - if its still used do not delete it from the fav list
<<<<<<< HEAD
            if (_.find($scope.resourcesTemplates, function (tplt) { return tplt.template.type === deletedType;})) {return;}
=======

            if (_.find($scope.resourcesTemplates, function (tplt) { return tplt.template.type === deletedType; })) {
              return;
            }
>>>>>>> b8215200
            vm.favorites.splice(favIndex, 1);
          });
        };

        $scope.selectTemplate = function(template) {
          $scope.selectedResourceTemplate = template;
        };

        $scope.getIcon = function(resourceType) {
          var templateType = $scope.resourcesTypesMap[resourceType];
          return nodeTemplateService.getNodeTypeIcon(templateType);
        };


        $scope.updateLocationResource = function(propertyName, propertyValue) {
          var updateLocationRequest = {};
          updateLocationRequest[propertyName] = propertyValue;
          return locationResourcesService.update({
            orchestratorId: $scope.context.orchestrator.id,
            locationId: $scope.context.location.id,
            id: $scope.selectedResourceTemplate.id
          }, angular.toJson(updateLocationRequest)).$promise;
        };

        $scope.updateResourceProperty = function(propertyName, propertyValue) {
          return locationResourcesPropertyService.save({
            orchestratorId: $scope.context.orchestrator.id,
            locationId: $scope.context.location.id,
            id: $scope.selectedResourceTemplate.id
          }, angular.toJson({
            propertyName: propertyName,
            propertyValue: propertyValue
          })).$promise;
        };

        $scope.updateResourceCapabilityProperty = function(capabilityName, propertyName, propertyValue) {
          return locationResourcesCapabilityPropertyService.save({
            orchestratorId: $scope.context.orchestrator.id,
            locationId: $scope.context.location.id,
            id: $scope.selectedResourceTemplate.id,
            capabilityName: capabilityName
          }, angular.toJson({
            propertyName: propertyName,
            propertyValue: propertyValue
          })).$promise;
        };

        $scope.updatePortabilityProperty = function(propertyName, propertyValue) {
          return locationResourcesPortabilityService.save({
            orchestratorId: $scope.context.orchestrator.id,
            locationId: $scope.context.location.id,
            id: $scope.selectedResourceTemplate.id
          }, angular.toJson({
            propertyName: propertyName,
            propertyValue: propertyValue
          })).$promise;
        };

        $scope.isPropertyEditable = function() {
          return true;
        };


        /************************************
        *  For authorizations directives
        /************************************/

        // NOTE: locationId and resourceId are functions, so that it will be evaluated everytime a REST call will be made
        // this is because the selected location / resource can change within the page
        var locationResourcesSecurityService = resourceSecurityFactory('rest/latest/orchestrators/:orchestratorId/locations/:locationId/resources/:resourceId', {
          orchestratorId: $scope.context.orchestrator.id,
          locationId: function(){ return $scope.context.location.id;},
          resourceId: function(){ return _.get($scope.selectedResourceTemplate,'id');}
        });
        $scope.locationResourcesSecurityService = locationResourcesSecurityService;


        //NOTE: locationId is not defined a function here, since buildSecuritySearchConfig itself will be called from the directive controller
        // therefore, even if the selected location changes, it will always be updated  on the directive side.
        /*subject can be users, groups, applications*/
        $scope.buildSecuritySearchConfig = function(subject){
          return {
            url: 'rest/latest/orchestrators/:orchestratorId/locations/:locationId/security/' + subject + '/search',
            useParams: true,
            params: {
              orchestratorId: $scope.context.orchestrator.id,
              locationId: $scope.context.location.id,
            }
          };
        };

        $scope.context.selectedResourceTemplates = {};

        $scope.toggleTemplate = function(template, $event) {
          //prevent selection of the template
          if(_.defined($event)){
            $event.stopPropagation();
          }
          delete $scope.selectedResourceTemplate;
          if ($scope.isSelected(template)) {
            delete $scope.context.selectedResourceTemplates[template.id];
          } else {
            $scope.context.selectedResourceTemplates[template.id] = template;
          }
        };

        $scope.isSelected = function(template) {
          return _.defined($scope.context.selectedResourceTemplates[template.id]);
        };

        $scope.toggleAllTemplates = function() {
          if (Object.keys($scope.context.selectedResourceTemplates).length === 0) {
            for (var i in $scope.resourcesTemplates) {
              $scope.toggleTemplate($scope.resourcesTemplates[i]);
            }
          } else {
            for (var j in $scope.context.selectedResourceTemplates) {
              $scope.toggleTemplate($scope.context.selectedResourceTemplates[j]);
            }
          }
        };

        $scope.allTemplatesAreSelected = function() {
          return Object.keys($scope.context.selectedResourceTemplates).length === Object.keys($scope.resourcesTemplates).length && Object.keys($scope.resourcesTemplates).length > 0;
        };

        $scope.disableSecurity = function() {
          return Object.keys($scope.context.selectedResourceTemplates).length !== 0;
        };

      }
    ]);
});<|MERGE_RESOLUTION|>--- conflicted
+++ resolved
@@ -38,13 +38,9 @@
             $scope.selectedConfigurationResourceType = $scope.resourcesTypes[0];
           }
           // Only show catalog in the on-demand resources tab
-<<<<<<< HEAD
-          if (!$scope.showCatalog) {return;}
-=======
           if (!$scope.showCatalog) {
             return;
           }
->>>>>>> b8215200
 
           $scope.dimensions = { width: 800, height: 500 };
           resizeServices.registerContainer(function (width, height) {
@@ -61,13 +57,11 @@
 
         $scope.addResourceTemplate = function(dragData) {
           const source = dragData ? angular.fromJson(dragData.source) : $scope.selectedConfigurationResourceType;
-<<<<<<< HEAD
-          if (!source) {return;}
-=======
+
           if (!source) {
             return;
           }
->>>>>>> b8215200
+
           const newResource = {
             'resourceType': source.elementId,
             'resourceName': 'New resource',
@@ -156,14 +150,9 @@
               return;
             }
             // The template was a custom resource - if its still used do not delete it from the fav list
-<<<<<<< HEAD
-            if (_.find($scope.resourcesTemplates, function (tplt) { return tplt.template.type === deletedType;})) {return;}
-=======
-
             if (_.find($scope.resourcesTemplates, function (tplt) { return tplt.template.type === deletedType; })) {
               return;
             }
->>>>>>> b8215200
             vm.favorites.splice(favIndex, 1);
           });
         };
