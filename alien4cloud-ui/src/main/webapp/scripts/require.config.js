--- conflicted
+++ resolved
@@ -73,7 +73,6 @@
     'stomp':  { deps: ['sockjs'] },
     'graphlib': { deps: ['lodash-base'] },
     'dagre': { deps: ['graphlib'] },
-<<<<<<< HEAD
     'd3-pie': { deps: ['d3'] }
   },
   onNodeCreated: function(node, config, moduleName, url) {
@@ -83,10 +82,5 @@
       window.alienLoadingBar.style.width = window.alienLoadingCount * 100 / window.alienLoadingExpected + '%';
       window.alienLoadingFile.innerHTML = url;
     }
-  },
-=======
-    'd3-pie': { deps: ['d3'] },
-    'autofill-event': { deps: ['angular'] }
   }
->>>>>>> c1ba773d
 });