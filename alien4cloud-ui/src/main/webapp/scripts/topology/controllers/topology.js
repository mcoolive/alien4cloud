// Topology editor controller
define(function (require) {
  'use strict';

  var modules = require('modules');
  var angular = require('angular');
  var _ = require('lodash');

  require('d3');
  require('toaster');
  require('bower_components/jquery-ui/ui/resizable');

  require('scripts/common/directives/drag_drop');
  require('scripts/common/directives/property_display');
  require('scripts/common/directives/simple_modal');
  require('scripts/components/services/component_services');
  require('scripts/tosca/services/tosca_service');
  require('scripts/tosca/services/node_template_service');

  require('scripts/topology/controllers/topology_editor_artifacts');
  require('scripts/topology/controllers/topology_editor_display');
  require('scripts/topology/controllers/topology_editor_groups');
  require('scripts/topology/controllers/topology_editor_inputs');
  require('scripts/topology/controllers/topology_editor_nodes');
  require('scripts/topology/controllers/topology_editor_nodesswap');
  require('scripts/topology/controllers/topology_editor_outputs');
  require('scripts/topology/controllers/topology_editor_properties');
  require('scripts/topology/controllers/topology_editor_relationships');
  require('scripts/topology/controllers/topology_editor_substitution');
  require('scripts/topology/controllers/topology_editor_yaml');

  require('scripts/topology/controllers/search_relationship');

  require('scripts/topology/services/topology_editor_events_services');

  modules.get('a4c-topology-editor', ['a4c-common', 'ui.bootstrap', 'a4c-tosca', 'a4c-styles']).controller('TopologyCtrl',
<<<<<<< HEAD
    ['$scope', '$modal', '$timeout', 'topologyJsonProcessor', 'topologyServices', 'componentService', 'nodeTemplateService', 'appVersions', 'context', 'toscaService', 'toscaCardinalitiesService', 'workflowServices',
    'defaultFilters',
=======
    ['$scope', '$modal', '$timeout', 'componentService', 'nodeTemplateService', 'toscaService',
>>>>>>> 8e8055ef
    'topoEditArtifacts',
    'topoEditDisplay',
    'topoEditGroups',
    'topoEditInputs',
    'topoEditNodes',
    'topoEditNodesSwap',
    'topoEditOutputs',
    'topoEditProperties',
    'topoEditRelationships',
    'topoEditSubstitution',
    'topoEditYaml',
<<<<<<< HEAD
    function($scope, $modal, $timeout, topologyJsonProcessor, topologyServices, componentService, nodeTemplateService, appVersions, context, toscaService, toscaCardinalitiesService, workflowServices,
    defaultFilters,
=======
    function($scope, $modal, $timeout, componentService, nodeTemplateService, toscaService,
>>>>>>> 8e8055ef
    topoEditArtifacts,
    topoEditDisplay,
    topoEditGroups,
    topoEditInputs,
    topoEditNodes,
    topoEditNodesSwap,
    topoEditOutputs,
    topoEditProperties,
    topoEditRelationships,
    topoEditSubstitution,
    topoEditYaml) {
      $scope.defaultFilters = defaultFilters;
      $scope.isRuntime = false;

      $scope.isNodeTemplateCollapsed = false;
      $scope.isPropertiesCollapsed = false;
      $scope.isRelationshipsCollapsed = false;
      $scope.isRelationshipCollapsed = false;
      $scope.isArtifactsCollapsed = false;
      $scope.isArtifactCollapsed = false;
      $scope.isRequirementsCollapsed = false;
      $scope.isCapabilitiesCollapsed = false;
      $scope.displays = {
        catalog: { active: true, size: 500, selector: '#catalog-box', only: ['topology', 'catalog'] },
        dependencies: { active: false, size: 400, selector: '#dependencies-box', only: ['topology', 'dependencies'] },
        inputs: { active: false, size: 400, selector: '#inputs-box', only: ['topology', 'inputs'], keep: ['nodetemplate'] },
        artifacts: { active: false, size: 400, selector: '#artifacts-box', only: ['topology', 'artifacts'], keep: ['nodetemplate'] },
        groups: { active: false, size: 400, selector: '#groups-box', only: ['topology', 'groups'], keep: ['nodetemplate'] },
        substitutions: { active: false, size: 400, selector: '#substitutions-box', only: ['topology', 'substitutions'], keep: ['nodetemplate'] },
        nodetemplate: { active: false, size: 500, selector: '#nodetemplate-box', only: ['topology', 'nodetemplate'], keep: ['inputs'] },
        workflows: { active: false, size: 400, selector: '#workflows-box', only:['workflows'] }
      };

      topoEditDisplay($scope, '#topology-editor');
      topoEditArtifacts($scope);
      topoEditGroups($scope);
      topoEditInputs($scope);
      topoEditNodes($scope);
      topoEditNodesSwap($scope);
      topoEditOutputs($scope);
      topoEditProperties($scope);
      topoEditRelationships($scope);
      topoEditSubstitution($scope);
      topoEditYaml($scope);

      var refresh = function(selectedNodeTemplate) {
        if(_.undefined($scope.groupCollapsed)) { // we perform this only at init time.
          $scope.groupCollapsed = {};
          _.each($scope.topology.topology.groups, function(value, key) {
            $scope.groupCollapsed[key] = { main: false, members: true, policies: true };
          });
        }

        $scope.outputs.init($scope.topology.topology);
        // TODO trigger yaml update ?

        function reselectNodeTemplate(name) {
          $scope.selectedNodeTemplate = $scope.topology.topology.nodeTemplates[name];
          if(_.defined($scope.selectedNodeTemplate)) {
            $scope.selectedNodeTemplate.selected = true;
            fillNodeSelectionVars($scope.selectedNodeTemplate);
          } else {
            $scope.selectedNodeTemplate = null;
          }
        }

        if(_.defined(selectedNodeTemplate)) {
          reselectNodeTemplate(selectedNodeTemplate);
        } else if(_.defined($scope.selectedNodeTemplate)) {
          reselectNodeTemplate($scope.selectedNodeTemplate.name);
        } else {
          $scope.selectedNodeTemplate = null;
        }

        // we need an ordered nodeGroup array (on index property)
        $scope.orderedNodeGroups = [];
        angular.forEach($scope.topology.topology.groups, function(value) {
          $scope.orderedNodeGroups.push(value);
        });
        $scope.orderedNodeGroups.sort(function(a, b){
          return a.index - b.index;
        });

        $scope.substitution.refresh();
      };

      $scope.$on('topologyRefreshedEvent', function(event, param) {
        var selectedNodeTemplate = param.selectedNodeTemplate;
        refresh(selectedNodeTemplate);
      });

      if(_.defined($scope.topology)) {
        refresh();
      }

      $scope.checkMapSize = function(map) {
        return angular.isDefined(map) && map !== null && Object.keys(map).length > 0;
      };

      $scope.nodeNameObj = {}; // added to support <tabset> "childscope issue"
      function fillNodeSelectionVars(nodeTemplate) {
        $scope.selectedNodeTemplate = nodeTemplate;
        $scope.nodeNameObj.val = nodeTemplate.name;
        $scope.selectionabstract = $scope.topology.nodeTypes[nodeTemplate.type].abstract;
      }

      $scope.updateInputArtifactList = function(artifactName) {
        var nodeTemplateName = $scope.selectedNodeTemplate.name;
        var topology = $scope.topology.topology;
        var inputIndex = topology.inputArtifacts[nodeTemplateName].indexOf(artifactName);
        var artifactInput = {
          topologyId: $scope.topology.topology.id,
          nodeTemplateName: nodeTemplateName,
          artifactName: artifactName
        };

        if (inputIndex < 0) {
          // add input artifact
          topologyServices.nodeTemplate.artifactInput.add(
            artifactInput,
            function(successResult) {
              if (!successResult.error) {
                $scope.refreshTopology(successResult.data);
              }
            },
            function(errorResult) {
              console.debug(errorResult);
            }
          );
        } else {
          // remove input artifact
          topologyServices.nodeTemplate.artifactInput.remove(
            artifactInput,
            function(successResult) {
              if (!successResult.error) {
                $scope.refreshTopology(successResult.data);
              } else {
                console.debug(successResult.error);
              }
            },
            function(errorResult) {
              console.debug(errorResult);
            }
          );
        }

      };

      $scope.getIcon = toscaService.getIcon;
      // check if compute type
      $scope.isComputeType = function(nodeTemplate) {
        if (_.undefined($scope.topology) || _.undefined(nodeTemplate)) {
          return false;
        }
        return toscaService.isComputeType(nodeTemplate.type, $scope.topology.nodeTypes);
      };

      var fillBounds = function(topology) {
        if (!topology.nodeTemplates) {
          return;
        }
        Object.keys(topology.nodeTemplates).forEach(function(nodeTemplateName) {
          var nodeTemplate = topology.nodeTemplates[nodeTemplateName];
          toscaCardinalitiesService.fillRequirementBounds($scope.topology.nodeTypes, nodeTemplate);
          toscaCardinalitiesService.fillCapabilityBounds($scope.topology.nodeTypes, $scope.topology.topology.nodeTemplates, nodeTemplate);
        });
      };


      /**
       * Capabilities and Requirements docs
       */
       // FIXME this is actually to get Requirements and Capabilities but their version may not be the same as the actual node template
       // may be from different archives..
      $scope.getComponent = function(nodeTemplate, type) {
        var nodeType = $scope.topology.nodeTypes[nodeTemplate.type];
        if(_.defined($scope.topology) && _.defined($scope.topology.capabilityTypes) && _.defined($scope.topology.capabilityTypes[type])) {
          return $scope.topology.capabilityTypes[type];
        }
        var componentId = type + ':' + nodeType.archiveVersion;
        return componentService.get({
          componentId: componentId
        }, function(successResult) {
          if (successResult.error === null) {
            if (successResult.data !== null) {
              return successResult.data.description;
            }
          }
        });
      };

      $scope.editorCallback = {
        autoOpenRelationshipModal: $scope.relationships.autoOpenRelationshipModal,

        addRelationship: function(sourceId, requirementName, requirementType, targetId, capabilityName, relationship) {
          if(_.defined(relationship)) {
            // generate relationship name
            var name = toscaService.generateRelationshipName(relationship.elementId, targetId);
            // add the relationship
            $scope.relationships.doAddRelationship(sourceId, {
              name: name,
              target: targetId,
              targetedCapabilityName: capabilityName,
              relationship: relationship
            }, requirementName, requirementType);
          } else {
            // open the modal so user can choose the target relationship.
            $scope.relationships.openSearchRelationshipModal(sourceId, requirementName, targetId, capabilityName);
          }
        },
        selectNodeTemplate: function(newSelectedName) {
          $scope.display.set('nodetemplate', true);
          if (_.defined($scope.selectedNodeTemplate)) {
            var oldSelected = $scope.topology.topology.nodeTemplates[$scope.selectedNodeTemplate.name];
            if (oldSelected) {
              oldSelected.selected = false;
            }
          }

          var newSelected = $scope.topology.topology.nodeTemplates[newSelectedName];
          newSelected.selected = true;

          fillNodeSelectionVars(newSelected);
          $scope.triggerTopologyRefresh = {};
          $scope.$digest();
        }
      };
    }
  ]);
}); // define<|MERGE_RESOLUTION|>--- conflicted
+++ resolved
@@ -34,12 +34,8 @@
   require('scripts/topology/services/topology_editor_events_services');
 
   modules.get('a4c-topology-editor', ['a4c-common', 'ui.bootstrap', 'a4c-tosca', 'a4c-styles']).controller('TopologyCtrl',
-<<<<<<< HEAD
-    ['$scope', '$modal', '$timeout', 'topologyJsonProcessor', 'topologyServices', 'componentService', 'nodeTemplateService', 'appVersions', 'context', 'toscaService', 'toscaCardinalitiesService', 'workflowServices',
+    ['$scope', '$modal', '$timeout', 'componentService', 'nodeTemplateService', 'toscaService',
     'defaultFilters',
-=======
-    ['$scope', '$modal', '$timeout', 'componentService', 'nodeTemplateService', 'toscaService',
->>>>>>> 8e8055ef
     'topoEditArtifacts',
     'topoEditDisplay',
     'topoEditGroups',
@@ -51,12 +47,8 @@
     'topoEditRelationships',
     'topoEditSubstitution',
     'topoEditYaml',
-<<<<<<< HEAD
-    function($scope, $modal, $timeout, topologyJsonProcessor, topologyServices, componentService, nodeTemplateService, appVersions, context, toscaService, toscaCardinalitiesService, workflowServices,
+    function($scope, $modal, $timeout, componentService, nodeTemplateService, toscaService,
     defaultFilters,
-=======
-    function($scope, $modal, $timeout, componentService, nodeTemplateService, toscaService,
->>>>>>> 8e8055ef
     topoEditArtifacts,
     topoEditDisplay,
     topoEditGroups,
