<<<<<<< HEAD
﻿@import "bootstrap_variables";
=======
@charset "UTF-8";
@import "bootstrap_variables";
>>>>>>> 695dea93

.topology-svg {
  -webkit-user-select: none; /* Chrome/Safari */
  -moz-user-select: none; /* Firefox */
  -ms-user-select: none; /* IE10+ */
  -o-user-select: none;
  user-select: none;
}

.topology-svg-rect {
  fill: #ffffff;
  fill-opacity: 1;
  stroke: #aaaaaa;
  stroke-width: 1px;
  stroke-opacity: 1;
}

.topology-svg-rect:hover {
  fill: whitesmoke;
}

.topology-svg-rect.selected {
  fill: #dddddd;
}

.topology-svg-rect.selected:hover {
  fill: #cccccc;
}

.topology-svg-icon {
  font-family: FontAwesome;
  font-size: 10px;
  font-style: normal;
}

.topology-svg-icon-center {
  text-anchor: middle;
  dominant-baseline: central;
}

.topology-svg-icon-circle {
  fill: #ffffff;
  fill-opacity: 1;
  stroke: #aaaaaa;
  stroke-width: 1px;
  stroke-opacity: 1;
}

.connectorAction {
  fill: none;
  stroke-width: 0px;
  pointer-events: all;
}

.connector {
  fill: #ffffff;
  fill-opacity: 1;
  stroke: #555555;
  stroke-width: 1px;
  stroke-opacity: 1;
  pointer-events: all;
}

.connector:hover {
  fill: whitesmoke;
  pointer-events: all;
}

.connectorTarget {
  fill: $brand-success;
  fill-opacity: .6;
  pointer-events: all;
}

.connectorTarget:hover {
  fill: darken($brand-success, 5%);
  fill-opacity: 1;
  pointer-events: all;
}

.connectorlink {
  fill: none;
  stroke: #555555;
  stroke-width: 1px;
  stroke-opacity: 1;
}

.node-template {}

.node-template .background {
  fill: #ffffff;
  fill-opacity: 1;
  stroke: #555555;
  stroke-width: 1px;
  stroke-opacity: 1;
  pointer-events: all;
}

.node-template > .background:hover {
  fill: whitesmoke;
}

.node-template.selected .background {
  fill: #dddddd;
}

.node-template.selected > .background:hover {
  fill: #cccccc;
}

.node-template .title{
}

.node-template .simple-title{
  font-size: 10px;
}

.node-template .version{}

.node-template .simple-version{
  font-size: 10px;
}

.node-template .selector {
  fill: none;
  stroke-width: 1px;
  stroke-opacity: 0;
  pointer-events: all;
}

.collapsebar {
  fill: whitesmoke;
  fill-opacity: 1;
  pointer-events: all;
}

.link {
  fill: none;
  stroke-width: 1px;
  stroke-opacity: .2;
}

.link-network {
  fill: none;
  stroke-width: 4px;
}

.link-selected {
  stroke-width: 2px;
  stroke-opacity: 1;
}

.link-hosted-on {
  stroke: #0000FF;
}

.link-depends-on {
  stroke: #048204;
}

.link-network-0 { stroke: #9A0808; }
.link-network-1 { stroke: #202AB4; }
.link-network-2 { stroke: #2A7C93; }
.link-network-3 { stroke: #6B2C76; }
.link-network-4 { stroke: #30762C; }
.link-network-5 { stroke: #2C7655; }
.link-network-6 { stroke: #ED4D13; }
.link-network-7 { stroke: #DA0000; }
.link-network-8 { stroke: #1364ED; }
.link-network-9 { stroke: #DAD000; }

.groupColor-0 { fill: #9A0808; color: #9A0808;}
.groupColor-1 { fill: #202AB4; color: #202AB4;}
.groupColor-2 { fill: #2A7C93; color: #2A7C93;}
.groupColor-3 { fill: #6B2C76; color: #6B2C76;}
.groupColor-4 { fill: #30762C; color: #30762C;}
.groupColor-5 { fill: #2C7655; color: #2C7655;}
.groupColor-6 { fill: #ED4D13; color: #ED4D13;}
.groupColor-7 { fill: #DA0000; color: #DA0000;}
.groupColor-8 { fill: #1364ED; color: #1364ED;}
.groupColor-9 { fill: #DAD000; color: #DAD000;}

.d3-tip {
  font-size: $font-size-small;
  line-height: 1.4;
  max-width: $popover-max-width;
  padding: 3px 8px;
  text-decoration: none;
  background-color: $popover-bg;
  border: 1px solid $popover-fallback-border-color;
  border: 1px solid $popover-border-color;
  border-radius: $border-radius-base;
  pointer-events: none;
  margin-top: -6px;
}

/* Creates a small triangle extender for the tooltip */
.d3-tip:after {
  font-family: FontAwesome;
  font-size: 20px;
  color: $tooltip-arrow-color;
  position: absolute;
  width: 0;
  height: 0;
}

/* Northward tooltips */
.d3-tip.n:after {
  bottom: 11px;
  left: 49%;
  content: "\f0d7";
}

.runtime-state-no {
  fill-opacity: 0;
}
.runtime-state-deployed {
  fill: $state-success-text;
  fill-opacity: 1;
}
.runtime-state-maintenance {
  fill: $state-info-text;
  fill-opacity: 1;
}
.runtime-state-undeployed {
  fill: $gray-light;
  fill-opacity: 1;
}
.runtime-state-warning {
  fill: $state-warning-text;
  fill-opacity: 1;
}
.runtime-state-failure {
  fill: $state-danger-text;
  fill-opacity: 1;
}
.runtime-state-unknown {
  fill: #ffffff;
  fill-opacity: 1;
}<|MERGE_RESOLUTION|>--- conflicted
+++ resolved
@@ -1,9 +1,5 @@
-<<<<<<< HEAD
-﻿@import "bootstrap_variables";
-=======
-@charset "UTF-8";
+﻿@charset "UTF-8";
 @import "bootstrap_variables";
->>>>>>> 695dea93
 
 .topology-svg {
   -webkit-user-select: none; /* Chrome/Safari */
