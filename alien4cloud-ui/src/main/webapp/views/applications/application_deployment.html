--- conflicted
+++ resolved
@@ -316,7 +316,6 @@
   </div>
   <hr class="separator-h">
   <div ng-if="deploymentContext.selectedEnvironment &&  validTopologyDTO.valid">
-<<<<<<< HEAD
   
     <!-- DEPLOYMENT TOPO CONFIGURATION ERRORS -->
     <div id="configurationsErrors" class="row">
@@ -356,8 +355,6 @@
        </div>
       </div>
     </div>
-=======
->>>>>>> 6c743961
     <div class="row" style="margin-top: 10px">
       <div class="col-md-12">
         <ul class="nav nav-tabs">
