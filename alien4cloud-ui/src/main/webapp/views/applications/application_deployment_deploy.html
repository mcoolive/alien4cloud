<<<<<<< HEAD
<div style="margin-top: 10px;" ng-if="deploymentContext.selectedEnvironment.status === 'UNDEPLOYED'">
  <div class="row row-margin">
    <div class="col-md-12">
      <!-- DEPLOY BUTTON -->
      <button id="btn-deploy"
              type="button"
              class="btn btn-success application-deploy-button"
              ng-disabled="!deploymentContext.deploymentTopologyDTO.validation.valid || isDeploying"
              ng-click="deploy()">
        <i class="fa" ng-class="{'fa-play': !isDeploying, 'fa-spinner fa-spin': isDeploying}"></i> {{'APPLICATIONS.DEPLOY' | translate}}
      </button>
    </div>
  </div>
  <div class="row row-margin" ng-if="deploymentContext.deploymentTopologyDTO.topology.substitutionMapping">
    <div class="col-md-12">
      <div class="topology-column-content-head">
          <i class="fa fa-globe"></i> Service management
      </div>
      <i class="fa" ng-class="(location) ? 'fa-check-square-o text-success' :'fa-square-o'" ng-click="item.checked = !item.checked"></i>
      Deploy this environment as a service (other applications will be able to use it during matching phase).
    </div>
  </div>
  <div class="row row-margin">
    <div class="col-md-12">
      <!--  Workflow tasks  -->
      <div ng-if="(wfTasks = deploymentContext.deploymentTopologyDTO.validation.taskList['WORKFLOW_INVALID']).length>0">
        <h4 class="clickable" ng-init="isWorkflowsCollapsed = false" ng-click="isWorkflowsCollapsed = !isWorkflowsCollapsed">
          <i class="fa" ng-class="{'fa-caret-down' : !isWorkflowsCollapsed, 'fa-caret-right': isWorkflowsCollapsed}"></i>
          <span>{{'APPLICATIONS.TOPOLOGY.TASK.WORKFLOWS.TITLE' | translate}}</span>
        </h4>
=======
<div class="row" style="margin-bottom: 3em">
  <div class="col-md-6">
    <!-- DEPLOY BUTTON -->
    <button id="btn-deploy"
            type="button"
            class="btn btn-success application-deploy-button"
            ng-disabled="!deploymentContext.deploymentTopologyDTO.validation.valid || isDeploying"
            ng-click="deploy()"
            ng-if="deploymentContext.selectedEnvironment.status === 'UNDEPLOYED'">
      <i class="fa" ng-class="{'fa-play': !isDeploying, 'fa-spinner fa-spin': isDeploying}"></i> {{'APPLICATIONS.DEPLOY' | translate}}
    </button>
  </div>
</div>

<!-- DEPLOYMENT TOPO CONFIGURATION ERRORS -->
<div class="row" style="margin-top: 20px;" ng-if = "_.isNotEmpty(deploymentContext.deploymentTopologyDTO.validation.taskList)">
  <!-- NODE FILTERS-->
  <div class="col-md-6" ng-if="deploymentContext.deploymentTopologyDTO.validation.taskList['NODE_FILTER_INVALID']">
    <div class="task-list-box">
      <node-filters-errors-display
        tasks = "deploymentContext.deploymentTopologyDTO.validation.taskList['NODE_FILTER_INVALID']"
        input-column=true>
      </node-filters-errors-display>
    </div>
  </div>
  <!-- SCALABILITY ERRORS -->
  <div class="col-md-6" ng-if="deploymentContext.deploymentTopologyDTO.validation.taskList['SCALABLE_CAPABILITY_INVALID']">
    <div class="task-list-box">
      <scalability-errors-display
        tasks="deploymentContext.deploymentTopologyDTO.validation.taskList['SCALABLE_CAPABILITY_INVALID']">
      </scalability-errors-display>
    </div>
  </div>
  <!--  Required properties tasks  -->
  <div class="col-md-6" ng-if="deploymentContext.deploymentTopologyDTO.validation.taskList['PROPERTIES']">
    <div class="task-list-box">
      <properties-errors-display
        tasks = "deploymentContext.deploymentTopologyDTO.validation.taskList['PROPERTIES']">
      </properties-errors-display>

    </div>
  </div>
  <div class="col-md-6">
    <!--  Workflow tasks  -->
    <div ng-if="(wfTasks = deploymentContext.deploymentTopologyDTO.validation.taskList['WORKFLOW_INVALID']).length>0">
      <h4 class="clickable" ng-init="isWorkflowsCollapsed = false" ng-click="isWorkflowsCollapsed = !isWorkflowsCollapsed">
        <i class="fa" ng-class="{'fa-caret-down' : !isWorkflowsCollapsed, 'fa-caret-right': isWorkflowsCollapsed}"></i>
        <span>{{'APPLICATIONS.TOPOLOGY.TASK.WORKFLOWS.TITLE' | translate}}</span>
      </h4>
>>>>>>> d2cdd36a

        <div uib-collapse="isWorkflowsCollapsed" >
          <ul>
            <li ng-repeat="wfTask in wfTasks">
              {{'APPLICATIONS.TOPOLOGY.TASK.WORKFLOWS.HAS_ERROR' | translate:wfTask}}
            </li>
          </ul>
        </div>
      </div>
    </div>
  </div>
</div>


<!-- Provider deployment properties -->
<div class="row" style="margin-top: 20px;">
  <div ng-if="_.isNotEmpty(deploymentContext.orchestratorDeploymentPropertyDefinitions)" class="col-md-6">
    <div class="content-head clickable" ng-click="isOrchestratorDeploymentPropertiesCollapsed = !isOrchestratorDeploymentPropertiesCollapsed">
      <i class="fa fa-cog"></i> {{'APPLICATIONS.TOPOLOGY.ORCHESTRATOR_PROPERTIES' | translate}}
      <i class="fa" ng-class="{'fa-caret-down' : !isOrchestratorDeploymentPropertiesCollapsed, 'fa-caret-right': isOrchestratorDeploymentPropertiesCollapsed}"></i>
    </div>
    <div uib-collapse="isOrchestratorDeploymentPropertiesCollapsed" class="content-body">
      <table class="table table-condensed" id="nodeTemplateProperties">
        <tr ng-repeat="(propertyKey,propertyDefinition) in deploymentContext.orchestratorDeploymentPropertyDefinitions">
          <td id="p_deployment_{{propertyKey}}">
            <property-display
              ng-init="condensed = true"
              definition="propertyDefinition"
              property-name="propertyKey"
              property-value="deploymentContext.deploymentTopologyDTO.topology.providerDeploymentProperties[propertyKey]"
              on-save="updateDeploymentProperty(propertyDefinition, propertyKey, propertyValue)"
              editable="true"
              condensed="condensed">
            </property-display>
          </td>
        </tr>
      </table>
    </div>
  </div>
</div><|MERGE_RESOLUTION|>--- conflicted
+++ resolved
@@ -1,35 +1,3 @@
-<<<<<<< HEAD
-<div style="margin-top: 10px;" ng-if="deploymentContext.selectedEnvironment.status === 'UNDEPLOYED'">
-  <div class="row row-margin">
-    <div class="col-md-12">
-      <!-- DEPLOY BUTTON -->
-      <button id="btn-deploy"
-              type="button"
-              class="btn btn-success application-deploy-button"
-              ng-disabled="!deploymentContext.deploymentTopologyDTO.validation.valid || isDeploying"
-              ng-click="deploy()">
-        <i class="fa" ng-class="{'fa-play': !isDeploying, 'fa-spinner fa-spin': isDeploying}"></i> {{'APPLICATIONS.DEPLOY' | translate}}
-      </button>
-    </div>
-  </div>
-  <div class="row row-margin" ng-if="deploymentContext.deploymentTopologyDTO.topology.substitutionMapping">
-    <div class="col-md-12">
-      <div class="topology-column-content-head">
-          <i class="fa fa-globe"></i> Service management
-      </div>
-      <i class="fa" ng-class="(location) ? 'fa-check-square-o text-success' :'fa-square-o'" ng-click="item.checked = !item.checked"></i>
-      Deploy this environment as a service (other applications will be able to use it during matching phase).
-    </div>
-  </div>
-  <div class="row row-margin">
-    <div class="col-md-12">
-      <!--  Workflow tasks  -->
-      <div ng-if="(wfTasks = deploymentContext.deploymentTopologyDTO.validation.taskList['WORKFLOW_INVALID']).length>0">
-        <h4 class="clickable" ng-init="isWorkflowsCollapsed = false" ng-click="isWorkflowsCollapsed = !isWorkflowsCollapsed">
-          <i class="fa" ng-class="{'fa-caret-down' : !isWorkflowsCollapsed, 'fa-caret-right': isWorkflowsCollapsed}"></i>
-          <span>{{'APPLICATIONS.TOPOLOGY.TASK.WORKFLOWS.TITLE' | translate}}</span>
-        </h4>
-=======
 <div class="row" style="margin-bottom: 3em">
   <div class="col-md-6">
     <!-- DEPLOY BUTTON -->
@@ -79,15 +47,13 @@
         <i class="fa" ng-class="{'fa-caret-down' : !isWorkflowsCollapsed, 'fa-caret-right': isWorkflowsCollapsed}"></i>
         <span>{{'APPLICATIONS.TOPOLOGY.TASK.WORKFLOWS.TITLE' | translate}}</span>
       </h4>
->>>>>>> d2cdd36a
 
-        <div uib-collapse="isWorkflowsCollapsed" >
-          <ul>
-            <li ng-repeat="wfTask in wfTasks">
-              {{'APPLICATIONS.TOPOLOGY.TASK.WORKFLOWS.HAS_ERROR' | translate:wfTask}}
-            </li>
-          </ul>
-        </div>
+      <div uib-collapse="isWorkflowsCollapsed" >
+        <ul>
+          <li ng-repeat="wfTask in wfTasks">
+            {{'APPLICATIONS.TOPOLOGY.TASK.WORKFLOWS.HAS_ERROR' | translate:wfTask}}
+          </li>
+        </ul>
       </div>
     </div>
   </div>
@@ -119,4 +85,14 @@
       </table>
     </div>
   </div>
+
+  <div class="col-md-6" ng-if="deploymentContext.deploymentTopologyDTO.topology.substitutionMapping">
+    <div class="content-head">
+      <i class="fa fa-globe"></i> Service management
+    </div>
+    <p class="content-body">
+      <i class="fa" ng-class="(location) ? 'fa-check-square-o text-success' :'fa-square-o'" ng-click="item.checked = !item.checked"></i>
+      Deploy this environment as a service (other applications will be able to use it during matching phase).
+    </p>
+  </div>
 </div>