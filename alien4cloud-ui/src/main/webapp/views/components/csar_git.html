--- conflicted
+++ resolved
@@ -97,20 +97,10 @@
                 <button class=" btn-sm btn btn-default ng-binding" ng-disabled="importing[csar.id]" tooltip="{{ 'CSAR.IMPORTTOOLTIP' | translate}}" ng bssize="btn-sm" position="left" id="IMPORT_CSARGIT" ng-click="triggerImport(csar.id, csar.repositoryUrl)">
                   <i class="fa fa-download fa-lg" ng-class="{'fa-download fa-lg': !importing[csar.id], 'fa-spinner fa-spin': importing[csar.id]}"></i>
                 </button>
-<<<<<<< HEAD
                 <button class=" btn-sm btn btn-default ng-binding"  ng-disabled="isImporting" ng bssize="btn-sm" tooltip="{{ 'CSAR.EDITTOOLTIP' | translate}}" position="left" id="UPDATE_CSARGIT" ng-click="openCsarGit(csar)">
                   <i class="fa fa-pencil-square-o fa-lg" ></i>
                 </button>
                 <delete-confirm id="delete-csargit" ng-disabled="isImporting" func="removeCsarGit(csar.id);" position="left" bssize="btn-sm" fastyle="fa-trash-o"></delete-confirm>
-=======
-                <button class=" btn-sm btn btn-default ng-binding"  ng-disabled="importing[csar.id]" ng bssize="btn-sm" tooltip="{{ 'CSAR.EDITTOOLTIP' | translate}}" position="left" id="UPDATE_CSARGIT" ng-click="openCsarGit(csar)">
-                  <i class="fa fa-pencil-square-o fa-lg" ></i>
-                </button>
-                <delete-confirm id="delete-csargit" ng-disabled="importing[csar.id]" func="removeCsarGit(csar.id);" position="left" bssize="btn-sm" fastyle="fa-trash-o"></delete-confirm>
-<!--                 <button ng-if="csar.storedLocally" class=" btn-sm btn btn-default ng-binding"  ng-disabled="isImporting" ng bssize="btn-sm" tooltip="{{ 'CSAR.EDITTOOLTIP' | translate}}" position="left" id="UPDATE_CSARGIT" ng-click="openCsarGit(csar)"> -->
-<!--                   <i class="fa fa-pencil-square-o fa-lg" ></i> -->
-<!--                 </button> -->
->>>>>>> c278a624
               </td>
             </tr>
           </tbody>
