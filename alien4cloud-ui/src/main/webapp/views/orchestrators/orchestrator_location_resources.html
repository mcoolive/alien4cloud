<div ng-controller="OrchestratorLocationResourcesTemplateCtrl as ctrl">
  <div ng-if="!showCatalog" class="row" style="margin-top: 10px">
    <div class="col-md-12">
      <span>{{'ORCHESTRATORS.LOCATIONS.RESOURCES.TYPE' | translate}}: </span>
      <select ng-model="selectedConfigurationResourceType"
              ng-options="type.elementId for type in resourcesTypes">
      </select>
      <button ng-class="{'active': applyFilter}" ng-click="applyFilter = !applyFilter" class="btn btn-default btn-sm"><i class="fa fa-filter"></i> {{'COMMON.FILTER' | translate}}
      </button>
      <button class="btn btn-primary btn-sm" ng-click="addResourceTemplate()"><i class="fa fa-plus"></i> {{'COMMON.ADD' | translate}}</button>
    </div>
  </div>
  <div class="row" style="margin-top: 10px">
    <div class="col-md-6">
      <table class="table table-hover table-bordered" alien-droppable drag-data="" drag-on-drop="addResourceTemplate(data)">
        <thead>
          <tr>
            <th>
              <a ng-click="toggleAllTemplates()" ng-if="showMultiSelect" class="ng-scope">
                <i class="fa fa-fw fa-check-square-o" ng-class="{'fa-check-square-o' : allTemplatesAreSelected(),  'fa-square-o': !allTemplatesAreSelected()}" style=""></i>
              </a>
            </th>
            <th ng-if="showMultiSelect">Icon</th>
            <th>{{'COMMON.NAME' | translate}}</th>
            <th>{{'COMMON.TYPE' | translate}}</th>
          </tr>
        </thead>
        <tbody>
          <tr ng-repeat="template in resourcesTemplates | orderBy:'name'"
              ng-click="selectTemplate(template)"
              class="clickable"
              ng-class="{'warning': selectedResourceTemplate == template}"
              ng-if="!applyFilter || template.template.type == selectedConfigurationResourceType.elementId">
              <td ng-if="showMultiSelect">
                <a ng-click="toggleTemplate(template, $event)" class="ng-scope">
                    <i class="fa fa-fw fa-square-o" ng-class="{'fa-check-square-o' : isSelected(template),  'fa-square-o': !isSelected(template)}"></i>
                </a>
              </td>
            <td ng-init="nodeIcon = getIcon(template.template.type)">
              <i ng-if="!nodeIcon" class="fa fa-cogs fa-3x"></i>
              <img ng-if="nodeIcon" ng-src="img?id={{nodeIcon}}&quality=QUALITY_32">
            </td>
            <td>{{template.name}}</td>
            <td>{{template.template.type}}</td>
          </tr>
        </tbody>
      </table>
      <div class="drop-box" ng-if="showMultiSelect" alien-droppable drag-on-drop="addResourceTemplate(data)">
        <i class="fa fa-file-text"></i>&nbsp;<small>{{ 'ORCHESTRATORS.LOCATIONS.RESOURCES.DROP' | translate }}</small>
      </div>
    </div>
    <div class="col-md-6" ng-if="selectedResourceTemplate">
<<<<<<< HEAD
      <span id='closeNodeTemplateDetails' class="btn btn-default btn-xs pull-right close-btn-panel" ng-click="selectTemplate(null)">
            <i class="fa fa-remove close-panel"></i>
      </span>
      <uib-tabset justified="true">
        <uib-tab index="0">
          <uib-tab-heading>
            Properties
          </uib-tab-heading>
          <orchestrator-location-resource-template resource-template="selectedResourceTemplate"
                                                   resource-type="resourcesTypesMap[selectedResourceTemplate.template.type]"
                                                   resource-capability-types="context.locationResources.capabilityTypes"
                                                   dependencies="context.location.dependencies"
                                                   is-editable="true"
                                                   is-property-editable="isPropertyEditable()"
                                                   on-delete="deleteResourceTemplate(resourceTemplate)"
                                                   on-update="updateLocationResource(propertyName, propertyValue)"
                                                   on-property-update="updateResourceProperty(propertyName, propertyValue)"
                                                   on-capability-property-update="updateResourceCapabilityProperty(capabilityName, propertyName, propertyValue)"
                                                   on-portability-property-update="updatePortabilityProperty(propertyName, propertyValue)">
          </orchestrator-location-resource-template>
        </uib-tab>

        <!-- Security-->
        <uib-tab index="1" ng-show="!disableSecurity()">
          <uib-tab-heading >
            <i class="icon-folder-open"></i> {{'ORCHESTRATORS.LOCATIONS.SECURITY' | translate}}
          </uib-tab-heading>
          <div ng-show="!disableSecurity()">
            <div class="row" id="app-user-role">
              <div class="col-md-12">
                <uib-tabset>
                  <uib-tab heading="{{'ROLE_TABS.USERS' | translate}}" id="users-tab">
                    <alien-user-authorization
                      resource="selectedResourceTemplate"
                      service="locationResourcesSecurityService.users"
                      search-config-builder="buildSecuritySearchConfig('users')"
                      display-force-option="true">
                    </alien-user-authorization>
                  </uib-tab>
                  <uib-tab heading="{{'COMMON.GROUPS' | translate}}" id="groups-tab">
                    <alien-group-authorization
                      resource="selectedResourceTemplate"
                      service="locationResourcesSecurityService.groups"
                      search-config-builder="buildSecuritySearchConfig('groups')"
                      display-force-option="true">
                    </alien-group-authorization>
                  </uib-tab>
                  <uib-tab heading="{{'NAVBAR.MENU_APPS' | translate}}" id="applications-tab">
                    <alien-app-authorization
                      resource="selectedResourceTemplate"
                      app-service="locationResourcesSecurityService.applications"
                      env-service="locationResourcesSecurityService.environmentsPerApplication"
                      search-config-builder="buildSecuritySearchConfig('applications')"
                      display-force-option="true">
                    </alien-app-authorization>
                  </uib-tab>
                </uib-tabset>
              </div>
            </div>
          </div>
        </uib-tab>
      </uib-tabset>
=======
      <div>
        <div class="topology-column-content-head">
          <span class="ng-binding">
            <i class="fa fa-cubes"></i> {{'ORCHESTRATORS.LOCATIONS.RESOURCES.CONFIG' | translate}}
          </span>
          <a id="closeNodeTemplateDetails" class="pull-right" style="font-weight: 400;" ng-click="selectTemplate()">
            <i class="fa fa-arrow-left"></i> {{'ORCHESTRATORS.LOCATIONS.RESOURCES.BACK' | translate}}
          </a>
        </div>
        <div class="row-margin">
          {{'ORCHESTRATORS.LOCATIONS.RESOURCES.CONFIG_HELP' | translate}}
        </div>
        <orchestrator-location-resource-template resource-template="selectedResourceTemplate"
                                                 resource-type="resourcesTypesMap[selectedResourceTemplate.template.type]"
                                                 resource-capability-types="context.locationResources.capabilityTypes"
                                                 dependencies="context.location.dependencies"
                                                 is-editable="true"
                                                 is-property-editable="isPropertyEditable()"
                                                 on-delete="deleteResourceTemplate(resourceTemplate)"
                                                 on-update="updateLocationResource(propertyName, propertyValue)"
                                                 on-property-update="updateResourceProperty(propertyName, propertyValue)"
                                                 on-capability-property-update="updateResourceCapabilityProperty(capabilityName, propertyName, propertyValue)"
                                                 on-portability-property-update="updatePortabilityProperty(propertyName, propertyValue)">
        </orchestrator-location-resource-template>
      </div>
>>>>>>> b8215200
    </div>

    <!-- catalog-->
    <div id="resource-catalog" ng-if="showCatalog && !selectedResourceTemplate" class="col-md-6">
      <uib-tabset justified="true">
        <uib-tab index="0">
          <uib-tab-heading>
            {{ 'ORCHESTRATORS.LOCATIONS.RESOURCES.TYPE' | translate }}
          </uib-tab-heading>
          <ul class="list-group" style="overflow: auto; height: {{ dimensions.height + 'px' }};">
            <li class="list-group-item media clickable-media favorite"
                ng-repeat="resource in ctrl.favorites | orderBy : ['-provided', 'elementId']"
                alien-draggable drag-enabled="true" drag-data="resource">
              <div class="media-left" ng-init="nodeIcon = getIcon(resource.elementId)">
                <i ng-if="!nodeIcon" class="fa fa-cogs fa-3x"></i>
                <img ng-if="nodeIcon" ng-src="img?id={{nodeIcon}}&quality=QUALITY_64">
              </div>
              <div class="media-body">
                <small class="pull-right well well-sm"
                       ng-if="resource.provided"
                       uib-tooltip="{{ 'ORCHESTRATORS.LOCATIONS.RESOURCES.PROVIDED' | translate }}"
                       tooltip-placement="left"
                       tooltip-append-to-body="true">
                  <i class="fa fa-star" style="color:goldenrod"></i>
                </small>
                <h4 class="media-heading">{{ resource.elementId }}</h4>
                <p>
                  <b>{{'COMMON.SOURCE' | translate}}:</b> {{ resource.archiveName }}:{{ resource.archiveVersion }}
                </p>
              </div>
            </li>
          </ul>
        </uib-tab>
        <uib-tab index="1">
          <uib-tab-heading>
            <i class="icon-folder-open"></i> Catalog
          </uib-tab-heading>
          <alien-search-node-type
                  display-detail-pannel="false"
                  drag-and-drop-enabled="true"
                  default-filters="{'abstract':'F'}"
                  height-info="dimensions"
                  static-facets="staticFacets"
                  badges="badges">
          </alien-search-node-type>
        </uib-tab>
      </uib-tabset>
    </div>
  </div>
</div><|MERGE_RESOLUTION|>--- conflicted
+++ resolved
@@ -50,15 +50,23 @@
       </div>
     </div>
     <div class="col-md-6" ng-if="selectedResourceTemplate">
-<<<<<<< HEAD
-      <span id='closeNodeTemplateDetails' class="btn btn-default btn-xs pull-right close-btn-panel" ng-click="selectTemplate(null)">
-            <i class="fa fa-remove close-panel"></i>
-      </span>
+      <div class="topology-column-content-head">
+        <span class="ng-binding">
+          <i class="fa fa-cubes"></i> {{'ORCHESTRATORS.LOCATIONS.RESOURCES.CONFIG' | translate}}
+        </span>
+        <a id="closeNodeTemplateDetails" class="pull-right" style="font-weight: 400;" ng-click="selectTemplate()">
+          <i class="fa fa-arrow-left"></i> {{'ORCHESTRATORS.LOCATIONS.RESOURCES.BACK' | translate}}
+        </a>
+      </div>
+
       <uib-tabset justified="true">
         <uib-tab index="0">
           <uib-tab-heading>
             Properties
           </uib-tab-heading>
+          <div class="row-margin">
+            {{'ORCHESTRATORS.LOCATIONS.RESOURCES.CONFIG_HELP' | translate}}
+          </div>
           <orchestrator-location-resource-template resource-template="selectedResourceTemplate"
                                                    resource-type="resourcesTypesMap[selectedResourceTemplate.template.type]"
                                                    resource-capability-types="context.locationResources.capabilityTypes"
@@ -72,7 +80,6 @@
                                                    on-portability-property-update="updatePortabilityProperty(propertyName, propertyValue)">
           </orchestrator-location-resource-template>
         </uib-tab>
-
         <!-- Security-->
         <uib-tab index="1" ng-show="!disableSecurity()">
           <uib-tab-heading >
@@ -113,33 +120,6 @@
           </div>
         </uib-tab>
       </uib-tabset>
-=======
-      <div>
-        <div class="topology-column-content-head">
-          <span class="ng-binding">
-            <i class="fa fa-cubes"></i> {{'ORCHESTRATORS.LOCATIONS.RESOURCES.CONFIG' | translate}}
-          </span>
-          <a id="closeNodeTemplateDetails" class="pull-right" style="font-weight: 400;" ng-click="selectTemplate()">
-            <i class="fa fa-arrow-left"></i> {{'ORCHESTRATORS.LOCATIONS.RESOURCES.BACK' | translate}}
-          </a>
-        </div>
-        <div class="row-margin">
-          {{'ORCHESTRATORS.LOCATIONS.RESOURCES.CONFIG_HELP' | translate}}
-        </div>
-        <orchestrator-location-resource-template resource-template="selectedResourceTemplate"
-                                                 resource-type="resourcesTypesMap[selectedResourceTemplate.template.type]"
-                                                 resource-capability-types="context.locationResources.capabilityTypes"
-                                                 dependencies="context.location.dependencies"
-                                                 is-editable="true"
-                                                 is-property-editable="isPropertyEditable()"
-                                                 on-delete="deleteResourceTemplate(resourceTemplate)"
-                                                 on-update="updateLocationResource(propertyName, propertyValue)"
-                                                 on-property-update="updateResourceProperty(propertyName, propertyValue)"
-                                                 on-capability-property-update="updateResourceCapabilityProperty(capabilityName, propertyName, propertyValue)"
-                                                 on-portability-property-update="updatePortabilityProperty(propertyName, propertyValue)">
-        </orchestrator-location-resource-template>
-      </div>
->>>>>>> b8215200
     </div>
 
     <!-- catalog-->
