--- conflicted
+++ resolved
@@ -1,53 +1,4 @@
 <div>
-<<<<<<< HEAD
-  <div class="row">
-    <div class="col-md-3 resource-user-roles" ng-repeat="locationRole in locationRoles">
-      <div class="thumbnail">
-        <h5>{{locationRole}}</h5>
-        <ul class="td_list liste-no-style">
-          <li ng-repeat="(username, userlocationRoles) in context.location.userRoles | orderBy:'username.toString()' " ng-show="userlocationRoles.indexOf(locationRole) >=0">
-            <i class="fa fa-lock" ng-if="orchestrator.authorizedUsers.indexOf(username) >= 0" uib-tooltip="{{'ORCHESTRATORS.CONFIGURATION.LOCK_LOCATION_ROLE' | translate}}"></i>
-            <i class="fa fa-user"></i>
-            <span>{{ relatedUsers[username].firstName }}</span>
-            <span>{{ relatedUsers[username].lastName}}</span>
-            <span>({{username}})</span>
-          </li>
-          <li ng-repeat="(groupId, grouplocationRoles) in context.location.groupRoles | orderBy:'relatedGroups[groupId].name' " ng-show="grouplocationRoles.indexOf(locationRole) >=0">
-            <i class="fa fa-lock" ng-if="orchestrator.authorizedGroups.indexOf(groupId) >= 0" uib-tooltip="{{'ORCHESTRATORS.CONFIGURATION.LOCK_LOCATION_ROLE' | translate}}"></i>
-            <i class="fa fa-users"></i>
-            <span>{{ relatedGroups[groupId].name }}</span>
-          </li>
-        </ul>
-      </div>
-    </div>
-  </div>
-  <!-- SubTabs : USERS / GROUPS -->
-  <div class="row" id="app-user-role">
-    <div class="col-md-12">
-      <hr class="separator-h">
-    </div>
-    <div class="col-md-12">
-      <uib-tabset>
-        <uib-tab heading="{{'ROLE_TABS.USERS' | translate}}" id="users-tab">
-          <alien-search-user
-            crud-support="false"
-            managed-app-role-list="locationRoles"
-            managed-env-role-list="null"
-            not-editable-role-list="orchestrator.authorizedUsers"
-            check-app-role-selected-callback="checklocationRoleSelectedForUser(user, role)"
-            on-select-app-role-callback="handleRoleSelectionForUser(user, role)">
-          </alien-search-user>
-        </uib-tab>
-        <uib-tab heading="{{'COMMON.GROUPS' | translate}}" id="groups-tab">
-          <alien-search-group
-            crud-support="false"
-            managed-app-role-list="locationRoles"
-            managed-env-role-list="null"
-            not-editable-role-list="orchestrator.authorizedGroups"
-            check-app-role-selected-callback="checklocationRoleSelectedForGroup(group, role)"
-            on-select-app-role-callback="handleRoleSelectionForGroup(group, role)">
-          </alien-search-group>
-=======
   <div class="row" id="app-user-role">
     <div class="col-md-12">
       <uib-tabset>
@@ -68,7 +19,6 @@
                   orchestrator="orchestrator"
                   location="context.location">
           </alien-app-authorization>
->>>>>>> dd6e144d
         </uib-tab>
       </uib-tabset>
     </div>
