--- conflicted
+++ resolved
@@ -350,7 +350,7 @@
     // }
     // }
     // },
-    // uglify:{    console.log('Deployment properties ', deploymentProperties);
+    // uglify:{
     // dist:{
     // files:{
     // '<%= yeoman.dist %>/scripts/scripts.js':[
@@ -479,7 +479,6 @@
             // baseUrl: 'http://localhost:9999',
             baseUrl: 'http://localhost:8088',
             specs: [
-<<<<<<< HEAD
 //              'test/e2e/setup-scenario/before-all.js',
               //              'test/e2e/scenarios/admin/admin_cloud.js',
                             'test/e2e/scenarios/admin/admin_cloud_image.js',
@@ -508,47 +507,22 @@
               //              'test/e2e/scenarios/security/security_cloud.js',
               //              'test/e2e/scenarios/security/security_groups.js',
               //              'test/e2e/scenarios/security/security_users.js',
-=======
-              'test/e2e/setup-scenario/before-all.js',
-              //              'test/e2e/scenarios/admin_cloud.js',
-              //              'test/e2e/scenarios/admin_cloud_image.js',
-              //              'test/e2e/scenarios/admin_groups_management.js',
-              //              'test/e2e/scenarios/admin_metaprops_configuration.js',
-              //              'test/e2e/scenarios/admin_users_management.js',
-              //              'test/e2e/scenarios/application.js',
-              //              'test/e2e/scenarios/application_metaprops.js',
-              //              'test/e2e/scenarios/application_environments.js',
-              //              'test/e2e/scenarios/application_versions.js',
-              //              'test/e2e/scenarios/application_security.js',
-              //              'test/e2e/scenarios/application_security_role_check.js',
-              //              'test/e2e/scenarios/application_tags.js',
-              //              'test/e2e/scenarios/application_topology_editor_editrelationshipname.js',
-              //              'test/e2e/scenarios/application_topology_editor_editrequiredprops.js',
-              //              'test/e2e/scenarios/application_topology_editor_input_output.js',
-              //              'test/e2e/scenarios/application_topology_editor_multiplenodeversions.js',
-              //              'test/e2e/scenarios/application_topology_editor_nodetemplate.js',
-              //              'test/e2e/scenarios/application_topology_editor_plan.js',
-              //              'test/e2e/scenarios/application_topology_editor_relationships.js',
-              //              'test/e2e/scenarios/application_topology_editor_replacenode.js',
-                          //  'test/e2e/scenarios/application_topology_scaling.js',
-                          //  'test/e2e/scenarios/application_topology_runtime.js',
->>>>>>> 31dd228c
               //              'test/e2e/scenarios/authentication.js',
               //              'test/e2e/scenarios/component_details.js',
               //              'test/e2e/scenarios/component_details_tags.js',
               //              'test/e2e/scenarios/csar.js',
-<<<<<<< HEAD
-=======
-                          //  'test/e2e/scenarios/deployment.js',
+              //              'test/e2e/scenarios/deployment.js',
               //              'test/e2e/scenarios/deployment_matcher.js',
               //              'test/e2e/scenarios/deployment_manual_match_resources.js',
->>>>>>> 31dd228c
               //              'test/e2e/scenarios/homepage.js',
               //              'test/e2e/scenarios/language_test.js',
               //              'test/e2e/scenarios/plugins.js',
               //              'test/e2e/scenarios/quick_search.js',
+              //              'test/e2e/scenarios/security_cloud.js',
+              //              'test/e2e/scenarios/security_groups.js',
+              //              'test/e2e/scenarios/security_users.js',
               //              'test/e2e/scenarios/topology_template.js',
-              'test/e2e/scenarios/*'
+              //              'test/e2e/scenarios/*'
             ]
           }
         }
