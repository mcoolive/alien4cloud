--- conflicted
+++ resolved
@@ -314,14 +314,10 @@
       "RESOURCES_NOT_MATCHED": "The topology has incompatible component in relation to the cloud resources",
       "COMPUTE_RESOURCES": "Machine",
       "NETWORK_RESOURCES": "Network",
-<<<<<<< HEAD
       "STORAGE_RESOURCES": "Block Storages",
-      "ENVIRONMENT_INVALID": "Selected environment is not valid to run a deployment. Please update it in order to deploy."
-=======
       "ENVIRONMENT_INVALID": "Selected environment is not valid to run a deployment. Please update it in order to deploy.",
       "CLOUD_ERROR_TITLE": "Select cloud",
       "CLOUD_ERROR_MESSAGE": "You have not enough rights on the related cloud or the cloud is disabled to deploy. Please contact an admin."
->>>>>>> b894d54f
     },
     "TOPOLOGY": {
       "LABEL": "Topology",
@@ -536,7 +532,7 @@
       "LOCATION": "Location",
       "SIZE": "Size",
       "NEW_MODAL_TITLE": "Create a new block storage"
-    },     
+    },
     "IAAS": {
       "OTHER": "Other",
       "OPENSTACK": "OpenStack",
