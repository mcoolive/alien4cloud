--- conflicted
+++ resolved
@@ -319,18 +319,14 @@
       "TITLE_NETWORK": "Nom du réseau",
       "TITLE_STORAGE": "Nom du volume",
       "RESOURCES_NOT_MATCHED": "La topologie de l'application contient des composants qui sont incompatible avec les resources du cloud",
-<<<<<<< HEAD
+      "COMPUTE_RESOURCES": "Machine",
+      "NETWORK_RESOURCES": "Réseau",
+      "CLOUD_ERROR_TITLE": "Sélectionner un cloud",
+      "CLOUD_ERROR_MESSAGE": "Vous n'avez pas les droits suffisants sur le cloud associé ou le cloud n'est pas activé pour déployer. Veuillez contacter votre administrateur.",
       "COMPUTE_RESOURCES": "Machines",
       "NETWORK_RESOURCES": "Réseaux",
       "STORAGE_RESOURCES": "Volumes",
       "ENVIRONMENT_INVALID": "L'environnement sélectionné n'est pas valide pour lancer un déploiement. Veuillez le mettre à jour pour déployer."
-=======
-      "COMPUTE_RESOURCES": "Machine",
-      "NETWORK_RESOURCES": "Réseau",
-      "ENVIRONMENT_INVALID": "L'environnement sélectionné n'est pas valide pour lancer un déploiement. Veuillez le mettre à jour pour déployer.",
-      "CLOUD_ERROR_TITLE": "Sélectionner un cloud",
-      "CLOUD_ERROR_MESSAGE": "Vous n'avez pas les droits suffisants sur le cloud associé ou le cloud n'est pas activé pour déployer. Veuillez contacter votre administrateur."
->>>>>>> b894d54f
     },
     "TOPOLOGY": {
       "LABEL": "Topologie",
@@ -544,7 +540,7 @@
       "LOCATION": "Point de montage",
       "SIZE": "Size",
       "NEW_MODAL_TITLE": "Créer un nouveau volume"
-    },    
+    },
     "IAAS": {
       "OTHER": "Autre",
       "OPENSTACK": "OpenStack",
