{
  "LANGUAGE": "Langue",
  "DATE_FORMAT": "dd-MM-yyyy",
  "BUTTON_RUN": "Lancer",
  "CLOSE": "Fermer",
  "CODE": "fr-fr",
  "CANCEL": "Annuler",
  "CREATE": "Créer",
  "DELETE": "Supprimer",
  "DELETE_CONFIRM": "Êtes-vous sûr de vouloir supprimer cet élément ?",
  "APPLICATION": "Application",
  "CSAR": "Csar",
  "TRUE": "Vrai",
  "FALSE": "Faux",
  "NAVBAR": {
    "BUTTON_LOGIN": "Connexion",
    "BUTTON_LOGOUT": "Déconnexion",
    "MENU_APPS": "Applications",
    "MENU_COMPONENTS": "Composants",
    "MENU_CSARS": "CSARS",
    "MENU_ADMIN": "Administration",
    "MENU_TOPOLOGY_TEMPLATE": "Modèles de topologie",
    "INPUT_SEARCH_MESSAGE": "Que cherchez vous ?"
  },
  "HOME": {
    "ADMIN": {
      "TOUR": "Apprendre à configurer Alien 4 Cloud, les utilisateurs et leurs rôles, les clouds etc."
    }
  },
  "MODAL": {
    "TITLE": {
      "PROPERTY": "Description de la propriété",
      "REQUIREMENT": "Description du pré-requis",
      "CAPABILITY": "Description de la capacité"
    }
  },
  "NAVADMIN": {
    "MENU_USERS": "Utilisateurs",
    "MENU_PLUGINS": "Plugins",
    "MENU_TAGS": "Méta-propriétés",
    "MENU_CLOUDS": "Clouds",
    "MENU_METRICS": "Métriques d'Alien 4 Cloud",
    "MENU_CLOUD_IMAGES": "Cloud Images"
  },
  "MAIN": {
    "WELCOME": "Bienvenue sur",
    "BUTTON_LOGIN": "Se connecter",
    "CONTACT": "Veuillez contacter votre administrateur Alien 4 Cloud.",
    "RESTRICTED_START": "Vous n'êtes pas assez",
    "RESTRICTED_END": "pour accéder à cette ressource."
  },
  "UPLOAD": {
    "COMPLETE": "Terminé"
  },
  "COMPONENTS": {
    "UPLOAD": "Upload CSAR",
    "DRAG_DROP_UPLOAD": "Déposer les archives à uploader ici",
    "UPLOAD_ERROR": {
      "LABEL": "Erreurs",
      "FILE_PATH": "Fichier",
      "ERRONEOUS_ARCHIVE_FILE": "L'Archive n'est pas parsable, merci de vérifier qu'il est de format zip",
      "FAILED_TO_READ_FILE": "Impossible de lire le fichier à l'emplacement suivant {{note}}",
      "ENTRY_DEFINITION_NOT_FOUND": "Le fichier de définitions n'a pas été trouvé. Le fichier de définitions yaml doit se trouver à la racine de l'archive",
      "SINGLE_DEFINITION_SUPPORTED": "Alien 4 Cloud ne supporte actuellement qu'un unique fichier de definitions.",
      "INVALID_YAML": "Le fichier reférencé n'est pas conforme au format YAML.",
      "MISSING_TOSCA_VERSION": "La version de TOSCA n'est pas spécifiée et est obligatoire.",
      "SYNTAX_ERROR": "Erreur de syntaxe. La définition Yaml pour le type {{note}} ne correspond pas à la spécification.",
      "UNRECOGNIZED_PROPERTY": "La propriété [ {{note}} ] est inconnue et a été ignorée.",
      "CSAR_ALREADY_EXISTS": "Une archive releasé ayant ce nom et cette version existe déjà dans le dépot. Afin de garantir la stabilité des projets les utilisants, les archives releasé ne peuvent pas être modifiées. Seule les archives SNAPSHOT peuvent être mise à jour.",
      "MISSING_FILE": "Le fichier référencé {{note}} n'existe pas dans l'archive.",
      "DUPLICATED_ELEMENT_DECLARATION": "L'Element [ {{note}} ] a déjà été déclaré ce fichier de définition",
      "TYPE_NOT_FOUND": "Le type [ {{note}} ] référencé n'existe ni dans l'archive ni dans ses dépendances. Veuillez valider les imports de dépendances ou ajouter le type à votre archive.",
      "INVALID_ICON_FORMAT": "L'Icône n'est pas un fichier d'image supporté",
      "ALIEN_MAPPING_ERROR": "Une erreur interne a fait échouer l'import de l'archive. Merci de nous remonter le problème.",
      "UNKNOWN_CONSTRAINT": "La contrainte [{{note}}] n'est pas une contrainte valide.",
      "MISSING_DEPENDENCY": "La dépendance [{{note}}] est introuvable dans le repository Alien4Cloud.",
      "INVALID_SCALAR_UNIT": "Le type attendu est un Tosca scalar unit. L'unité et la valeur sont nécessaire.",
      "UNKNOWN_IMPLEMENTATION_ARTIFACT": "Impossible de trouver un type d'artifact pour l'extension [ {{note}} ]. Le script ne sera pas supporté.",
      "VALIDATION_ERROR": "Le type déclaré n'est pas valide: {{context | translate:note}}",
      "NotNull": "La propriété [ {{path}} ] n'est pas nullable",
      "Size": "La taille de la propriété [ {{path}} ] ne statisfait pas la contrainte (vide)",
      "ToscaPropertyType": "Le type de la propriété [ {{path}} ] n'est pas un type TOSCA valide. Details [ {{message}} ]",
      "ToscaPropertyConstraint": "La contrainte [ {{path}} ] n'est pas correctement définie ou ne peut-être appliquée sur la propriété (type).",
      "ToscaPropertyConstraintDuplicate": "La contrainte [ {{path}} ] est déjà présente. Une même contrainte ne peut-être définie plusieurs fois.",
      "ToscaPropertyDefaultValueType": "La valeur par défaut de la propriété [ {{path}} ] n'est pas du type de celle-ci.",
      "ToscaPropertyDefaultValueConstraints": "La valeur par défaut de la propriété [ {{path}} ] ne respecte pas les contraintes définies sur celle-ci."
    },
    "UPLOAD_MODAL": {
      "HEADER": "Upload Cloud Service Archive",
      "OK": "Ok"
    },
    "COMPONENT": {
      "NAME": "Nom du composant",
      "DETAILS_TITLE": "Détails",
      "DOC_TITLE": "Description",
      "PROPERTIES": "Propriétés",
      "ATTRIBUTES": "Attributs",
      "INTERFACES": "Interfaces",
      "OPERATION": "Opérations",
      "RECOMMEND_MESSAGE": "Définir le composant comme composant par défaut pour cette capacité.",
      "UNRECOMMEND_MESSAGE": "Supprimer ce composant comme composant par défaut pour cette capacité.",
      "ABSTRACT_COMPONENT": "Composant abstrait"
    },
    "RELATIONSHIPS": {
      "LABEL": "Relations",
      "SOURCE": "Source",
      "TARGET": "Cible"
    },
    "CONFIRM_RECOMMENDATION_MODAL": {
      "HEADER": "Confirmer le composant par défaut.",
      "MESSAGE": "Un composant [ {{componentId}} ] a déjà été défini comme défaut pour la capacité [ {{capability}} ]. Voulez-vous le remplacer?",
      "OK": "Remplacer"
    },
    "FORM_ERRORS": {
      "TAG_KEY": "Le nom d'un tag doit contenir des lettres de a-Z, -, _ sans espace"
    },
    "CAPABILITIES": {
      "TYPE": "Capacités",
      "CARDINALITIES_TOOLTIP": "maximum"
    },
    "ABSTRACT": "Composant abstrait",
    "DEFAULTCAPABILITIES": "Capacités défaut",
    "DERIVEDFROM": "Héritage",
    "REQUIREMENTS": {
      "TYPE": "Prérequis"
    },
    "SEARCH": {
      "SHOW_ADV_SEARCH": "Recherche avancée...",
      "SIMPLE_SEARCH": "Recherche simple...",
      "SEARCH_COMP": "Rechercher des composants"
    },
    "ACTIVE_FILTERS": "Filtres actifs",
    "RESULT_TITLE": "Composants",
    "ARCHIVE": "Archive",
    "ARCHIVE_VERSION": "Version de l'archive",
    "ARCHIVE_NAME": "Nom de l'archive",
    "GET_DETAILS": "Détails",
    "VALIDSOURCES": "Sources Valides",
    "VALIDTARGET": "Cibles Valides",
    "CARDINALITIES_TOOLTIP": "minimun..maximum"
  },
  "CSAR": {
    "BUTTON_NEWCSAR": "Créer un CSAR SNAPSHOT",
    "MODAL_NEWCSAR": "Nouveau CSAR",
    "BUTTON_DELETE": "Supprimer",
    "BUTTON_MODIFY": "Modifier",
    "NAME": "Nom",
    "DESCRIPTION": "Description",
    "VERSION": "Version",
    "BC_CSAR": "CSAR",
    "DETAILS_TITLE": "Détails du CSAR",
    "TEST_TOPOLOGY": "Statut du topology de test",
    "DETAILS": {
      "BUTTON_ADD_NODE_TYPE": "Ajouter un nouveau composant",
      "ARCHIVE_COMPONENTS": "Composants de l'archive",
      "COMPONENT_FORM_TITLE": "Nouveau composant"
    }
  },
  "GENERIC_FORM": {
    "SAVE": "Sauvegarder",
    "CANCEL": "Annuler",
    "DELETE": "Supprimer",
    "ADD": "Ajouter",
    "EDIT": "Editer",
    "GOTO": "Aller à",
    "ROOT": "Racine",
    "MAP_KEY_PLACEHOLDER": "Saisir une nouvelle clé",
    "UNDEFINED": "Cliquer pour éditer",
    "UNDEFINED_READ_ONLY": "Non défini",
    "TRUE": "Vrai",
    "FALSE": "Faux",
    "REQUIRED": "Obligatoire",
    "FORM_INVALID_MESSAGE": "Attention! Le form est invalid et ne sera sauvegardé que quand les problèmes suivant soient résolus :",
    "SAVE_IS_DONE": "Sauvegardé",
    "VALIDATION_ERROR": {
      "greaterOrEqual": "La valeur doit être >= {{reference}}",
      "greaterThan": "La valeur doit être > {{reference}}",
      "inRange": "La valeur doit être comprise dans [ {{reference}} ]",
      "length": "La taille de la valeur doit être {{reference}}",
      "lessOrEqual": "La valeur doit être <= {{reference}}",
      "lessThan": "La valeur doit être < {{reference}}",
      "maxLength": "La taille maximale de la valeur est {{reference}}",
      "minLength": "La taille minimale de la valeur est {{reference}}",
      "pattern": "La valeur doit respecter le modèle {{reference}}"
    }

  },
  "USERS": {
    "NEW": "Nouvel Utilisateur",
    "FIRST_NAME": "Prénom",
    "LAST_NAME": "Nom",
    "USERNAME": "Identifiant",
    "PASSWORD": "Mot de passe",
    "CONFIRM_PASSWORD": "Confirmer",
    "CONFIRM_PASSWORD_HOLDER": "Confirmez",
    "EMAIL": "Email",
    "CONFIRM_PASSWORD_ERROR": "Les mots de passe ne se correspondent pas.",
    "EMAIL_INVALID": "Email non valide.",
    "GROUPS": "Groupes",
    "EDIT_GROUPS": "Editer les groupes",
    "NEW_GROUP_HEADER": "Ajouter un nouveau groupe",
    "EDIT_GROUP_HEADER": "Ajouter ou retirer des groupes",
    "ROLES": "Roles",
    "EDIT_ROLE": "Editer les roles",
    "EDIT_ROLE_HEADER": "Ajouter ou retirer des roles",
    "OPERATIONS": "Opérations",
    "DELETE": "Supprimer"
  },
  "GROUPS": {
    "NEW": "Nouveau Groupe",
    "NAME": "Nom",
    "DESC": "Description",
    "EMAIL": "Email",
    "EMAIL_INVALID": "Email non valide.",
    "GROUPS": "Groupes",
    "EDIT_GROUPS": "Editer les groupes",
    "NEW_GROUP_HEADER": "Ajouter un nouveau groupe",
    "EDIT_GROUP_HEADER": "Ajouter ou retirer des groupes",
    "ROLES": "Roles",
    "EDIT_ROLE": "Editer les roles",
    "EDIT_ROLE_HEADER": "Ajouter ou retirer des roles",
    "DELETE": "Supprimer",
    "OPERATIONS": "Opérations"
  },
  "NAVAPPLICATIONS": {
    "MENU_INFO": "Informations",
    "MENU_TOPOLOGY": "Topologie",
    "MENU_PLAN": "Workflows de la topologie",
    "MENU_DEPLOYMENT": "Déploiement",
    "MENU_RUNTIME": "Runtime",
    "MENU_USERS": "Utilisateurs et Groupes",
    "MENU_ENVIRONMENT": "Environnements"
  },
  "ROLE_TABS": {
    "USERS": "Utilisateurs",
    "GROUPS": "Groupes"
  },
  "APPLICATIONS": {
    "APPLICATION": "Application",
    "NEW": "Nouvelle Application",
    "NAME": "Nom",
    "DESC": "Description",
    "RESULT_TITLE": "Applications",
    "DETAILS_TITLE": "Détails de l'application",
    "IMAGE_UPLOAD": "Uploader nouvelle image",
    "OWNER": "Propriétaire",
    "STATUS": "Statut",
    "DEPLOYED": "Déployé",
    "UNDEPLOYED": "Non déployé",
    "UNKNOWN": "Inconnu",
    "DEPLOYMENT_IN_PROGRESS": "Déploiement en cours",
    "UNDEPLOYMENT_IN_PROGRESS": "Arrêt en cours",
    "WARNING": "Alerte",
    "FAILURE": "Echoué",
    "DEPLOY": "Déployer",
    "UNDEPLOY": "Désinstaller",
    "MANAGE_ROLES": "Gérer les roles",
    "DEPLOYMENT_MANAGER_INVALID": "La topology n'est pas valide, le déploiement est impossible. Contactez un manager de l'application pour la rendre valide.",
    "META_PROPERTIES": "Méta-propriétés",
    "RUNTIME": {
      "RUNTIME": "Runtime",
      "INSTANCE": "Instance",
      "STATE": "Etat",
      "STATUS": "Statut",
      "KEY": "Clé",
      "VALUE": "Valeur",
      "BACK": "Retour",
      "SCALE_BUTTON": "Scale le noeud",
      "INFORMATIONS_TAB": "Informations",
      "INFORMATIONS": {
        "APP_NAME": "Nom de l'application",
        "DEPLOYMENT_ID": "ID du déploiement",
        "CLOUD_NAME": "Nom du cloud",
        "CLOUD_ID": "ID du cloud"
      },
      "EVENTS_TAB": "Evénèments",
      "EVENTS": {
        "ALL": "Tout type d'événèments",
        "STATUS": "Statut de déploiement",
        "INSTANCES": "Statut d'instance",
        "STORAGE": "Statut d'instance(BlockStorage)",
        "MESSAGES": "Message",
        "DATE": "Date",
        "TYPE": "Type",
        "MESSAGE": "Message",
        "DEPLOYMENT_STATUS_MESSAGE": "{{status | translate}}",
        "INSTANCE_STATE_MESSAGE": "L'Etat de l'Instance {{nodeId}}/{{instanceId}} a changé à {{state}}",
        "STORAGE_MESSAGE": "L'Etat de l'Instance {{nodeId}}/{{instanceId}} a changé à {{state}}. ID du volume: < {{volumeId}} >",
        "INSTANCE_DELETED_MESSAGE": "L'Instance {{nodeId}}/{{instanceId}} a été supprimé",
        "MESSAGE_EVENT": {
          "STATUS_DEPLOYMENT_CHANGED": "Statut changé",
          "INSTANCE_STATE_CHANGED": "L'Etat de l'Instance a changé"
        }
      },
      "OPERATION_EXECUTION": {
        "RESULT_TITLE": "Resultat de l'éxecution de l'opération {{operation}}"
      }
    },
    "DEPLOYMENT": {
      "NAME_MATCHER": "Association des ressources du cloud",
      "TITLE_NODE_ICON": "Icone du noeud",
      "TITLE_COMPONENT": "Nom du composant",
      "TITLE_IMAGE": "Nom de l'image",
      "TITLE_FLAVOR": "Nom du gabarit",
      "TITLE_IMAGE_ICON": "Icone de l'image",
      "TITLE_DISTRIBUTION": "Distribution",
      "TITLE_TYPE": "Type",
      "TITLE_VERSION": "Version",
      "TITLE_ARCH": "Architecture",
      "TITLE_CPUS": "CPUs",
      "TITLE_SIZE_DISK": "Disque",
      "TITLE_RAM": "RAM",
      "TITLE_NETWORK": "Nom du réseau",
      "RESOURCES_NOT_MATCHED": "La topologie de l'application contient des composants qui sont incompatible avec les resources du cloud",
      "COMPUTE_RESOURCES": "Machine",
      "NETWORK_RESOURCES": "Réseau"
    },
    "TOPOLOGY": {
      "LABEL": "Topologie",
      "VISUAL_DETAILED": "vue détaillée",
      "VISUAL_SIMPLE": "vue condensée",
      "YAML": "yaml",
      "MODIFY_TOPOLOGY": "Modifier",
      "ADD_NODETEMPLATE": "Ajouter un Noeud",
      "DEPENDENCY": "Dépendances",
      "DEPENDENCY_NAME": "Nom",
      "DEPENDENCY_VERSION": "Version",
      "SELECT_NODETYPE": "Sélectionner un Composant",
      "TOPOLOGY": "Topologie",
      "TYPE": "Type",
      "ARCHIVE": "Archive",
      "PROPERTIES": "Propriétés",
      "ATTRIBUTES": "Attributs",
      "PROPERTIES_INPUTS": "Propriétés d'entrée",
      "PROPERTIES_OUTPUTS": "Propriétés de sortie",
      "ARTIFACTS_CHECK_INPUT": "Définir l'artefact comme entrée",
      "REQUIREMENTS": "Prérequis",
      "CAPABILITIES": "Capacités",
      "RELATIONSHIPS": "Relations",
      "ADD_RELATIONSHIP": "Ajouter une relation",
      "REMOVE_RELATIONSHIP": "Supprimer",
      "REMOVE_NODE": "Supprimer le noeud",
      "REFERENCE": "Référence",
      "ARTIFACTS": "Artefacts",
      "ARTIFACTS_INPUTS": "Artefacts en entrée",
      "UPDATE_ARTIFACT": "Mettre à jour l'artefact",
      "SCALE": "Scale",
      "UNSCALE": "Unscale",
      "SCALING_POLICY": "Scaling",
      "NAME": "Nom",
      "DESC": "Description",
      "SEARCH_RELATIONSHIP_MODAL": {
        "NO_TARGETS": "Aucun element de la topologie ne peut satisfaire la dépendance.",
        "SELECT_TARGET_HEADER": "Sélectionnez la cible pour la relation",
        "SELECT_RELATIONSHIP_HEADER": "Sélectionnez le type de relation",
        "SELECT_NAME_HEADER": "Sélectionnez le nom de la relation",
        "NAME": "Nom",
        "FINISH": "Finir",
        "BACK": "Retourner"
      },
      "TASK": {
        "LABEL": "Tâches à faire",
        "ABSTRACT_LABEL": "Composants abstraits",
        "IMPLEMENT_LABEL": "A implémenter",
        "IMPLEMENT": "Implémenter les noeuds",
        "REPLACE_LABEL": "A remplacer",
        "REPLACE": "Remplacer par l'un des noeuds suggérés",
        "TOADD_RELATIONSHIP_LABEL": "Prérequis non statisfaits (ajoutez un lien)",
        "REQUIRED_PROPERTIES_LABEL": "Propriétés obligatoires",
        "EMPTY_TOPOLOGY_MESSAGE": "La topologie actuelle est vide. Ajoutez y des noeuds",
        "CREATE_TOPOLOGY_MESSAGE": "Pas de topologie trouvée! Créez en une et ajoutez y des noeuds"
      },
      "REPLACE_NODETEMPLATE": "Remplacer",
      "TEMPLATE_BASE": "Modèle de template",
      "TEMPLATE_SELECT": "-- Sélectionner un modèle de topologie --",
      "CARDINALITIES_TOOLTIP": "minimun..maximum (restant)",
      "CAPABILITY_CARDINALITIES_TOOLTIP": "maximum (restant)",
      "CLOUD_SELECT": "-- Cloud --",
      "NODETEMPLATE_NAME_ERROR": "Le nom doit contenir des lettres de a-Z, _, sans espace",
      "NODETEMPLATE_PROPERTY_REQUIRED": "Propriété obligatoire"
    },
    "ENVIRONMENT": {
      "NEW": "Nouvel environnement",
      "STATUS": "Etat",
      "NAME": "Nom",
      "TYPE": "Type",
      "DESCRIPTION": "Description",
      "CLOUD": "Cloud",
      "FORM" : {
        "NAME" : "Nom",
        "DESCRIPTION": "Description",
        "CLOUD": "Cloud actif",
        "CLOUD_SELECT": "-- Sélectionner le cloud cible --",
        "ENV_TYPE": "Type d'environnement",
        "ENV_TYPE_SELECT": "-- Sélectionner le type d'environnement --"
      }
    },
    "ERRORS": {
      "DELETE_TITLE": "Supprimer une application",
      "DELETING_FAILED": "Impossible de supprimer l'application. Annuler son déploiement et réessayez."
    }
  },
  "TEMPLATE": {
    "NEW": "Nouveau Modèle",
    "NAME": "Nom",
    "DESCRIPTION": "Description",
    "BREADCRUMB": {
      "TEMPLATE_LIST": "Modèles de topologie"
    }
  },
  "PLUGINS": {
    "UPLOAD": "Uploader un plugin",
    "DRAG_DROP_UPLOAD": "Déposer les plugins à uploader ici",
    "ID": "Id",
    "VERSION": "Version",
    "NAME": "Nom",
    "DESCRIPTION": "Description",
    "BEANS": "Composants",
    "ENABLED": "Actif",
    "DEPRECATED": "Déprécié",
    "ENABLE": "Activer",
    "DISABLE": "Désactiver",
    "CONFIGURE": "Configurer",
    "ERRORS": {
      "350_TITLE": "Supprimer / Désactiver un plugin",
      "350": "La suppression ou la désactivation du plugin est impossible car il est utilisé par une ou plusieurs ressources"
    },
    "ENABLED_true": "Activé",
    "ENABLED_false": "Désactivé",
    "TYPES": {
      "IPAASPROVIDER": "Connecteur PaaS"
    }
  },
  "CLOUD_IMAGES": {
    "NEW": "Nouvelle Image",
    "NAME": "Nom",
    "OS_DISTRIBUTION": "Distribution",
    "OS_TYPE": "Type",
    "OS_VERSION": "Version",
    "OS_ARCH": "Architecture",
    "ICON_UPLOAD": "Déposer l'icon",
    "NUM_CPUS": "Nombre de CPUs requis",
    "DISK_SIZE": "Taille du disque requise",
    "MEM_SIZE": "Taille de la mémoire requise"
  },
  "CLOUDS": {
    "CLOUDS": "Clouds",
    "NEW": "Nouveau cloud",
    "NAME": "Nom",
    "STATE": "État",
    "PAAS_PROVIDER": "Fournisseur PaaS",
    "DEPLOYMENTS": "Déploiements",
    "DEPLOYMENT_SOURCE": "Source",
    "DEPLOYMENT_TYPE": "Type",
    "NO_PROVIDERS": "Aucun fournisseur PaaS n'a pu être trouvé. Veuillez ajouter un plugin.",
    "DETAILS": "Détails",
    "CLOUD": "Cloud",
    "IAAS_TYPE": "Type de IaaS",
    "ENVIRONMENT_TYPE": "Type d'environnement",
    "ENABLE": "Activer le cloud",
    "DISABLE": "Désactiver cloud",
    "CONFIGURATION": "Configuration",
    "CONFIGURATION_REQUIRES_DISABLE": "La configuration est sauvegardée mais n'est pas appliquée immédiatement. Celle-ci sera effectivement prise en compte lorsque le cloud sera ré-activé (désactiver puis réactiver ou lors du redémarrage de l'application).",
    "MANAGE_ROLES": "Autorisations",
    "AUTHORIZED_GROUPS": "Groupes autorisés",
    "AUTHORIZED_USERS": "Utilisateurs autorisés",
    "IMAGE": "Image",
    "FLAVOR": "Gabarit",
    "TEMPLATE": "Template",
    "TEMPLATE_CONFIGURATION": "Images et gabarits",
    "TEMPLATE_DETAILS": "Détails",
    "TEMPLATES": {
      "ENABLE": "Activé",
      "ENABLED": "Activé(s)",
      "FILTERED": "Filtré(s)",
      "IMAGE_NAME": "Image",
      "FLAVOR_NAME": "Gabarit",
      "RESOURCE_ID": "PaaS Resource Id",
      "NOT_CONFIGURED": "Non Configuré(s)"
    },
    "FLAVORS": {
      "ID": "Nom",
      "NUM_CPUS": "Nombre de CPUs",
      "DISK_SIZE": "Taille du disque",
      "MEM_SIZE": "Taille de la mémoire",
      "NEW": "Ajouter",
      "NEW_MODAL_TITLE": "Ajouter nouveau gabarit"
    },
    "IMAGES": {
      "NEW": "Ajouter",
      "TO_BE_ADDED_TITLE": "Images sélectionnées",
      "NEW_MODAL_TITLE": "Ajouter des images",
      "NO_SELECTED_IMAGES": "Cliquez sur une image pour l'ajouter"
    },
    "NETWORK": "Réseaux",
    "NETWORKS": {
      "NEW": "Ajouter",
      "NAME": "Nom",
      "CIDR": "CIDR",
      "GATEWAY_IP": "IP du Gateway",
      "IP_VERSION": "Version d'IP",
      "RESOURCE_ID": "Resource id",
      "NEW_MODAL_TITLE": "Créer un nouveau réseau",
      "NOT_CONFIGURED": "Non configuré"
    },
    "IAAS": {
      "OTHER": "Autre",
      "OPENSTACK": "OpenStack",
      "VMWARE": "VMware",
      "AMAZON": "Amazon",
      "VIRTUALBOX": "Virtual box",
      "AZURE": "Microsoft Azure"
    },
    "ENVIRONMENT": {
      "OTHER": "Autre",
      "DEVELOPMENT": "Développement",
      "INTEGRATION_TESTS": "Tests d'intégrations",
      "USER_ACCEPTANCE_TESTS": "Tests utilisateurs",
      "PRE_PRODUCTION": "Pré-production",
      "PRODUCTION": "production"
    },
    "DRIVER": {
      "CLOUDIFY": {
        "CLOUDIFY_CONNECTION_CONFIGURATION": "Configuration de la connexion",
        "CONNECTION_CONFIGURATION": {
          "CLOUDIFY_URL": "L'URL de Cloudify",
          "USER_NAME": "Nom d'utilisateur",
          "PASSWORD": "Mot de passe"
        },
        "COMPUTE_TEMPLATES": "Modèles de machine",
        "COMPUTE_TEMPLATE": {
          "ID": "Identifiant",
          "NUM_CPU": "Nombre de CPUs",
          "DISK_SIZE": "Taille de disque",
          "MEM_SIZE": "Taille de mémoire",
          "OS_ARCH": "Architecture du Système d'Exploitation",
          "OS_TYPE": "Type du Système d'Exploitation",
          "OS_DISTRIBUTION": "Distribution du Système d'Exploitation",
          "OS_VERSION": "Version du Système d'Exploitation",
          "IP_ADDRESS": "Adresse IP"
        },
        "STORAGE_TEMPLATES": "Modèles de stockage",
        "STORAGE_TEMPLATE": {
          "ID": "Identifiant",
          "SIZE": "Taille (Gb)",
          "FS": "Système de fichier"
        },
        "SYNCHRONOUS_DEPLOYMENT": "Déploiement synchrone",
        "PE": {
          "MAIL_CONFIGURATION": "Configuration mail",
          "MAIL": {
            "ACTIVATED": "Activé",
            "DEFAULT_ENCODING": "Encodage",
            "FROM": "De",
            "SMTP_HOST": "Hôte SMTP",
            "SMTP_PORT": "Port SMTP",
            "SUBJECT": "Sujet",
            "TO": "Pour"
          },
          "POLLER_CONFIGURATION": "Congiguration du scanneur",
          "POLLER": {
            "FOLDER_TO_POLL": "Dossier à scanner"
          },
          "SKIP_CSV_VALIDATION": "Ne pas valider les CSV"
        }
      }
    },
    "ERRORS": {
      "DELETING_FAILED_TITLE": "Supprimer un cloud",
      "DELETING_FAILED": "Impossible de supprimer le cloud. Il est utilisé par des ressources.",
      "DISABLING_FAILED_TITLE": "Désactiver un cloud",
      "DISABLING_FAILED": "Impossible de désactiver le cloud. Il est utilisé par des ressources.",
      "ENABLING_FAILED_TITLE": "Activer un cloud",
      "ENABLING_FAILED": "Impossible d'activer le cloud pour cause de mauvaise configuration.",
      "352_TITLE": "Sauver la configuration du cloud",
      "352": "La configuration du cloud est incorrecte. Veuillez faire les modifications nécessaires."
    },
    "ENABLED_true": "Activé",
    "ENABLED_false": "Désactivé"
  },
  "ERRORS": {
    "INTERNAL": "Erreur interne",
    "UNKNOWN": "Erreur inconnue",
    "100": "Authentification requise",
    "101": "Erreur d'authentification, vérifiez vos login et mot de passe",
    "102": "Droits insuffisants pour ce module ou cette ressource",
    "200": "Erreur inattendue lors de l'analyse du CSAR",
    "300": "Erreur inattendue lors de l'accès au service d'indexation de CSAR",
    "371": {
      "TITLE": "Erreur lors de l'execution de l'opération {{operation}}",
      "MESSAGE": "La valeur {{value}} pour le paramètre {{name}} de type {{type}} est invalid"
    },
    "400": "Erreur inattendue lors de l'accès au référentiel de CSAR",
    "500": "Erreur inconnue",
    "501": "Paramètre illégal",
    "502": "Cet objet existe déjà sur le serveur",
    "503": "L'upload de l'image a rencontré une erreur inattendue",
    "504": "Cet objet n'existe pas sur le serveur",
    "507": "La suppression de cet objet n'est pas autorisée parce qu'il est encore utilisé par d'autres objets",
    "601": "Le déploiement de l'application a échoué",
    "602": "L'Arrêt de l'application a échoué",
    "800": {
      "equal": "Valeur constante égale à {{reference}}",
      "greaterOrEqual": "La valeur doit être >= {{reference}}",
      "greaterThan": "La valeur doit être > {{reference}}",
      "inRange": "La valeur doit être comprise dans [ {{reference}} ]",
      "length": "La taille de la valeur doit être {{reference}}",
      "lessOrEqual": "La valeur doit être <= {{reference}}",
      "lessThan": "La valeur doit être < {{reference}}",
      "maxLength": "La taille maximale de la valeur est {{reference}}",
      "minLength": "La taille minimale de la valeur est {{reference}}",
      "pattern": "La valeur doit respecter le modèle {{reference}}",
      "validValues": "La valeur doit être comprise dans [ {{reference}} ]"
    },
    "804": "{{value}} n'est pas du type {{type}}",
    "805": {
      "TITLE": "Erreur lors de l'execution de l'opération {{operation}}",
      "MESSAGE": "Un ou plusieurs paramètres sont obligatoires : {{value}}"
    }
  },
  "TAG_CONFIG": {
    "TAGS": "Méta-propriétés",
    "TARGET": "Cible",
    "NAME": "Nom",
    "TYPE": "Type",
    "DESCRIPTION": "Description",
    "CREATE": "Nouvelle méta-propriété",
    "DEFAULT": "Valeur par défaut"
  },
  "CONSTRAINT": {
    "EQUAL": "Egal",
    "GREATER_OR_EQUAL": "Plus grand ou égal",
    "LESS_OR_EQUAL": "Plus petit ou égal",
    "GREATER_THAN": "Plus grand que",
    "LESS_THAN": "Plus petit que",
    "IN_RANGE": "Borné",
    "LENGTH": "Longeur égal",
    "MIN_LENGTH": "Longeur minimum",
    "MAX_LENGTH": "Longeur maximum",
    "PATTERN": "Pattern",
    "VALID_VALUES": "Valeurs valides"
  },
  "CREATION_DATE": "Date de création",
  "UPDATE_DATE": "Date de mise à jour",
  "START_DATE": "Date de début",
  "END_DATE": "Date de fin",
  "id": "Identifiant",
  "final": "Inextensible",
  "derivedFrom": "Héritage",
  "properties": "Propriétés",
  "attributes": "Attributs",
  "requirements": "Prérequis",
  "capabilities": "Capacités",
  "instanceStates": "Etats du composant",
  "interfaces": "Interfaces",
  "type": "Type",
  "scope": "Scope",
  "default": "Par défaut",
  "description": "Description",
  "lowerBound": "Borne inférieure",
  "upperBound": "Borne supérieure",
  "operations": "Opérations",
  "ACTIONS": "Actions",
  "SUGGESTIONS": "suggestions",
  "required": "Obligatoire",
  "REQUIRED": "Obligatoire",
  "OPTIONAL": "Optionnel",
  "PROVIDED": "Fourni",
  "INSTANCE": "Instance",
  "EXECUTE": "Executer",
  "DETAILS": "Détails",
  "STATIC": "Statique",
  "RUNTIME": "Runtime",
  "BOUNDS": "Bornes",
  "RECOMMEND": "Recommandé",
  "name": "Nom",
  "target": "Cible",
  "constraints": "Contraintes",
  "CONSTRAINTS": {
    "VALIDATION": {
      "TYPE": "La valeur définie dans la contrainte n'est pas valide par rapport à son type",
      "DEFAULT_VALUE_TYPE": "La valeur par défaut définie dans la contrainte n'est pas valide par rapport à son type",
      "ROOT": "La contrainte n'est pas valide"
    }
  },
  "SEARCH": "rechercher",
  "STATES": {
    "unknown": "En attente de l'orchestrateur",
    "creating": "Création en cours",
    "created": "Créé",
    "configuring": "Configuration en cours",
    "configured": "Configuré",
    "starting": "Démarrage en cours",
    "started": "Démarré",
    "stopping": "Arrêt en cours",
    "stopped": "Arrêté",
    "deleting": "Suppression en cours",
    "deleted": "Supprimé",
    "uninstalling": "Désinstallation",
    "uninstalled": "Désinstallé",
<<<<<<< HEAD
    "uninitialized": "Non initialisé"
=======
    "initial": "Initial",
    "available": "Disponible"
>>>>>>> 2af83cb4
  },
  "metrics": {
    "title": "Métriques d'Alien 4 Cloud",
    "refresh.button": "Rafraichir",
    "health": {
      "title": "Diagnostics",
      "database": "Base de données: ",
      "email": "Email: ",
      "stacktrace": "Stacktrace"
    },
    "jvm": {
      "title": "Métriques de la JVM",
      "memory": {
        "title": "Mémoire",
        "total": "Mémoire totale",
        "heap": "Mémoire \"Heap\"",
        "nonheap": "Mémoire \"Non-Heap\""
      },
      "threads": {
        "title": "Threads",
        "all": "Tous",
        "runnable": "Executable",
        "timedwaiting": "Temps d'attente",
        "waiting": "En attente",
        "blocked": "Bloqué",
        "dump": {
          "title": "Threads dump",
          "id": "Id :",
          "blockedtime": "Temps bloqué",
          "blockedcount": "Nb fois bloqué",
          "waitedtime": "Temps d'attente",
          "waitedcount": "Nb fois en attente",
          "lockname": "Nom du process bloquant",
          "stacktrace": "Stacktrace",
          "show": "Afficher",
          "hide": "Cacher"
        }
      },
      "gc": {
        "title": "Garbage collections",
        "marksweepcount": "Total de \"Mark Sweep\"",
        "marksweeptime": "Temps \"Mark Sweep\"",
        "scavengecount": "Total \"Scavenge\"",
        "scavengetime": "Temps \"Scavenge\""
      },
      "http": {
        "title": "Requêtes HTTP requests (évènements par seconde)",
        "active": "Requêtes actives :",
        "total": "Requêtes totales :",
        "table": {
          "code": "Code",
          "count": "Total",
          "mean": "Médian",
          "average": "Moyenne"
        },
        "code": {
          "ok": "Ok",
          "notfound": "Not found",
          "servererror": "Server Error"
        }
      }
    },
    "servicesstats": {
      "title": "Statistiques des services (Temps en milliseconde)",
      "table": {
        "name": "Nom du server",
        "count": "Total",
        "mean": "Médian",
        "min": "Min",
        "max": "Max",
        "p50": "p50",
        "p75": "p75",
        "p95": "p95",
        "p99": "p99"
      }
    }
  },
  "HOPSCOTCH_MISSING": {
    "TITLE": "Tour de présentation",
    "CONTENT": "Aucun tour de présentation pour cette page."
  }
}<|MERGE_RESOLUTION|>--- conflicted
+++ resolved
@@ -247,7 +247,6 @@
     "STATUS": "Statut",
     "DEPLOYED": "Déployé",
     "UNDEPLOYED": "Non déployé",
-    "UNKNOWN": "Inconnu",
     "DEPLOYMENT_IN_PROGRESS": "Déploiement en cours",
     "UNDEPLOYMENT_IN_PROGRESS": "Arrêt en cours",
     "WARNING": "Alerte",
@@ -698,12 +697,9 @@
     "deleted": "Supprimé",
     "uninstalling": "Désinstallation",
     "uninstalled": "Désinstallé",
-<<<<<<< HEAD
+    "initial": "Initial",
+    "available": "Disponible",
     "uninitialized": "Non initialisé"
-=======
-    "initial": "Initial",
-    "available": "Disponible"
->>>>>>> 2af83cb4
   },
   "metrics": {
     "title": "Métriques d'Alien 4 Cloud",
