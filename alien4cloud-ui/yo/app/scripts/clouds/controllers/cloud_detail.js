/* global UTILS */
'use strict';

angular.module('alienUiApp').controller(
  'CloudDetailController', ['$scope', '$http', '$resource', '$stateParams', '$timeout', 'cloudServices', '$state', 'deploymentServices', 'toaster', '$translate', 'userServices', 'groupServices', '$modal', 'resizeServices', '$q', 'searchServiceFactory', 'cloudImageServices',
    function($scope, $http, $resource, $stateParams, $timeout, cloudServices, $state, deploymentServices, toaster, $translate, userServices, groupServices, $modal, resizeServices, $q, searchServiceFactory, cloudImageServices) {
      var cloudId = $stateParams.id;

      $scope.iaasTypes = ['OTHER', 'AZURE', 'OPENSTACK', 'VMWARE', 'AMAZON', 'VIRTUALBOX'];
      $scope.envTypes = ['OTHER', 'DEVELOPMENT', 'INTEGRATION_TESTS', 'USER_ACCEPTANCE_TESTS', 'PRE_PRODUCTION', 'PRODUCTION'];
      $scope.tabs = {
        newTemplates: 0
      };
      /**
       * FOR USER SEARCH AND ADD GROUP'S ROLE
       */
      var updateRoles = function(roles, role, operation) {
        switch (operation) {
          case 'add':
            if (!roles) {
              roles = [];
            }
            roles.push(role);
            return roles;
          case 'remove':
            var index = roles.indexOf(role);
            roles.splice(index, 1);
            return roles;

          default:
            break;
        }
      };

//      var updateComputeResourcesId = function() {
//        if ($scope.manualMatchResource) {
//          var templateLength = $scope.matchedComputeTemplates.length;
//          for (var i = 0; i < templateLength; i++) {
//            var matched = $scope.matchedComputeTemplates[i].computeTemplate;
//            var originalIndex = UTILS.findByFieldValues($scope.cloud.computeTemplates, {
//              cloudImageId: matched.cloudImageId,
//              cloudImageFlavorId: matched.cloudImageFlavorId
//            });
//            var original = $scope.cloud.computeTemplates[originalIndex];
//            original.paaSResourceId = $scope.matchedComputeTemplates[i].paaSResourceId;
//          }
//        }
//      };

//      var updateNetworkResourcesId = function() {
//        if ($scope.manualMatchResource) {
//          var networksLength = $scope.matchedNetworks.length;
//          for (var i = 0; i < networksLength; i++) {
//            var matched = $scope.matchedNetworks[i].network;
//            var originalIndex = UTILS.findByFieldValues($scope.cloud.networks, {
//              networkName: matched.networkName
//            });
//            var original = $scope.cloud.networks[originalIndex];
//            original.paaSResourceId = $scope.matchedNetworks[i].paaSResourceId;
//          }
//        }
//      };

      var refreshCloud = function() {
        cloudServices.get({
          id: cloudId
        }, function(response) {
          // the cloud
          $scope.cloud = response.data.cloud;
          // templates computed by backend
          $scope.templates = response.data.cloud.computeTemplates;
          // stuff associated to the cloud
          $scope.images = response.data.images;
          $scope.flavors = response.data.flavors;
          $scope.networks = response.data.networks;
          $scope.storages = response.data.storages;
          // ids coming from pass
          $scope.paaSImageIds = response.data.paaSImageIds;
          $scope.paaSFlavorIds = response.data.paaSFlavorIds;
          $scope.paaSNetworkIds = response.data.paaSNetworkTemplateIds;
          $scope.paaSStorageIds = response.data.paaSStorageTemplateIds;    
          // array of PaaS stuff IDs available for mapping
          $scope.availaiblePaaSImageIds = [];
          $scope.availaiblePaaSFlavorIds = [];
          $scope.availaiblePaaSNetworkIds = [];
          $scope.availaiblePaaSStorageIds = [];
          // counters for non mapped stuffs
          $scope.imageNotConfiguredCount = 0;
          $scope.flavorNotConfiguredCount = 0;
          $scope.networkNotConfiguredCount = 0;
          $scope.storageNotConfiguredCount = 0;
<<<<<<< HEAD
          // id of images candidat to be added
          $scope.imageAddSelection = [];
          // to display unmapped stuffs alerts
=======
          
>>>>>>> c224a5ef
          updateImageResourcesStatistic();
          updateFlavorResourcesStatistic();
          updateComputeResourcesStatistic();
          updateNetworkResourcesStatistic();
          updateStorageResourcesStatistic();
          
          $scope.relatedUsers = {};
          if ($scope.cloud.userRoles) {
            var usernames = [];
            for (var username in $scope.cloud.userRoles) {
              if ($scope.cloud.userRoles.hasOwnProperty(username)) {
                usernames.push(username);
              }
            }
            if (usernames.length > 0) {
              userServices.get([], angular.toJson(usernames), function(usersResults) {
                var data = usersResults.data;
                for (var i = 0; i < data.length; i++) {
                  $scope.relatedUsers[data[i].username] = data[i];
                }
              });
            }
          }

          $scope.relatedGroups = {};
          if ($scope.cloud.groupRoles) {
            var groupIds = [];
            for (var groupId in $scope.cloud.groupRoles) {
              if ($scope.cloud.groupRoles.hasOwnProperty(groupId)) {
                groupIds.push(groupId);
              }
            }
            if (groupIds.length > 0) {
              groupServices.getMultiple([], angular.toJson(groupIds), function(groupsResults) {
                var data = groupsResults.data;
                for (var i = 0; i < data.length; i++) {
                  $scope.relatedGroups[data[i].id] = data[i];
                }
              });
            }
          }
        });
      }

      refreshCloud();
      // get all cloud assignable roles
      $resource('rest/auth/roles/cloud', {}, {
        method: 'GET'
      }).get().$promise.then(function(roleResult) {
          $scope.cloudRoles = roleResult.data;
        });

      $scope.updateCloud = function(cloud) {

        cloud.id = $scope.cloud.id;
        $scope.cloudSaving = true;

        var resetSaved = function() {
          $scope.cloudSavedSuccess = false;
          $scope.cloudSavedError = false;
        };

        cloudServices.update([], angular.toJson(cloud), function() {
          $scope.cloudSaving = false;
          $scope.cloudSavedSuccess = true;
          $timeout(resetSaved, 500, true);
        }, function() {
          $scope.cloudSaving = false;
          $scope.cloudSavedError = true;
          $timeout(resetSaved, 500, true);
        });
      };

      $scope.enableCloud = function() {
        $scope.enablePending = true;
        $http.get('rest/clouds/' + cloudId + '/enable')
          .success(function(response) {
            if (UTILS.isDefinedAndNotNull(response.error)) {
              // toaster message
              toaster.pop('error', $translate('CLOUDS.ERRORS.ENABLING_FAILED_TITLE'), $translate('CLOUDS.ERRORS.ENABLING_FAILED'), 4000, 'trustedHtml', null);
              $scope.cloud.enabled = false;
            } else {
              refreshCloud();
              $scope.cloud.enabled = true;
            }
            $scope.enablePending = false;
          })
          .error(function() {
            $scope.enablePending = false;
          });
      };

      $scope.disableCloud = function() {
        $scope.enablePending = true;
        $http.get('rest/clouds/' + cloudId + '/disable')
          .success(function(response) {
            if (response.data) {
              $scope.cloud.enabled = false;
            } else {
              // toaster message
              toaster.pop('error', $translate('CLOUDS.ERRORS.DISABLING_FAILED_TITLE'), $translate('CLOUDS.ERRORS.DISABLING_FAILED'), 4000, 'trustedHtml', null);
            }
            $scope.enablePending = false;
          }).error(function() {
            $scope.enablePending = false;
          });
      };

      $scope.cloudConfig = {};

      cloudServices.config.get({
        id: cloudId
      }, function(response) {
        if (UTILS.isDefinedAndNotNull(response.data)) {
          $scope.cloudConfig = response.data;
        }
      });

      // get the configuration for the cloud.
      $http.get('rest/formdescriptor/cloudConfig/' + cloudId).success(function(result) {
        $scope.cloudConfigDefinition = result.data;
      });

      $scope.saveConfiguration = function(newConfiguration) {
        return cloudServices.config.update({
          id: cloudId
        }, angular.toJson(newConfiguration), function success(response) {
          $scope.cloudConfig = newConfiguration;
          if (UTILS.isDefinedAndNotNull(response.error)) {
            var errorsHandle = $q.defer();
            return errorsHandle.resolve(response.error);
          } else {
            refreshCloud();
          }
        }).$promise;
      };

      //delete a cloud
      $scope.removeCloud = function(cloudId) {
        cloudServices.remove({
          id: cloudId
        }, function(response) {
          if (response.data === true) {
            $state.go('admin.clouds.list');
          } else {
            // toaster message
            toaster.pop('error', $translate('CLOUDS.ERRORS.DELETING_FAILED_TITLE'), $translate('CLOUDS.ERRORS.DELETING_FAILED'), 4000, 'trustedHtml', null);
          }
        });
      };

      $scope.closeErrorAlert = function() {
        $scope.actionErrors = null;
      };

      //get all deployments for this cloud
      deploymentServices.get({
        cloudId: cloudId,
        includeAppSummary: true
      }, function(result) {
        $scope.deployments = result.data;
      });

      // Handle cloud security action
      $scope.handleRoleSelectionForUser = function(user, role) {
        if (UTILS.isUndefinedOrNull($scope.cloud.userRoles)) {
          $scope.cloud.userRoles = {};
        }
        var cloudUserRoles = $scope.cloud.userRoles[user.username];
        if (!cloudUserRoles || cloudUserRoles.indexOf(role) < 0) {

          cloudServices.userRoles.addUserRole([], {
            cloudId: $scope.cloud.id,
            username: user.username,
            role: role
          }, function() {
            $scope.cloud.userRoles[user.username] = updateRoles(cloudUserRoles, role, 'add');
            if (!$scope.relatedUsers[user.username]) {
              $scope.relatedUsers[user.username] = user;
            }
          });

        } else {
          cloudServices.userRoles.removeUserRole([], {
            cloudId: $scope.cloud.id,
            username: user.username,
            role: role
          }, function() {
            $scope.cloud.userRoles[user.username] = updateRoles(cloudUserRoles, role, 'remove');
          });
        }
      };

      $scope.handleRoleSelectionForGroup = function(group, role) {
        if (UTILS.isUndefinedOrNull($scope.cloud.groupRoles)) {
          $scope.cloud.groupRoles = {};
        }
        var cloudGroupRoles = $scope.cloud.groupRoles[group.id];

        if (!cloudGroupRoles || cloudGroupRoles.indexOf(role) < 0) {
          cloudServices.groupRoles.addGroupRole([], {
            cloudId: $scope.cloud.id,
            groupId: group.id,
            role: role
          }, function() {
            $scope.cloud.groupRoles[group.id] = updateRoles(cloudGroupRoles, role, 'add');
            if (!$scope.relatedGroups[group.id]) {
              $scope.relatedGroups[group.id] = group;
            }
          });

        } else {
          cloudServices.groupRoles.removeGroupRole([], {
            cloudId: $scope.cloud.id,
            groupId: group.id,
            role: role
          }, function() {
            $scope.cloud.groupRoles[group.id] = updateRoles(cloudGroupRoles, role, 'remove');
          });
        }
      };

      $scope.checkCloudRoleSelectedForUser = function(user, role) {
        if ($scope.cloud && $scope.cloud.userRoles && $scope.cloud.userRoles[user.username]) {
          return $scope.cloud.userRoles[user.username].indexOf(role) > -1;
        }
        return false;
      };

      $scope.checkCloudRoleSelectedForGroup = function(group, role) {
        if ($scope.cloud && $scope.cloud.groupRoles && $scope.cloud.groupRoles[group.id]) {
          return $scope.cloud.groupRoles[group.id].indexOf(role) > -1;
        }
        return false;
      };

      var updateNetworkResourcesStatistic = function() {
        var result = updateResourcesStatistic($scope.paaSNetworkIds, $scope.networks);
        $scope.networkNotConfiguredCount = result.counter;
        $scope.availaiblePaaSNetworkIds = result.arr;
      };

      var updateComputeResourcesStatistic = function() {
        $scope.templateActiveCount = 0;
//        $scope.templateNotConfiguredCount = 0;
        for (var i = 0; i < $scope.cloud.computeTemplates.length; i++) {
          if ($scope.cloud.computeTemplates[i].enabled === true) {
            $scope.templateActiveCount++;
//            if (UTILS.isUndefinedOrNull($scope.cloud.computeTemplates[i].paaSResourceId)) {
//              $scope.templateNotConfiguredCount++;
//            }
          }
        }
//        $scope.templateFilteredCount = $scope.cloud.images.length * $scope.cloud.flavors.length - $scope.cloud.computeTemplates.length;
      };

      // generic fn that count the number of un-associated stuffs and define available PaaS IDs array
      var updateResourcesStatistic = function(paaSResourceIdArr, alienResourceMap) {
        var notConfiguredCount = 0;
        if (paaSResourceIdArr) {
          // clone the array
          var availablePaaSResourceIdArr = paaSResourceIdArr.slice(0); 
        }
        angular.forEach(alienResourceMap, function(value, key) {
          if (UTILS.isUndefinedOrNull(value.paaSResourceId)) {
            notConfiguredCount++;
          } else if (paaSResourceIdArr) {
            // this resource id is mapped, not available for others
            UTILS.arrayRemove(availablePaaSResourceIdArr, value.paaSResourceId);
          }          
        });
        return {counter: notConfiguredCount, arr: availablePaaSResourceIdArr}
      };
      
      // count the number of images that are not associated to a resource id
      var updateImageResourcesStatistic = function() {
        var result = updateResourcesStatistic($scope.paaSImageIds, $scope.images);
        $scope.imageNotConfiguredCount = result.counter;
        $scope.availaiblePaaSImageIds = result.arr;
      };
      
      // count the number of flavors that are not associated to a resource id
      var updateFlavorResourcesStatistic = function() {
        var result = updateResourcesStatistic($scope.paaSFlavorIds, $scope.flavors);
        $scope.flavorNotConfiguredCount = result.counter;
        $scope.availaiblePaaSFlavorIds = result.arr;
      };   
      
      // count the number of storages that are not associated to a resource id
      var updateStorageResourcesStatistic = function() {
        var result = updateResourcesStatistic($scope.paaSStorageIds, $scope.storages);
        $scope.storageNotConfiguredCount = result.counter;
        $scope.availaiblePaaSStorageIds = result.arr;
      };       
      
      var updateComputeResources = function(cloudResources) {
        var newComputeTemplates = cloudResources.computeTemplates;
        $scope.tabs.newTemplates = newComputeTemplates.length - $scope.cloud.computeTemplates.length;
        $scope.cloud.computeTemplates = newComputeTemplates;
//        if (UTILS.isDefinedAndNotNull(cloudResources.matchedComputeTemplates)) {
//          $scope.matchedComputeTemplates = cloudResources.matchedComputeTemplates;
//        }
//        updateComputeResourcesId();
        updateComputeResourcesStatistic();
      };

//      var updateNetworkResources = function() {
//        updateNetworkResourcesId();
//        updateNetworkResourcesStatistic();
//      };

      /** handle Modal form for cloud flavor creation */
      $scope.openFlavorCreationModal = function() {
        var modalInstance = $modal.open({
          templateUrl: 'views/clouds/new_flavor.html',
          controller: 'NewCloudImageFlavorController'
        });

        modalInstance.result.then(function(flavor) {
          cloudServices.addFlavor({
            id: $scope.cloud.id
          }, angular.toJson(flavor), function(success) {
            $scope.flavors[flavor.id] = {resource: flavor};
            $scope.cloud.flavors.push(flavor);
            updateFlavorResourcesStatistic();
//            updateComputeResources(success.data);
          });
        });
      };

      $scope.deleteFlavor = function(flavorId) {
        cloudServices.removeFlavor({
          id: $scope.cloud.id,
          flavorId: flavorId
        }, undefined, function(success) {
          var indexFlavor = UTILS.findByFieldValue($scope.cloud.flavors, 'id', flavorId);
          $scope.cloud.flavors.splice(indexFlavor, 1);
          delete $scope.flavors[flavorId];
          updateFlavorResourcesStatistic();
          updateComputeResources(success.data);
        });
      };

      /** handle Modal form for cloud network creation */
      $scope.openNetworkCreationModal = function() {
        var modalInstance = $modal.open({
          templateUrl: 'views/clouds/new_network.html',
          controller: 'NewNetworkController'
        });

        modalInstance.result.then(function(network) {
          network.id = network.networkName;
          cloudServices.addNetwork({
            id: $scope.cloud.id
          }, angular.toJson(network), function() {
            $scope.networks[network.id] = {resource: network};
            $scope.cloud.networks.push(network);
            updateNetworkResourcesStatistic();
//            updateNetworkResources();
          });
        });
      };

      /** handle Modal form for cloud storage creation */
      $scope.openStorageCreationModal = function() {
        var modalInstance = $modal.open({
          templateUrl: 'views/clouds/new_storage.html',
          controller: 'NewStorageController'
        });

        modalInstance.result.then(function(storage) {
          cloudServices.addStorage({
            id: $scope.cloud.id
          }, angular.toJson(storage), function() {
            $scope.storages[storage.id] = {resource: storage};
            $scope.cloud.storages.push(storage);
            updateStorageResourcesStatistic();
//            updateNetworkResources();
          });
        });
      };
      
      $scope.deleteNetwork = function(networkName) {
        cloudServices.removeNetwork({
          id: $scope.cloud.id,
          networkName: networkName
        }, undefined, function(success) {
          delete $scope.networks[networkName];
          var indexOfNetwork = $scope.cloud.networks.indexOf(networkName);
          $scope.cloud.networks.splice(indexOfNetwork, 1);
          updateNetworkResourcesStatistic();
//          updateNetworkResources();
        });
      };

      $scope.deleteStorage = function(id) {
        cloudServices.removeStorage({
          id: $scope.cloud.id,
          storageId: id
        }, undefined, function(success) {
          delete $scope.storages[id];
          UTILS.arrayRemove($scope.cloud.storages, id);
          updateStorageResourcesStatistic();
//          updateNetworkResources();
        });
      };
      
//      $scope.saveNetworkResource = function(network) {
//        if (network.paaSResourceId === null || network.paaSResourceId === '') {
//          delete network.paaSResourceId;
//        }
//        cloudServices.setNetworkResource({
//          id: $scope.cloud.id,
//          networkName: network.networkName,
//          resourceId: network.paaSResourceId
//        }, undefined, function() {
//          updateNetworkResourcesStatistic();
//        });
//      };

      $scope.selectTemplate = function(template) {
        $scope.selectedTemplate = template;
      };

      $scope.toggleEnableTemplate = function(template) {
        cloudServices.setCloudTemplateStatus({
          id: $scope.cloud.id,
          imageId: template.cloudImageId,
          flavorId: template.cloudImageFlavorId,
          enabled: !template.enabled
        }, undefined, function() {
          template.enabled = !template.enabled;
          updateComputeResourcesStatistic();
        });
      };

      function onResize(width, height) {
        $scope.heightInfo = {
          height: height
        };
        $scope.$apply();
      }

      resizeServices.register(onResize, 0, 0);
      $scope.heightInfo = {
        height: resizeServices.getHeight(0)
      };

      $scope.deleteTemplateSelection = function() {
        delete $scope.selectedTemplate;
      };

//      $scope.saveComputeTemplateResource = function(template) {
//        if (template.paaSResourceId === null || template.paaSResourceId === '') {
//          delete template.paaSResourceId;
//        }
//        cloudServices.setCloudTemplateResource({
//          id: $scope.cloud.id,
//          imageId: template.cloudImageId,
//          flavorId: template.cloudImageFlavorId,
//          resourceId: template.paaSResourceId
//        }, undefined, function() {
//          updateComputeResourcesStatistic();
//        });
//      };
      
      $scope.removeCloudImage = function(imageId) {
          cloudServices.removeImage({
              id: $scope.cloud.id, imageId: imageId
            }, undefined, function(success) {
              UTILS.arrayRemove($scope.cloud.images, imageId);
              delete $scope.images[imageId];
              updateImageResourcesStatistic();
              updateComputeResources(success.data);
              $scope.initSearchImageService();
          });
      }
      
      $scope.imageQueryProvider = {
        query: '',
        onSearchCompleted: function(searchResult) {
          $scope.searchImageData = searchResult.data;
//          angular.forEach($scope.searchImageData.data, function(value, key) {
//            // we store the result images in a global map
////            $scope.images[value.id] = {resource: value};
//          });
        }
      }
      $scope.initSearchImageService = function() {
        $scope.searchImageService = searchServiceFactory('rest/cloud-images/search', false, $scope.imageQueryProvider, 5, undefined, undefined, undefined, {
          exclude: $scope.cloud.images
        });
        $scope.searchImage();      
      };
      $scope.searchImage = function() {
        $scope.imageAddSelection = [];
        $scope.searchImageService.search();
      };      
      $scope.imageQueryChanged = function(query) {
        $scope.imageQueryProvider.query = query;
      };      
      
      $scope.switchCloudImageAddSelection = function(imageId) {
        if (UTILS.arrayContains($scope.imageAddSelection, imageId)) {
          UTILS.arrayRemove($scope.imageAddSelection, imageId);
        } else {
          $scope.imageAddSelection.push(imageId);
        }
      }      
      $scope.isInCloudImageAddSelection = function(imageId) {
        return UTILS.arrayContains($scope.imageAddSelection, imageId);
      }
      $scope.performAddCloudImageSelection = function() {
        cloudServices.addImage({
          id: $scope.cloud.id
        }, angular.toJson($scope.imageAddSelection), function(success) {
          // this is only ids
          $scope.cloud.images = UTILS.concat($scope.cloud.images, $scope.imageAddSelection);
          // add to the images details map
          angular.forEach($scope.searchImageData.data, function(value, key) {
              if (UTILS.arrayContains($scope.imageAddSelection, value.id)) {
                $scope.images[value.id] = {resource: value};
              }
          });          
//          updateComputeResources(success.data);
          $scope.imageAddSelection = [];
          updateImageResourcesStatistic();
          $scope.initSearchImageService();
        });          
      }      
      $scope.createCloudImage = function() {
        var modalInstance = $modal.open({
          templateUrl: 'views/cloud-images/new_cloud_image.html',
          controller: 'NewCloudImageController',
          windowClass: 'newImageModal'
        });

        modalInstance.result.then(function(cloudImageId) {
          
          cloudImageServices.get({id : cloudImageId}, function(success) {
            $scope.images[success.data.id] = {resource : success.data};
            cloudServices.addImage({
              id: $scope.cloud.id
            }, angular.toJson([cloudImageId]), function(success) {
              $scope.cloud.images = UTILS.concat($scope.cloud.images, [cloudImageId]);
              updateImageResourcesStatistic();
              updateComputeResources(success.data);
            });             
          });
        });        
      }
      
      // associate a PaaS resource id to a cloud image 
      $scope.saveImageResourceId = function(cloudImageId, paaSResourceId) {
        savePasSResourceId(
            cloudImageId, 
            $scope.images, 
            paaSResourceId, 
            cloudServices.setCloudImageResource, 
            function(result) {
              updateImageResourcesStatistic();
              updateComputeResources(result.data);
            }
         );        
      };    
      
      // associate a PaaS resource id to a cloud flavor 
      $scope.saveFlavorResourceId = function(cloudFlavorId, paaSResourceId) {
        savePasSResourceId(
            cloudFlavorId, 
            $scope.flavors, 
            paaSResourceId, 
            cloudServices.setCloudFlavorResource, 
            function(result) {
              updateFlavorResourcesStatistic();
              updateComputeResources(result.data);
            }
        );
      };
      
      // associate a PaaS resource id to a cloud network 
      $scope.saveNetworkResourceId = function(cloudNetworkId, paaSResourceId) {
        savePasSResourceId(
            cloudNetworkId, 
            $scope.networks, 
            paaSResourceId, 
            cloudServices.setCloudNetworkResource, 
            updateNetworkResourcesStatistic);
      };   
      
      // associate a PaaS resource id to a cloud storage 
      $scope.saveStorageResourceId = function(cloudStorageId, paaSResourceId) {
        savePasSResourceId(
            cloudStorageId, 
            $scope.storages, 
            paaSResourceId, 
            cloudServices.setCloudStorageResource, 
            updateStorageResourcesStatistic);
      };        
      
      // a generic fn that associate an internal resource to a PaaS resource
      var savePasSResourceId = function(alienResourceId, alienResourceArray, paaSResourceId, saveFn, callbackFn) {
        if (paaSResourceId === null || paaSResourceId === '') {
          delete alienResourceArray[alienResourceId].paaSResourceId;
        } else {
          alienResourceArray[alienResourceId].paaSResourceId = paaSResourceId;
        }
        saveFn({
          id: $scope.cloud.id,
          resourceId: alienResourceId,
          pasSResourceId: paaSResourceId
        }, undefined, function(result) {
          callbackFn(result);
        });        
      };
      
    }
  ]);<|MERGE_RESOLUTION|>--- conflicted
+++ resolved
@@ -31,35 +31,6 @@
             break;
         }
       };
-
-//      var updateComputeResourcesId = function() {
-//        if ($scope.manualMatchResource) {
-//          var templateLength = $scope.matchedComputeTemplates.length;
-//          for (var i = 0; i < templateLength; i++) {
-//            var matched = $scope.matchedComputeTemplates[i].computeTemplate;
-//            var originalIndex = UTILS.findByFieldValues($scope.cloud.computeTemplates, {
-//              cloudImageId: matched.cloudImageId,
-//              cloudImageFlavorId: matched.cloudImageFlavorId
-//            });
-//            var original = $scope.cloud.computeTemplates[originalIndex];
-//            original.paaSResourceId = $scope.matchedComputeTemplates[i].paaSResourceId;
-//          }
-//        }
-//      };
-
-//      var updateNetworkResourcesId = function() {
-//        if ($scope.manualMatchResource) {
-//          var networksLength = $scope.matchedNetworks.length;
-//          for (var i = 0; i < networksLength; i++) {
-//            var matched = $scope.matchedNetworks[i].network;
-//            var originalIndex = UTILS.findByFieldValues($scope.cloud.networks, {
-//              networkName: matched.networkName
-//            });
-//            var original = $scope.cloud.networks[originalIndex];
-//            original.paaSResourceId = $scope.matchedNetworks[i].paaSResourceId;
-//          }
-//        }
-//      };
 
       var refreshCloud = function() {
         cloudServices.get({
@@ -89,13 +60,9 @@
           $scope.flavorNotConfiguredCount = 0;
           $scope.networkNotConfiguredCount = 0;
           $scope.storageNotConfiguredCount = 0;
-<<<<<<< HEAD
           // id of images candidat to be added
           $scope.imageAddSelection = [];
           // to display unmapped stuffs alerts
-=======
-          
->>>>>>> c224a5ef
           updateImageResourcesStatistic();
           updateFlavorResourcesStatistic();
           updateComputeResourcesStatistic();
@@ -340,16 +307,11 @@
 
       var updateComputeResourcesStatistic = function() {
         $scope.templateActiveCount = 0;
-//        $scope.templateNotConfiguredCount = 0;
         for (var i = 0; i < $scope.cloud.computeTemplates.length; i++) {
           if ($scope.cloud.computeTemplates[i].enabled === true) {
             $scope.templateActiveCount++;
-//            if (UTILS.isUndefinedOrNull($scope.cloud.computeTemplates[i].paaSResourceId)) {
-//              $scope.templateNotConfiguredCount++;
-//            }
           }
         }
-//        $scope.templateFilteredCount = $scope.cloud.images.length * $scope.cloud.flavors.length - $scope.cloud.computeTemplates.length;
       };
 
       // generic fn that count the number of un-associated stuffs and define available PaaS IDs array
@@ -395,17 +357,8 @@
         var newComputeTemplates = cloudResources.computeTemplates;
         $scope.tabs.newTemplates = newComputeTemplates.length - $scope.cloud.computeTemplates.length;
         $scope.cloud.computeTemplates = newComputeTemplates;
-//        if (UTILS.isDefinedAndNotNull(cloudResources.matchedComputeTemplates)) {
-//          $scope.matchedComputeTemplates = cloudResources.matchedComputeTemplates;
-//        }
-//        updateComputeResourcesId();
         updateComputeResourcesStatistic();
       };
-
-//      var updateNetworkResources = function() {
-//        updateNetworkResourcesId();
-//        updateNetworkResourcesStatistic();
-//      };
 
       /** handle Modal form for cloud flavor creation */
       $scope.openFlavorCreationModal = function() {
@@ -421,7 +374,6 @@
             $scope.flavors[flavor.id] = {resource: flavor};
             $scope.cloud.flavors.push(flavor);
             updateFlavorResourcesStatistic();
-//            updateComputeResources(success.data);
           });
         });
       };
@@ -454,7 +406,6 @@
             $scope.networks[network.id] = {resource: network};
             $scope.cloud.networks.push(network);
             updateNetworkResourcesStatistic();
-//            updateNetworkResources();
           });
         });
       };
@@ -473,7 +424,6 @@
             $scope.storages[storage.id] = {resource: storage};
             $scope.cloud.storages.push(storage);
             updateStorageResourcesStatistic();
-//            updateNetworkResources();
           });
         });
       };
@@ -487,7 +437,6 @@
           var indexOfNetwork = $scope.cloud.networks.indexOf(networkName);
           $scope.cloud.networks.splice(indexOfNetwork, 1);
           updateNetworkResourcesStatistic();
-//          updateNetworkResources();
         });
       };
 
@@ -499,23 +448,9 @@
           delete $scope.storages[id];
           UTILS.arrayRemove($scope.cloud.storages, id);
           updateStorageResourcesStatistic();
-//          updateNetworkResources();
-        });
-      };
-      
-//      $scope.saveNetworkResource = function(network) {
-//        if (network.paaSResourceId === null || network.paaSResourceId === '') {
-//          delete network.paaSResourceId;
-//        }
-//        cloudServices.setNetworkResource({
-//          id: $scope.cloud.id,
-//          networkName: network.networkName,
-//          resourceId: network.paaSResourceId
-//        }, undefined, function() {
-//          updateNetworkResourcesStatistic();
-//        });
-//      };
-
+        });
+      };
+      
       $scope.selectTemplate = function(template) {
         $scope.selectedTemplate = template;
       };
@@ -548,20 +483,6 @@
         delete $scope.selectedTemplate;
       };
 
-//      $scope.saveComputeTemplateResource = function(template) {
-//        if (template.paaSResourceId === null || template.paaSResourceId === '') {
-//          delete template.paaSResourceId;
-//        }
-//        cloudServices.setCloudTemplateResource({
-//          id: $scope.cloud.id,
-//          imageId: template.cloudImageId,
-//          flavorId: template.cloudImageFlavorId,
-//          resourceId: template.paaSResourceId
-//        }, undefined, function() {
-//          updateComputeResourcesStatistic();
-//        });
-//      };
-      
       $scope.removeCloudImage = function(imageId) {
           cloudServices.removeImage({
               id: $scope.cloud.id, imageId: imageId
@@ -578,10 +499,6 @@
         query: '',
         onSearchCompleted: function(searchResult) {
           $scope.searchImageData = searchResult.data;
-//          angular.forEach($scope.searchImageData.data, function(value, key) {
-//            // we store the result images in a global map
-////            $scope.images[value.id] = {resource: value};
-//          });
         }
       }
       $scope.initSearchImageService = function() {
@@ -620,7 +537,6 @@
                 $scope.images[value.id] = {resource: value};
               }
           });          
-//          updateComputeResources(success.data);
           $scope.imageAddSelection = [];
           updateImageResourcesStatistic();
           $scope.initSearchImageService();
