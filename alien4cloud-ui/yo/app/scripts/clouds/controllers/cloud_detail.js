/* global UTILS */
'use strict';

angular.module('alienUiApp').controller(
  'CloudDetailController', ['$scope', '$http', '$resource', '$stateParams', '$timeout', 'cloudServices', 'tagConfigurationServices', '$state', 'deploymentServices', 'toaster', '$translate', 'userServices', 'groupServices', '$modal', 'resizeServices', '$q', 'searchServiceFactory', 'cloudImageServices', '$filter',
    function($scope, $http, $resource, $stateParams, $timeout, cloudServices, tagConfigurationServices, $state, deploymentServices, toaster, $translate, userServices, groupServices, $modal, resizeServices, $q, searchServiceFactory, cloudImageServices, $filter) {
      var cloudId = $stateParams.id;

      $scope.iaasTypes = ['OTHER', 'AZURE', 'OPENSTACK', 'VMWARE', 'AMAZON', 'VIRTUALBOX'];
      $scope.envTypes = ['OTHER', 'DEVELOPMENT', 'INTEGRATION_TESTS', 'USER_ACCEPTANCE_TESTS', 'PRE_PRODUCTION', 'PRODUCTION'];
      $scope.tabs = {
        newTemplates: 0
      };
      $scope.UTILS = UTILS;

      /**
       * FOR USER SEARCH AND ADD GROUP'S ROLE
       */
      var updateRoles = function(roles, role, operation) {
        switch (operation) {
          case 'add':
            if (!roles) {
              roles = [];
            }
            roles.push(role);
            return roles;
          case 'remove':
            var index = roles.indexOf(role);
            roles.splice(index, 1);
            return roles;

          default:
            break;
        }
      };

      // handle CloudDTO
      var handleCloudResponse = function(response) {
        // the cloud
        $scope.cloud = response.data.cloud;
        // templates computed by backend
        $scope.templates = response.data.cloud.computeTemplates;
        // stuff associated to the cloud
        $scope.images = response.data.images;
        $scope.flavors = response.data.flavors;
        $scope.networks = response.data.networks;
        $scope.storages = response.data.storages;
        $scope.zones = response.data.zones;
        // ids coming from pass
        $scope.paaSImageIds = response.data.paaSImageIds;
        $scope.paaSFlavorIds = response.data.paaSFlavorIds;
        $scope.paaSNetworkIds = response.data.paaSNetworkTemplateIds;
        $scope.paaSStorageIds = response.data.paaSStorageTemplateIds;
        $scope.paaSZoneIds = response.data.paaSZoneIds;
        // array of PaaS stuff IDs available for mapping
        $scope.availaiblePaaSImageIds = [];
        $scope.availaiblePaaSFlavorIds = [];
        $scope.availaiblePaaSNetworkIds = [];
        $scope.availaiblePaaSStorageIds = [];
        $scope.availaiblePaaSZoneIds = [];
        // counters for non mapped stuffs
        $scope.imageNotConfiguredCount = 0;
        $scope.flavorNotConfiguredCount = 0;
        $scope.networkNotConfiguredCount = 0;
        $scope.storageNotConfiguredCount = 0;
        $scope.zoneNotConfiguredCount = 0;
        // id of images candidat to be added
        $scope.imageAddSelection = [];
        // to display unmapped stuffs alerts
        updateImageResourcesStatistic();
        updateFlavorResourcesStatistic();
        updateComputeResourcesStatistic();
        updateNetworkResourcesStatistic();
        updateStorageResourcesStatistic();
        updateZoneResourcesStatistic();

        $scope.relatedUsers = {};
        if ($scope.cloud.userRoles) {
          var usernames = [];
          for (var username in $scope.cloud.userRoles) {
            if ($scope.cloud.userRoles.hasOwnProperty(username)) {
              usernames.push(username);
            }
          }
          if (usernames.length > 0) {
            userServices.get([], angular.toJson(usernames), function(usersResults) {
              var data = usersResults.data;
              for (var i = 0; i < data.length; i++) {
                $scope.relatedUsers[data[i].username] = data[i];
              }
            });
          }
        }

        $scope.relatedGroups = {};
        if ($scope.cloud.groupRoles) {
          var groupIds = [];
          for (var groupId in $scope.cloud.groupRoles) {
            if ($scope.cloud.groupRoles.hasOwnProperty(groupId)) {
              groupIds.push(groupId);
            }
          }
          if (groupIds.length > 0) {
            groupServices.getMultiple([], angular.toJson(groupIds), function(groupsResults) {
              var data = groupsResults.data;
              for (var i = 0; i < data.length; i++) {
                $scope.relatedGroups[data[i].id] = data[i];
              }
            });
          }
        }
      };

      var refreshCloud = function() {
        cloudServices.get({
          id: cloudId
        }, function(response) { handleCloudResponse(response); });
      };

      refreshCloud();
      // get all cloud assignable roles
      $resource('rest/auth/roles/cloud', {}, {
        method: 'GET'
      }).get().$promise.then(function(roleResult) {
        $scope.cloudRoles = roleResult.data;
      });

      $scope.updateCloud = function(cloud) {
        if (cloud.hasOwnProperty('name') && Object.keys(cloud).length === 1 && cloud.name === $scope.cloud.name) {
          return;
        }

        cloud.id = $scope.cloud.id;
        $scope.cloudSaving = true;

        var resetSaved = function() {
          $scope.cloudSavedSuccess = false;
          $scope.cloudSavedError = false;
        };

        cloudServices.update([], angular.toJson(cloud), function() {
          $scope.cloudSaving = false;
          $scope.cloudSavedSuccess = true;
          $timeout(resetSaved, 500, true);
        }, function() {
          $scope.cloudSaving = false;
          $scope.cloudSavedError = true;
          $timeout(resetSaved, 500, true);
        });

      };

      $scope.enableCloud = function() {
        $scope.enablePending = true;
        $http.get('rest/clouds/' + cloudId + '/enable')
          .success(function(response) {
            if (UTILS.isDefinedAndNotNull(response.error)) {
              // toaster message
              toaster.pop('error', $translate('CLOUDS.ERRORS.ENABLING_FAILED_TITLE'), $translate('CLOUDS.ERRORS.ENABLING_FAILED'), 4000, 'trustedHtml', null);
              $scope.cloud.enabled = false;
            } else {
              refreshCloud();
              $scope.cloud.enabled = true;
              $scope.showForceDisableCloud = false;
            }
            $scope.enablePending = false;
          })
          .error(function() {
            $scope.enablePending = false;
          });
      };

      $scope.showForceDisableCloud = false;
      $scope.disableCloud = function(force) {
        $scope.enablePending = true;
        $http.get('rest/clouds/' + cloudId + '/disable/' + force)
          .success(function(response) {
            if (response.data) {
              $scope.cloud.enabled = false;
            } else {
              if (!force) {
                // toaster message
                $scope.showForceDisableCloud = true;
                toaster.pop('error', $translate('CLOUDS.ERRORS.DISABLING_FAILED_TITLE'), $translate('CLOUDS.ERRORS.DISABLING_FAILED'), 4000, 'trustedHtml', null);
              } else {
                // We should never validate this condition
                console.log('Error in disableCloud with force option');
              }
            }
            $scope.enablePending = false;
          }).error(function() {
            $scope.enablePending = false;
          });
      };

      $scope.refreshCloud = function() {
        $scope.refreshPending = true;
        cloudServices.refresh({
          id: $scope.cloud.id
        }, function(response) {
<<<<<<< HEAD
          $scope.enablePending = false;
=======
          $scope.refreshPending = false; 
>>>>>>> 5e531288
          if (response.data) {
            handleCloudResponse(response);
          } else {
            // toaster message
            toaster.pop('error', $translate('CLOUDS.ERRORS.REFRESHING_FAILED_TITLE'), $translate('CLOUDS.ERRORS.REFRESHING_FAILED'), 4000, 'trustedHtml', null);
          }
<<<<<<< HEAD
        }, function(response) {
          $scope.enablePending = false;
          toaster.pop('error', $translate('CLOUDS.ERRORS.REFRESHING_FAILED_TITLE'), $translate('CLOUDS.ERRORS.REFRESHING_FAILED'), 4000, 'trustedHtml', null);
        });
=======
        }, function(response) { 
          $scope.refreshPending = false; 
          toaster.pop('error', $translate('CLOUDS.ERRORS.REFRESHING_FAILED_TITLE'), $translate('CLOUDS.ERRORS.REFRESHING_FAILED'), 4000, 'trustedHtml', null);            
        });        
>>>>>>> 5e531288
      };

      $scope.cloudConfig = {};

      cloudServices.config.get({
        id: cloudId
      }, function(response) {
        if (UTILS.isDefinedAndNotNull(response.data)) {
          $scope.cloudConfig = response.data;
        }
      });

      // get the configuration for the cloud.
      $http.get('rest/formdescriptor/cloudConfig/' + cloudId).success(function(result) {
        $scope.cloudConfigDefinition = result.data;
      });

      $scope.saveConfiguration = function(newConfiguration) {
        return cloudServices.config.update({
          id: cloudId
        }, angular.toJson(newConfiguration), function success(response) {
          $scope.cloudConfig = newConfiguration;
          if (UTILS.isDefinedAndNotNull(response.error)) {
            var errorsHandle = $q.defer();
            return errorsHandle.resolve(response.error);
          } else {
            refreshCloud();
          }
        }).$promise;
      };

      //delete a cloud
      $scope.removeCloud = function(cloudId) {
        cloudServices.remove({
          id: cloudId
        }, function(response) {
          if (response.data === true) {
            $state.go('admin.clouds.list');
          } else {
            // toaster message
            toaster.pop('error', $translate('CLOUDS.ERRORS.DELETING_FAILED_TITLE'), $translate('CLOUDS.ERRORS.DELETING_FAILED'), 4000, 'trustedHtml', null);
          }
        });
      };

      $scope.closeErrorAlert = function() {
        $scope.actionErrors = null;
      };

      //get all deployments for this cloud
      deploymentServices.get({
        cloudId: cloudId,
        includeAppSummary: true
      }, function(result) {
        $scope.deployments = result.data;
      });

      // Handle cloud security action
      $scope.handleRoleSelectionForUser = function(user, role) {
        if (UTILS.isUndefinedOrNull($scope.cloud.userRoles)) {
          $scope.cloud.userRoles = {};
        }
        var cloudUserRoles = $scope.cloud.userRoles[user.username];
        if (!cloudUserRoles || cloudUserRoles.indexOf(role) < 0) {

          cloudServices.userRoles.addUserRole([], {
            cloudId: $scope.cloud.id,
            username: user.username,
            role: role
          }, function() {
            $scope.cloud.userRoles[user.username] = updateRoles(cloudUserRoles, role, 'add');
            if (!$scope.relatedUsers[user.username]) {
              $scope.relatedUsers[user.username] = user;
            }
          });

        } else {
          cloudServices.userRoles.removeUserRole([], {
            cloudId: $scope.cloud.id,
            username: user.username,
            role: role
          }, function() {
            $scope.cloud.userRoles[user.username] = updateRoles(cloudUserRoles, role, 'remove');
          });
        }
      };

      $scope.handleRoleSelectionForGroup = function(group, role) {
        if (UTILS.isUndefinedOrNull($scope.cloud.groupRoles)) {
          $scope.cloud.groupRoles = {};
        }
        var cloudGroupRoles = $scope.cloud.groupRoles[group.id];

        if (!cloudGroupRoles || cloudGroupRoles.indexOf(role) < 0) {
          cloudServices.groupRoles.addGroupRole([], {
            cloudId: $scope.cloud.id,
            groupId: group.id,
            role: role
          }, function() {
            $scope.cloud.groupRoles[group.id] = updateRoles(cloudGroupRoles, role, 'add');
            if (!$scope.relatedGroups[group.id]) {
              $scope.relatedGroups[group.id] = group;
            }
          });

        } else {
          cloudServices.groupRoles.removeGroupRole([], {
            cloudId: $scope.cloud.id,
            groupId: group.id,
            role: role
          }, function() {
            $scope.cloud.groupRoles[group.id] = updateRoles(cloudGroupRoles, role, 'remove');
          });
        }
      };

      $scope.checkCloudRoleSelectedForUser = function(user, role) {
        if ($scope.cloud && $scope.cloud.userRoles && $scope.cloud.userRoles[user.username]) {
          return $scope.cloud.userRoles[user.username].indexOf(role) > -1;
        }
        return false;
      };

      $scope.checkCloudRoleSelectedForGroup = function(group, role) {
        if ($scope.cloud && $scope.cloud.groupRoles && $scope.cloud.groupRoles[group.id]) {
          return $scope.cloud.groupRoles[group.id].indexOf(role) > -1;
        }
        return false;
      };

      var updateNetworkResourcesStatistic = function() {
        var result = updateResourcesStatistic($scope.paaSNetworkIds, $scope.networks);
        $scope.networkNotConfiguredCount = result.counter;
        $scope.availaiblePaaSNetworkIds = result.arr;
      };

      var updateComputeResourcesStatistic = function() {
        $scope.templateActiveCount = 0;
        for (var i = 0; i < $scope.cloud.computeTemplates.length; i++) {
          if ($scope.cloud.computeTemplates[i].enabled === true) {
            $scope.templateActiveCount++;
          }
        }
      };

      // generic fn that count the number of un-associated stuffs and define available PaaS IDs array
      var updateResourcesStatistic = function(paaSResourceIdArr, alienResourceMap) {
        var notConfiguredCount = 0;
        var availablePaaSResourceIdArr = null;
        if (paaSResourceIdArr) {
          // clone the array
          availablePaaSResourceIdArr = paaSResourceIdArr.slice(0);
        }
        angular.forEach(alienResourceMap, function(value) {
          if (UTILS.isUndefinedOrNull(value.paaSResourceId)) {
            notConfiguredCount++;
          } else if (paaSResourceIdArr) {
            // this resource id is mapped, not available for others
            UTILS.arrayRemove(availablePaaSResourceIdArr, value.paaSResourceId);
          }
        });
        return {
          counter: notConfiguredCount,
          arr: availablePaaSResourceIdArr
        };
      };

      // count the number of images that are not associated to a resource id
      var updateImageResourcesStatistic = function() {
        var result = updateResourcesStatistic($scope.paaSImageIds, $scope.images);
        $scope.imageNotConfiguredCount = result.counter;
        $scope.availaiblePaaSImageIds = result.arr;
      };

      // count the number of flavors that are not associated to a resource id
      var updateFlavorResourcesStatistic = function() {
        var result = updateResourcesStatistic($scope.paaSFlavorIds, $scope.flavors);
        $scope.flavorNotConfiguredCount = result.counter;
        $scope.availaiblePaaSFlavorIds = result.arr;
      };

      // count the number of storages that are not associated to a resource id
      var updateStorageResourcesStatistic = function() {
        var result = updateResourcesStatistic($scope.paaSStorageIds, $scope.storages);
        $scope.storageNotConfiguredCount = result.counter;
        $scope.availaiblePaaSStorageIds = result.arr;
      };

      // count the number of zones that are not associated to a resource id
      var updateZoneResourcesStatistic = function() {
        var result = updateResourcesStatistic($scope.paaSZoneIds, $scope.zones);
        $scope.zoneNotConfiguredCount = result.counter;
        $scope.availaiblePaaSZoneIds = result.arr;
      };

      var updateComputeResources = function(cloudResources) {
        var newComputeTemplates = cloudResources.computeTemplates;
        $scope.tabs.newTemplates = newComputeTemplates.length - $scope.cloud.computeTemplates.length;
        $scope.cloud.computeTemplates = newComputeTemplates;
        updateComputeResourcesStatistic();
      };

      /** handle Modal form for cloud flavor creation */
      $scope.openFlavorCreationModal = function() {
        var modalInstance = $modal.open({
          templateUrl: 'views/clouds/new_flavor.html',
          controller: 'NewCloudImageFlavorController'
        });

        modalInstance.result.then(function(flavor) {
          cloudServices.addFlavor({
            id: $scope.cloud.id
          }, angular.toJson(flavor), function() {
            $scope.flavors[flavor.id] = {
              resource: flavor
            };
            $scope.cloud.flavors.push(flavor);
            updateFlavorResourcesStatistic();
          });
        });
      };

      $scope.deleteFlavor = function(flavorId) {
        cloudServices.removeFlavor({
          id: $scope.cloud.id,
          flavorId: flavorId
        }, undefined, function(success) {
          var indexFlavor = UTILS.findByFieldValue($scope.cloud.flavors, 'id', flavorId);
          $scope.cloud.flavors.splice(indexFlavor, 1);
          delete $scope.flavors[flavorId];
          updateFlavorResourcesStatistic();
          updateComputeResources(success.data);
        });
      };

      /** handle Modal form for cloud network creation */
      $scope.openNetworkCreationModal = function() {
        var modalInstance = $modal.open({
          templateUrl: 'views/clouds/new_network.html',
          controller: 'NewNetworkController'
        });

        modalInstance.result.then(function(network) {
          network.id = network.networkName;
          cloudServices.addNetwork({
            id: $scope.cloud.id
          }, angular.toJson(network), function() {
            $scope.networks[network.id] = {
              resource: network
            };
            $scope.cloud.networks.push(network);
            updateNetworkResourcesStatistic();
          });
        });
      };

      /** handle Modal form for cloud storage creation */
      $scope.openStorageCreationModal = function() {
        var modalInstance = $modal.open({
          templateUrl: 'views/clouds/new_storage.html',
          controller: 'NewStorageController'
        });

        modalInstance.result.then(function(storage) {
          cloudServices.addStorage({
            id: $scope.cloud.id
          }, angular.toJson(storage), function() {
            $scope.storages[storage.id] = {
              resource: storage
            };
            $scope.cloud.storages.push(storage);
            updateStorageResourcesStatistic();
          });
        });
      };

      $scope.deleteNetwork = function(network) {
        cloudServices.removeNetwork({
          id: $scope.cloud.id,
          networkName: network.id
        }, undefined, function() {
          delete $scope.networks[network.id];
          UTILS.arrayRemove($scope.cloud.networks, network);
          updateNetworkResourcesStatistic();
        });
      };

      $scope.deleteStorage = function(storage) {
        cloudServices.removeStorage({
          id: $scope.cloud.id,
          storageId: storage.id
        }, undefined, function() {
          delete $scope.storages[storage.id];
          UTILS.arrayRemove($scope.cloud.storages, storage);
          updateStorageResourcesStatistic();
        });
      };

      $scope.selectTemplate = function(template) {
        $scope.selectedTemplate = template;
      };

      $scope.toggleEnableTemplate = function(template) {
        cloudServices.setCloudTemplateStatus({
          id: $scope.cloud.id,
          activableComputeId: template.id,
          enabled: !template.enabled
        }, undefined, function() {
          template.enabled = !template.enabled;
          updateComputeResourcesStatistic();
        });
      };

      function onResize(width, height) {
        $scope.heightInfo = {
          height: height
        };
        $scope.$apply();
      }

      resizeServices.register(onResize, 0, 0);
      $scope.heightInfo = {
        height: resizeServices.getHeight(0)
      };

      $scope.deleteTemplateSelection = function() {
        delete $scope.selectedTemplate;
      };

      $scope.removeCloudImage = function(imageId) {
        cloudServices.removeImage({
          id: $scope.cloud.id,
          imageId: imageId
        }, undefined, function(success) {
          UTILS.arrayRemove($scope.cloud.images, imageId);
          delete $scope.images[imageId];
          updateImageResourcesStatistic();
          updateComputeResources(success.data);
          $scope.initSearchImageService();
        });
      };

      $scope.imageQueryProvider = {
        query: '',
        onSearchCompleted: function(searchResult) {
          $scope.searchImageData = searchResult.data;
        }
      };
      $scope.initSearchImageService = function() {
        $scope.searchImageService = searchServiceFactory('rest/cloud-images/search', false, $scope.imageQueryProvider, 5, undefined, undefined, undefined, {
          exclude: $scope.cloud.images
        });
        $scope.searchImage();
      };
      $scope.searchImage = function() {
        $scope.imageAddSelection = [];
        $scope.searchImageService.search();
      };
      $scope.imageQueryChanged = function(query) {
        $scope.imageQueryProvider.query = query;
      };

      $scope.switchCloudImageAddSelection = function(imageId) {
        if (UTILS.arrayContains($scope.imageAddSelection, imageId)) {
          UTILS.arrayRemove($scope.imageAddSelection, imageId);
        } else {
          $scope.imageAddSelection.push(imageId);
        }
      };
      $scope.isInCloudImageAddSelection = function(imageId) {
        return UTILS.arrayContains($scope.imageAddSelection, imageId);
      };
      $scope.performAddCloudImageSelection = function() {
        cloudServices.addImage({
          id: $scope.cloud.id
        }, angular.toJson($scope.imageAddSelection), function() {
          // this is only ids
          angular.forEach($scope.imageAddSelection, function(value) {
            // we prefer add new images at the beginning
            $scope.cloud.images.unshift(value);
          });
          // add to the images details map
          angular.forEach($scope.searchImageData.data, function(value) {
            if (UTILS.arrayContains($scope.imageAddSelection, value.id)) {
              $scope.images[value.id] = {
                resource: value
              };
            }
          });
          $scope.imageAddSelection = [];
          updateImageResourcesStatistic();
          $scope.initSearchImageService();
        });
      };

      $scope.onImageDragged = function(dragEvent) {
        var imageId = angular.fromJson(dragEvent.source);
        $scope.imageAddSelection = [imageId];
        $scope.performAddCloudImageSelection();
      };

      $scope.createCloudImage = function() {
        var modalInstance = $modal.open({
          templateUrl: 'views/cloud-images/new_cloud_image.html',
          controller: 'NewCloudImageController',
          windowClass: 'newImageModal'
        });

        modalInstance.result.then(function(cloudImageId) {

          cloudImageServices.get({
            id: cloudImageId
          }, function(success) {
            $scope.images[success.data.id] = {
              resource: success.data
            };
            cloudServices.addImage({
              id: $scope.cloud.id
            }, angular.toJson([cloudImageId]), function() {
              $scope.cloud.images = UTILS.concat($scope.cloud.images, [cloudImageId]);
              updateImageResourcesStatistic();
            });
          });
        });
      };

      // associate a PaaS resource id to a cloud image
      $scope.saveImageResourceId = function(cloudImageId, paaSResourceId) {
        savePasSResourceId(
          cloudImageId,
          $scope.images,
          paaSResourceId,
          cloudServices.setCloudImageResource,
          function(result) {
            updateImageResourcesStatistic();
            updateComputeResources(result.data);
          }
        );
      };

      // associate a PaaS resource id to a cloud flavor
      $scope.saveFlavorResourceId = function(cloudFlavorId, paaSResourceId) {
        savePasSResourceId(
          cloudFlavorId,
          $scope.flavors,
          paaSResourceId,
          cloudServices.setCloudFlavorResource,
          function(result) {
            updateFlavorResourcesStatistic();
            updateComputeResources(result.data);
          }
        );
      };

      // associate a PaaS resource id to a cloud network
      $scope.saveNetworkResourceId = function(cloudNetworkId, paaSResourceId) {
        savePasSResourceId(
          cloudNetworkId,
          $scope.networks,
          paaSResourceId,
          cloudServices.setCloudNetworkResource,
          updateNetworkResourcesStatistic);
      };

      // associate a PaaS resource id to a cloud storage
      $scope.saveStorageResourceId = function(cloudStorageId, paaSResourceId) {
        savePasSResourceId(
          cloudStorageId,
          $scope.storages,
          paaSResourceId,
          cloudServices.setCloudStorageResource,
          updateStorageResourcesStatistic);
      };

      // associate a PaaS resource id to a cloud zone
      $scope.saveZoneResourceId = function(cloudZoneId, paaSResourceId) {
        savePasSResourceId(
          cloudZoneId,
          $scope.zones,
          paaSResourceId,
          cloudServices.setCloudZoneResource,
          updateZoneResourcesStatistic);
      };

      // a generic fn that associate an internal resource to a PaaS resource
      var savePasSResourceId = function(alienResourceId, alienResourceArray, paaSResourceId, saveFn, callbackFn) {
        if (UTILS.isUndefinedOrNull(paaSResourceId) || paaSResourceId === '') {
          if (alienResourceArray[alienResourceId]) {
            delete alienResourceArray[alienResourceId].paaSResourceId;
          }
        } else {
            alienResourceArray[alienResourceId].paaSResourceId = paaSResourceId;
        }
        saveFn({
          id: $scope.cloud.id,
          resourceId: alienResourceId,
          pasSResourceId: paaSResourceId
        }, undefined, function(result) {
          callbackFn(result);
        });
      };

      var ModalInstanceCtrl = ['$scope', '$modalInstance', function ($scope, $modalInstance) {
        $scope.title = 'CLOUDS.ADMINISTRATION.HELP.TITLE';
        $scope.content = $filter('translate')('CLOUDS.ADMINISTRATION.HELP.CONTENT');
        $scope.close = function () {
          $modalInstance.dismiss('close');
        };
      }];

      $scope.openSimpleModal = function () {
        $modal.open({
          templateUrl: 'views/fragments/simple_modal.html',
          controller: ModalInstanceCtrl
        });
      };

      /** handle Modal form for cloud zone creation */
      $scope.openZoneCreationModal = function() {
        var modalInstance = $modal.open({
          templateUrl: 'views/clouds/new_zone.html',
          controller: 'NewZoneController'
        });

        modalInstance.result.then(function(zone) {
          cloudServices.addZone({
            id: $scope.cloud.id
          }, angular.toJson(zone), function() {
            $scope.zones[zone.id] = {
                resource: zone
            };
            $scope.cloud.availabilityZones.push(zone);
            updateZoneResourcesStatistic();
          });
        });
      };

      $scope.deleteZone = function(zone) {
        cloudServices.removeZone({
          id: $scope.cloud.id,
          zoneId: zone.id
        }, undefined, function() {
          delete $scope.zones[zone.id];
          UTILS.arrayRemove($scope.cloud.availabilityZones, zone);
          updateZoneResourcesStatistic();
        });
      };

      $scope.loadConfigurationTag = function() {
        // filter only by target 'cloud'
        var filterCloud = {};
        filterCloud.target = [];
        filterCloud.target.push('cloud');

        var searchRequestObject = {
          'query': '',
          'filters': filterCloud,
          'from': 0,
          'size': 50
        };

        tagConfigurationServices.search([], angular.toJson(searchRequestObject), function(successResult) {
          $scope.configurationProperties = successResult.data.data;
        });
      };
      $scope.loadConfigurationTag();

    }
  ]);<|MERGE_RESOLUTION|>--- conflicted
+++ resolved
@@ -198,30 +198,19 @@
         cloudServices.refresh({
           id: $scope.cloud.id
         }, function(response) {
-<<<<<<< HEAD
-          $scope.enablePending = false;
-=======
           $scope.refreshPending = false; 
->>>>>>> 5e531288
           if (response.data) {
-            handleCloudResponse(response);
+            handleCloudResponse(response); 
           } else {
             // toaster message
-            toaster.pop('error', $translate('CLOUDS.ERRORS.REFRESHING_FAILED_TITLE'), $translate('CLOUDS.ERRORS.REFRESHING_FAILED'), 4000, 'trustedHtml', null);
-          }
-<<<<<<< HEAD
-        }, function(response) {
-          $scope.enablePending = false;
-          toaster.pop('error', $translate('CLOUDS.ERRORS.REFRESHING_FAILED_TITLE'), $translate('CLOUDS.ERRORS.REFRESHING_FAILED'), 4000, 'trustedHtml', null);
-        });
-=======
+            toaster.pop('error', $translate('CLOUDS.ERRORS.REFRESHING_FAILED_TITLE'), $translate('CLOUDS.ERRORS.REFRESHING_FAILED'), 4000, 'trustedHtml', null);            
+          }
         }, function(response) { 
           $scope.refreshPending = false; 
           toaster.pop('error', $translate('CLOUDS.ERRORS.REFRESHING_FAILED_TITLE'), $translate('CLOUDS.ERRORS.REFRESHING_FAILED'), 4000, 'trustedHtml', null);            
         });        
->>>>>>> 5e531288
-      };
-
+      };
+      
       $scope.cloudConfig = {};
 
       cloudServices.config.get({
@@ -786,6 +775,5 @@
         });
       };
       $scope.loadConfigurationTag();
-
     }
   ]);