/* global UTILS */
'use strict';

angular.module('alienUiApp').controller(
  'CloudDetailController', ['$scope', '$http', '$resource', '$stateParams', '$timeout', 'cloudServices', '$state', 'deploymentServices', 'toaster', '$translate', 'userServices', 'groupServices', '$modal', 'resizeServices', '$q', 'searchServiceFactory', 'cloudImageServices',
    function($scope, $http, $resource, $stateParams, $timeout, cloudServices, $state, deploymentServices, toaster, $translate, userServices, groupServices, $modal, resizeServices, $q, searchServiceFactory, cloudImageServices) {
      var cloudId = $stateParams.id;

      $scope.iaasTypes = ['OTHER', 'AZURE', 'OPENSTACK', 'VMWARE', 'AMAZON', 'VIRTUALBOX'];
      $scope.envTypes = ['OTHER', 'DEVELOPMENT', 'INTEGRATION_TESTS', 'USER_ACCEPTANCE_TESTS', 'PRE_PRODUCTION', 'PRODUCTION'];
      $scope.tabs = {
        newTemplates: 0
      };
      /**
       * FOR USER SEARCH AND ADD GROUP'S ROLE
       */
      var updateRoles = function(roles, role, operation) {
        switch (operation) {
          case 'add':
            if (!roles) {
              roles = [];
            }
            roles.push(role);
            return roles;
          case 'remove':
            var index = roles.indexOf(role);
            roles.splice(index, 1);
            return roles;

          default:
            break;
        }
      };

      var refreshCloud = function() {
        cloudServices.get({
          id: cloudId
        }, function(response) {
          // the cloud
          $scope.cloud = response.data.cloud;
          // templates computed by backend
          $scope.templates = response.data.cloud.computeTemplates;
          // stuff associated to the cloud
          $scope.images = response.data.images;
          $scope.flavors = response.data.flavors;
          $scope.networks = response.data.networks;
          $scope.storages = response.data.storages;
          // ids coming from pass
          $scope.paaSImageIds = response.data.paaSImageIds;
          $scope.paaSFlavorIds = response.data.paaSFlavorIds;
          $scope.paaSNetworkIds = response.data.paaSNetworkTemplateIds;
          $scope.paaSStorageIds = response.data.paaSStorageTemplateIds;    
          // array of PaaS stuff IDs available for mapping
          $scope.availaiblePaaSImageIds = [];
          $scope.availaiblePaaSFlavorIds = [];
          $scope.availaiblePaaSNetworkIds = [];
          $scope.availaiblePaaSStorageIds = [];
          // counters for non mapped stuffs
          $scope.imageNotConfiguredCount = 0;
          $scope.flavorNotConfiguredCount = 0;
          $scope.networkNotConfiguredCount = 0;
          $scope.storageNotConfiguredCount = 0;
          // id of images candidat to be added
          $scope.imageAddSelection = [];
          // to display unmapped stuffs alerts
          updateImageResourcesStatistic();
          updateFlavorResourcesStatistic();
          updateComputeResourcesStatistic();
          updateNetworkResourcesStatistic();
          updateStorageResourcesStatistic();
          
          $scope.relatedUsers = {};
          if ($scope.cloud.userRoles) {
            var usernames = [];
            for (var username in $scope.cloud.userRoles) {
              if ($scope.cloud.userRoles.hasOwnProperty(username)) {
                usernames.push(username);
              }
            }
            if (usernames.length > 0) {
              userServices.get([], angular.toJson(usernames), function(usersResults) {
                var data = usersResults.data;
                for (var i = 0; i < data.length; i++) {
                  $scope.relatedUsers[data[i].username] = data[i];
                }
              });
            }
          }

          $scope.relatedGroups = {};
          if ($scope.cloud.groupRoles) {
            var groupIds = [];
            for (var groupId in $scope.cloud.groupRoles) {
              if ($scope.cloud.groupRoles.hasOwnProperty(groupId)) {
                groupIds.push(groupId);
              }
            }
            if (groupIds.length > 0) {
              groupServices.getMultiple([], angular.toJson(groupIds), function(groupsResults) {
                var data = groupsResults.data;
                for (var i = 0; i < data.length; i++) {
                  $scope.relatedGroups[data[i].id] = data[i];
                }
              });
            }
          }
        });
      }

      refreshCloud();
      // get all cloud assignable roles
      $resource('rest/auth/roles/cloud', {}, {
        method: 'GET'
      }).get().$promise.then(function(roleResult) {
        $scope.cloudRoles = roleResult.data;
      });

      $scope.updateCloud = function(cloud) {
        if (cloud.name !== $scope.cloud.name) {
          cloud.id = $scope.cloud.id;
          $scope.cloudSaving = true;

          var resetSaved = function() {
            $scope.cloudSavedSuccess = false;
            $scope.cloudSavedError = false;
          };

          cloudServices.update([], angular.toJson(cloud), function() {
            $scope.cloudSaving = false;
            $scope.cloudSavedSuccess = true;
            $timeout(resetSaved, 500, true);
          }, function() {
            $scope.cloudSaving = false;
            $scope.cloudSavedError = true;
            $timeout(resetSaved, 500, true);
          });
        }
      };

      $scope.enableCloud = function() {
        $scope.enablePending = true;
        $http.get('rest/clouds/' + cloudId + '/enable')
          .success(function(response) {
            if (UTILS.isDefinedAndNotNull(response.error)) {
              // toaster message
              toaster.pop('error', $translate('CLOUDS.ERRORS.ENABLING_FAILED_TITLE'), $translate('CLOUDS.ERRORS.ENABLING_FAILED'), 4000, 'trustedHtml', null);
              $scope.cloud.enabled = false;
            } else {
              refreshCloud();
              $scope.cloud.enabled = true;
            }
            $scope.enablePending = false;
          })
          .error(function() {
            $scope.enablePending = false;
          });
      };

      $scope.disableCloud = function() {
        $scope.enablePending = true;
        $http.get('rest/clouds/' + cloudId + '/disable')
          .success(function(response) {
            if (response.data) {
              $scope.cloud.enabled = false;
            } else {
              // toaster message
              toaster.pop('error', $translate('CLOUDS.ERRORS.DISABLING_FAILED_TITLE'), $translate('CLOUDS.ERRORS.DISABLING_FAILED'), 4000, 'trustedHtml', null);
            }
            $scope.enablePending = false;
          }).error(function() {
            $scope.enablePending = false;
          });
      };

      $scope.cloudConfig = {};

      cloudServices.config.get({
        id: cloudId
      }, function(response) {
        if (UTILS.isDefinedAndNotNull(response.data)) {
          $scope.cloudConfig = response.data;
        }
      });

      // get the configuration for the cloud.
      $http.get('rest/formdescriptor/cloudConfig/' + cloudId).success(function(result) {
        $scope.cloudConfigDefinition = result.data;
      });

      $scope.saveConfiguration = function(newConfiguration) {
        return cloudServices.config.update({
          id: cloudId
        }, angular.toJson(newConfiguration), function success(response) {
          $scope.cloudConfig = newConfiguration;
          if (UTILS.isDefinedAndNotNull(response.error)) {
            var errorsHandle = $q.defer();
            return errorsHandle.resolve(response.error);
          } else {
            refreshCloud();
          }
        }).$promise;
      };

      //delete a cloud
      $scope.removeCloud = function(cloudId) {
        cloudServices.remove({
          id: cloudId
        }, function(response) {
          if (response.data === true) {
            $state.go('admin.clouds.list');
          } else {
            // toaster message
            toaster.pop('error', $translate('CLOUDS.ERRORS.DELETING_FAILED_TITLE'), $translate('CLOUDS.ERRORS.DELETING_FAILED'), 4000, 'trustedHtml', null);
          }
        });
      };

      $scope.closeErrorAlert = function() {
        $scope.actionErrors = null;
      };

      //get all deployments for this cloud
      deploymentServices.get({
        cloudId: cloudId,
        includeAppSummary: true
      }, function(result) {
        $scope.deployments = result.data;
      });

      // Handle cloud security action
      $scope.handleRoleSelectionForUser = function(user, role) {
        if (UTILS.isUndefinedOrNull($scope.cloud.userRoles)) {
          $scope.cloud.userRoles = {};
        }
        var cloudUserRoles = $scope.cloud.userRoles[user.username];
        if (!cloudUserRoles || cloudUserRoles.indexOf(role) < 0) {

          cloudServices.userRoles.addUserRole([], {
            cloudId: $scope.cloud.id,
            username: user.username,
            role: role
          }, function() {
            $scope.cloud.userRoles[user.username] = updateRoles(cloudUserRoles, role, 'add');
            if (!$scope.relatedUsers[user.username]) {
              $scope.relatedUsers[user.username] = user;
            }
          });

        } else {
          cloudServices.userRoles.removeUserRole([], {
            cloudId: $scope.cloud.id,
            username: user.username,
            role: role
          }, function() {
            $scope.cloud.userRoles[user.username] = updateRoles(cloudUserRoles, role, 'remove');
          });
        }
      };

      $scope.handleRoleSelectionForGroup = function(group, role) {
        if (UTILS.isUndefinedOrNull($scope.cloud.groupRoles)) {
          $scope.cloud.groupRoles = {};
        }
        var cloudGroupRoles = $scope.cloud.groupRoles[group.id];

        if (!cloudGroupRoles || cloudGroupRoles.indexOf(role) < 0) {
          cloudServices.groupRoles.addGroupRole([], {
            cloudId: $scope.cloud.id,
            groupId: group.id,
            role: role
          }, function() {
            $scope.cloud.groupRoles[group.id] = updateRoles(cloudGroupRoles, role, 'add');
            if (!$scope.relatedGroups[group.id]) {
              $scope.relatedGroups[group.id] = group;
            }
          });

        } else {
          cloudServices.groupRoles.removeGroupRole([], {
            cloudId: $scope.cloud.id,
            groupId: group.id,
            role: role
          }, function() {
            $scope.cloud.groupRoles[group.id] = updateRoles(cloudGroupRoles, role, 'remove');
          });
        }
      };

      $scope.checkCloudRoleSelectedForUser = function(user, role) {
        if ($scope.cloud && $scope.cloud.userRoles && $scope.cloud.userRoles[user.username]) {
          return $scope.cloud.userRoles[user.username].indexOf(role) > -1;
        }
        return false;
      };

      $scope.checkCloudRoleSelectedForGroup = function(group, role) {
        if ($scope.cloud && $scope.cloud.groupRoles && $scope.cloud.groupRoles[group.id]) {
          return $scope.cloud.groupRoles[group.id].indexOf(role) > -1;
        }
        return false;
      };

      var updateNetworkResourcesStatistic = function() {
        var result = updateResourcesStatistic($scope.paaSNetworkIds, $scope.networks);
        $scope.networkNotConfiguredCount = result.counter;
        $scope.availaiblePaaSNetworkIds = result.arr;
      };

      var updateComputeResourcesStatistic = function() {
        $scope.templateActiveCount = 0;
        for (var i = 0; i < $scope.cloud.computeTemplates.length; i++) {
          if ($scope.cloud.computeTemplates[i].enabled === true) {
            $scope.templateActiveCount++;
          }
        }
      };

      // generic fn that count the number of un-associated stuffs and define available PaaS IDs array
      var updateResourcesStatistic = function(paaSResourceIdArr, alienResourceMap) {
        var notConfiguredCount = 0;
        if (paaSResourceIdArr) {
          // clone the array
          var availablePaaSResourceIdArr = paaSResourceIdArr.slice(0); 
        }
        angular.forEach(alienResourceMap, function(value, key) {
          if (UTILS.isUndefinedOrNull(value.paaSResourceId)) {
            notConfiguredCount++;
          } else if (paaSResourceIdArr) {
            // this resource id is mapped, not available for others
            UTILS.arrayRemove(availablePaaSResourceIdArr, value.paaSResourceId);
          }          
        });
        return {counter: notConfiguredCount, arr: availablePaaSResourceIdArr}
      };
      
      // count the number of images that are not associated to a resource id
      var updateImageResourcesStatistic = function() {
        var result = updateResourcesStatistic($scope.paaSImageIds, $scope.images);
        $scope.imageNotConfiguredCount = result.counter;
        $scope.availaiblePaaSImageIds = result.arr;
      };
      
      // count the number of flavors that are not associated to a resource id
      var updateFlavorResourcesStatistic = function() {
        var result = updateResourcesStatistic($scope.paaSFlavorIds, $scope.flavors);
        $scope.flavorNotConfiguredCount = result.counter;
        $scope.availaiblePaaSFlavorIds = result.arr;
      };   
      
      // count the number of storages that are not associated to a resource id
      var updateStorageResourcesStatistic = function() {
        var result = updateResourcesStatistic($scope.paaSStorageIds, $scope.storages);
        $scope.storageNotConfiguredCount = result.counter;
        $scope.availaiblePaaSStorageIds = result.arr;
      };       
      
      var updateComputeResources = function(cloudResources) {
        var newComputeTemplates = cloudResources.computeTemplates;
        $scope.tabs.newTemplates = newComputeTemplates.length - $scope.cloud.computeTemplates.length;
        $scope.cloud.computeTemplates = newComputeTemplates;
        updateComputeResourcesStatistic();
      };

      /** handle Modal form for cloud flavor creation */
      $scope.openFlavorCreationModal = function() {
        var modalInstance = $modal.open({
          templateUrl: 'views/clouds/new_flavor.html',
          controller: 'NewCloudImageFlavorController'
        });

        modalInstance.result.then(function(flavor) {
          cloudServices.addFlavor({
            id: $scope.cloud.id
          }, angular.toJson(flavor), function(success) {
            $scope.flavors[flavor.id] = {resource: flavor};
            $scope.cloud.flavors.push(flavor);
            updateFlavorResourcesStatistic();
          });
        });
      };

      $scope.deleteFlavor = function(flavorId) {
        cloudServices.removeFlavor({
          id: $scope.cloud.id,
          flavorId: flavorId
        }, undefined, function(success) {
          var indexFlavor = UTILS.findByFieldValue($scope.cloud.flavors, 'id', flavorId);
          $scope.cloud.flavors.splice(indexFlavor, 1);
          delete $scope.flavors[flavorId];
          updateFlavorResourcesStatistic();
          updateComputeResources(success.data);
        });
      };

      /** handle Modal form for cloud network creation */
      $scope.openNetworkCreationModal = function() {
        var modalInstance = $modal.open({
          templateUrl: 'views/clouds/new_network.html',
          controller: 'NewNetworkController'
        });

        modalInstance.result.then(function(network) {
          network.id = network.networkName;
          cloudServices.addNetwork({
            id: $scope.cloud.id
          }, angular.toJson(network), function() {
            $scope.networks[network.id] = {resource: network};
            $scope.cloud.networks.push(network);
            updateNetworkResourcesStatistic();
          });
        });
      };

      /** handle Modal form for cloud storage creation */
      $scope.openStorageCreationModal = function() {
        var modalInstance = $modal.open({
          templateUrl: 'views/clouds/new_storage.html',
          controller: 'NewStorageController'
        });

        modalInstance.result.then(function(storage) {
          cloudServices.addStorage({
            id: $scope.cloud.id
          }, angular.toJson(storage), function() {
            $scope.storages[storage.id] = {resource: storage};
            $scope.cloud.storages.push(storage);
            updateStorageResourcesStatistic();
          });
        });
      };
      
      $scope.deleteNetwork = function(network) {
        cloudServices.removeNetwork({
          id: $scope.cloud.id,
          networkName: network.id
        }, undefined, function(success) {
          delete $scope.networks[network.id];
          UTILS.arrayRemove($scope.cloud.networks, network);
          updateNetworkResourcesStatistic();
        });
      };

      $scope.deleteStorage = function(storage) {
        cloudServices.removeStorage({
          id: $scope.cloud.id,
          storageId: storage.id
        }, undefined, function(success) {
          delete $scope.storages[storage.id];
          UTILS.arrayRemove($scope.cloud.storages, storage);
          updateStorageResourcesStatistic();
        });
      };
      
      $scope.selectTemplate = function(template) {
        $scope.selectedTemplate = template;
      };

      $scope.toggleEnableTemplate = function(template) {
        cloudServices.setCloudTemplateStatus({
          id: $scope.cloud.id,
          imageId: template.cloudImageId,
          flavorId: template.cloudImageFlavorId,
          enabled: !template.enabled
        }, undefined, function() {
          template.enabled = !template.enabled;
          updateComputeResourcesStatistic();
        });
      };

      function onResize(width, height) {
        $scope.heightInfo = {
          height: height
        };
        $scope.$apply();
      }

      resizeServices.register(onResize, 0, 0);
      $scope.heightInfo = {
        height: resizeServices.getHeight(0)
      };

      $scope.deleteTemplateSelection = function() {
        delete $scope.selectedTemplate;
      };

<<<<<<< HEAD
      $scope.removeCloudImage = function(imageId) {
          cloudServices.removeImage({
              id: $scope.cloud.id, imageId: imageId
            }, undefined, function(success) {
              UTILS.arrayRemove($scope.cloud.images, imageId);
              delete $scope.images[imageId];
              updateImageResourcesStatistic();
              updateComputeResources(success.data);
              $scope.initSearchImageService();
=======
      $scope.saveComputeTemplateResource = function(template) {
        if (template.paaSResourceId === null || template.paaSResourceId === '') {
          delete template.paaSResourceId;
        }
        cloudServices.setCloudTemplateResource({
          id: $scope.cloud.id,
          imageId: template.cloudImageId,
          flavorId: template.cloudImageFlavorId,
          resourceId: template.paaSResourceId
        }, undefined, function() {
          updateComputeResourcesStatistic();
        });
      };

      // id of images candidat to be removed
      $scope.imageRemoveSelection = [];
      // id of images candidat to be added
      $scope.imageAddSelection = [];

      $scope.switchCloudImageRemoveSelection = function(imageId) {
        if (UTILS.arrayContains($scope.imageRemoveSelection, imageId)) {
          UTILS.arrayRemove($scope.imageRemoveSelection, imageId);
        } else {
          $scope.imageRemoveSelection.push(imageId);
        }
      }
      $scope.isInCloudImageRemoveSelection = function(imageId) {
        return UTILS.arrayContains($scope.imageRemoveSelection, imageId);
      }
      $scope.performRemoveCloudImageSelection = function() {
        if ($scope.imageRemoveSelection.length > 0) {
          cloudServices.removeImages({
            id: $scope.cloud.id
          }, angular.toJson($scope.imageRemoveSelection), function(success) {
            angular.forEach($scope.imageRemoveSelection, function(value, key) {
              UTILS.arrayRemove($scope.cloud.images, value);
            });
            $scope.imageRemoveSelection = [];
            updateComputeResources(success.data);
            $scope.initSearchImageService();
>>>>>>> b894d54f
          });
      }

      $scope.imageQueryProvider = {
        query: '',
        onSearchCompleted: function(searchResult) {
          $scope.searchImageData = searchResult.data;
        }
      }
      $scope.initSearchImageService = function() {
        $scope.searchImageService = searchServiceFactory('rest/cloud-images/search', false, $scope.imageQueryProvider, 5, undefined, undefined, undefined, {
          exclude: $scope.cloud.images
        });
        $scope.searchImage();
      };
      $scope.searchImage = function() {
        $scope.imageAddSelection = [];
        $scope.searchImageService.search();
      };
      $scope.imageQueryChanged = function(query) {
        $scope.imageQueryProvider.query = query;
      };

      $scope.switchCloudImageAddSelection = function(imageId) {
        if (UTILS.arrayContains($scope.imageAddSelection, imageId)) {
          UTILS.arrayRemove($scope.imageAddSelection, imageId);
        } else {
          $scope.imageAddSelection.push(imageId);
        }
      }
      $scope.isInCloudImageAddSelection = function(imageId) {
        return UTILS.arrayContains($scope.imageAddSelection, imageId);
      }
      $scope.performAddCloudImageSelection = function() {
        cloudServices.addImage({
          id: $scope.cloud.id
        }, angular.toJson($scope.imageAddSelection), function(success) {
          // this is only ids
          angular.forEach($scope.imageAddSelection, function(value, key) {
            // we prefer add new images at the beginning
            $scope.cloud.images.unshift(value);
          });
          // add to the images details map
          angular.forEach($scope.searchImageData.data, function(value, key) {
              if (UTILS.arrayContains($scope.imageAddSelection, value.id)) {
                $scope.images[value.id] = {resource: value};
              }
          });          
          $scope.imageAddSelection = [];
          updateImageResourcesStatistic();
          $scope.initSearchImageService();
<<<<<<< HEAD
        });          
      };   
      
      $scope.onImageDragged  = function(dragEvent) {
        var imageId = angular.fromJson(dragEvent.source)
        $scope.imageAddSelection = [imageId];
        $scope.performAddCloudImageSelection();
      };
      
=======
        });
      }
>>>>>>> b894d54f
      $scope.createCloudImage = function() {
        var modalInstance = $modal.open({
          templateUrl: 'views/cloud-images/new_cloud_image.html',
          controller: 'NewCloudImageController',
          windowClass: 'newImageModal'
        });

        modalInstance.result.then(function(cloudImageId) {
<<<<<<< HEAD
          
          cloudImageServices.get({id : cloudImageId}, function(success) {
            $scope.images[success.data.id] = {resource : success.data};
=======

          cloudImageServices.get({
            id: cloudImageId
          }, function(success) {
            $scope.images[success.data.id] = success.data;
>>>>>>> b894d54f
            cloudServices.addImage({
              id: $scope.cloud.id
            }, angular.toJson([cloudImageId]), function(success) {
              $scope.cloud.images = UTILS.concat($scope.cloud.images, [cloudImageId]);
              updateImageResourcesStatistic();
              updateComputeResources(success.data);
            });
          });
        });
      }
      
      // associate a PaaS resource id to a cloud image 
      $scope.saveImageResourceId = function(cloudImageId, paaSResourceId) {
        savePasSResourceId(
            cloudImageId, 
            $scope.images, 
            paaSResourceId, 
            cloudServices.setCloudImageResource, 
            function(result) {
              updateImageResourcesStatistic();
              updateComputeResources(result.data);
            }
         );        
      };    
      
      // associate a PaaS resource id to a cloud flavor 
      $scope.saveFlavorResourceId = function(cloudFlavorId, paaSResourceId) {
        savePasSResourceId(
            cloudFlavorId, 
            $scope.flavors, 
            paaSResourceId, 
            cloudServices.setCloudFlavorResource, 
            function(result) {
              updateFlavorResourcesStatistic();
              updateComputeResources(result.data);
            }
        );
      };
      
      // associate a PaaS resource id to a cloud network 
      $scope.saveNetworkResourceId = function(cloudNetworkId, paaSResourceId) {
        savePasSResourceId(
            cloudNetworkId, 
            $scope.networks, 
            paaSResourceId, 
            cloudServices.setCloudNetworkResource, 
            updateNetworkResourcesStatistic);
      };   
      
      // associate a PaaS resource id to a cloud storage 
      $scope.saveStorageResourceId = function(cloudStorageId, paaSResourceId) {
        savePasSResourceId(
            cloudStorageId, 
            $scope.storages, 
            paaSResourceId, 
            cloudServices.setCloudStorageResource, 
            updateStorageResourcesStatistic);
      };        
      
      // a generic fn that associate an internal resource to a PaaS resource
      var savePasSResourceId = function(alienResourceId, alienResourceArray, paaSResourceId, saveFn, callbackFn) {
        if (paaSResourceId === null || paaSResourceId === '') {
          delete alienResourceArray[alienResourceId].paaSResourceId;
        } else {
          alienResourceArray[alienResourceId].paaSResourceId = paaSResourceId;
        }
        saveFn({
          id: $scope.cloud.id,
          resourceId: alienResourceId,
          pasSResourceId: paaSResourceId
        }, undefined, function(result) {
          callbackFn(result);
        });        
      };
      
    }
  ]);<|MERGE_RESOLUTION|>--- conflicted
+++ resolved
@@ -49,7 +49,7 @@
           $scope.paaSImageIds = response.data.paaSImageIds;
           $scope.paaSFlavorIds = response.data.paaSFlavorIds;
           $scope.paaSNetworkIds = response.data.paaSNetworkTemplateIds;
-          $scope.paaSStorageIds = response.data.paaSStorageTemplateIds;    
+          $scope.paaSStorageIds = response.data.paaSStorageTemplateIds;
           // array of PaaS stuff IDs available for mapping
           $scope.availaiblePaaSImageIds = [];
           $scope.availaiblePaaSFlavorIds = [];
@@ -68,7 +68,7 @@
           updateComputeResourcesStatistic();
           updateNetworkResourcesStatistic();
           updateStorageResourcesStatistic();
-          
+
           $scope.relatedUsers = {};
           if ($scope.cloud.userRoles) {
             var usernames = [];
@@ -112,11 +112,12 @@
       $resource('rest/auth/roles/cloud', {}, {
         method: 'GET'
       }).get().$promise.then(function(roleResult) {
-        $scope.cloudRoles = roleResult.data;
-      });
+          $scope.cloudRoles = roleResult.data;
+        });
 
       $scope.updateCloud = function(cloud) {
         if (cloud.name !== $scope.cloud.name) {
+
           cloud.id = $scope.cloud.id;
           $scope.cloudSaving = true;
 
@@ -320,7 +321,7 @@
         var notConfiguredCount = 0;
         if (paaSResourceIdArr) {
           // clone the array
-          var availablePaaSResourceIdArr = paaSResourceIdArr.slice(0); 
+          var availablePaaSResourceIdArr = paaSResourceIdArr.slice(0);
         }
         angular.forEach(alienResourceMap, function(value, key) {
           if (UTILS.isUndefinedOrNull(value.paaSResourceId)) {
@@ -328,32 +329,32 @@
           } else if (paaSResourceIdArr) {
             // this resource id is mapped, not available for others
             UTILS.arrayRemove(availablePaaSResourceIdArr, value.paaSResourceId);
-          }          
+          }
         });
         return {counter: notConfiguredCount, arr: availablePaaSResourceIdArr}
       };
-      
+
       // count the number of images that are not associated to a resource id
       var updateImageResourcesStatistic = function() {
         var result = updateResourcesStatistic($scope.paaSImageIds, $scope.images);
         $scope.imageNotConfiguredCount = result.counter;
         $scope.availaiblePaaSImageIds = result.arr;
       };
-      
+
       // count the number of flavors that are not associated to a resource id
       var updateFlavorResourcesStatistic = function() {
         var result = updateResourcesStatistic($scope.paaSFlavorIds, $scope.flavors);
         $scope.flavorNotConfiguredCount = result.counter;
         $scope.availaiblePaaSFlavorIds = result.arr;
-      };   
-      
+      };
+
       // count the number of storages that are not associated to a resource id
       var updateStorageResourcesStatistic = function() {
         var result = updateResourcesStatistic($scope.paaSStorageIds, $scope.storages);
         $scope.storageNotConfiguredCount = result.counter;
         $scope.availaiblePaaSStorageIds = result.arr;
-      };       
-      
+      };
+
       var updateComputeResources = function(cloudResources) {
         var newComputeTemplates = cloudResources.computeTemplates;
         $scope.tabs.newTemplates = newComputeTemplates.length - $scope.cloud.computeTemplates.length;
@@ -428,7 +429,7 @@
           });
         });
       };
-      
+
       $scope.deleteNetwork = function(network) {
         cloudServices.removeNetwork({
           id: $scope.cloud.id,
@@ -450,7 +451,7 @@
           updateStorageResourcesStatistic();
         });
       };
-      
+
       $scope.selectTemplate = function(template) {
         $scope.selectedTemplate = template;
       };
@@ -483,59 +484,16 @@
         delete $scope.selectedTemplate;
       };
 
-<<<<<<< HEAD
       $scope.removeCloudImage = function(imageId) {
-          cloudServices.removeImage({
-              id: $scope.cloud.id, imageId: imageId
-            }, undefined, function(success) {
-              UTILS.arrayRemove($scope.cloud.images, imageId);
-              delete $scope.images[imageId];
-              updateImageResourcesStatistic();
-              updateComputeResources(success.data);
-              $scope.initSearchImageService();
-=======
-      $scope.saveComputeTemplateResource = function(template) {
-        if (template.paaSResourceId === null || template.paaSResourceId === '') {
-          delete template.paaSResourceId;
-        }
-        cloudServices.setCloudTemplateResource({
-          id: $scope.cloud.id,
-          imageId: template.cloudImageId,
-          flavorId: template.cloudImageFlavorId,
-          resourceId: template.paaSResourceId
-        }, undefined, function() {
-          updateComputeResourcesStatistic();
-        });
-      };
-
-      // id of images candidat to be removed
-      $scope.imageRemoveSelection = [];
-      // id of images candidat to be added
-      $scope.imageAddSelection = [];
-
-      $scope.switchCloudImageRemoveSelection = function(imageId) {
-        if (UTILS.arrayContains($scope.imageRemoveSelection, imageId)) {
-          UTILS.arrayRemove($scope.imageRemoveSelection, imageId);
-        } else {
-          $scope.imageRemoveSelection.push(imageId);
-        }
-      }
-      $scope.isInCloudImageRemoveSelection = function(imageId) {
-        return UTILS.arrayContains($scope.imageRemoveSelection, imageId);
-      }
-      $scope.performRemoveCloudImageSelection = function() {
-        if ($scope.imageRemoveSelection.length > 0) {
-          cloudServices.removeImages({
-            id: $scope.cloud.id
-          }, angular.toJson($scope.imageRemoveSelection), function(success) {
-            angular.forEach($scope.imageRemoveSelection, function(value, key) {
-              UTILS.arrayRemove($scope.cloud.images, value);
-            });
-            $scope.imageRemoveSelection = [];
-            updateComputeResources(success.data);
-            $scope.initSearchImageService();
->>>>>>> b894d54f
-          });
+        cloudServices.removeImage({
+          id: $scope.cloud.id, imageId: imageId
+        }, undefined, function(success) {
+          UTILS.arrayRemove($scope.cloud.images, imageId);
+          delete $scope.images[imageId];
+          updateImageResourcesStatistic();
+          updateComputeResources(success.data);
+          $scope.initSearchImageService();
+        });
       }
 
       $scope.imageQueryProvider = {
@@ -579,27 +537,22 @@
           });
           // add to the images details map
           angular.forEach($scope.searchImageData.data, function(value, key) {
-              if (UTILS.arrayContains($scope.imageAddSelection, value.id)) {
-                $scope.images[value.id] = {resource: value};
-              }
-          });          
+            if (UTILS.arrayContains($scope.imageAddSelection, value.id)) {
+              $scope.images[value.id] = {resource: value};
+            }
+          });
           $scope.imageAddSelection = [];
           updateImageResourcesStatistic();
           $scope.initSearchImageService();
-<<<<<<< HEAD
-        });          
-      };   
-      
-      $scope.onImageDragged  = function(dragEvent) {
+        });
+      };
+
+      $scope.onImageDragged = function(dragEvent) {
         var imageId = angular.fromJson(dragEvent.source)
         $scope.imageAddSelection = [imageId];
         $scope.performAddCloudImageSelection();
       };
-      
-=======
-        });
-      }
->>>>>>> b894d54f
+
       $scope.createCloudImage = function() {
         var modalInstance = $modal.open({
           templateUrl: 'views/cloud-images/new_cloud_image.html',
@@ -608,17 +561,9 @@
         });
 
         modalInstance.result.then(function(cloudImageId) {
-<<<<<<< HEAD
-          
-          cloudImageServices.get({id : cloudImageId}, function(success) {
-            $scope.images[success.data.id] = {resource : success.data};
-=======
-
-          cloudImageServices.get({
-            id: cloudImageId
-          }, function(success) {
-            $scope.images[success.data.id] = success.data;
->>>>>>> b894d54f
+
+          cloudImageServices.get({id: cloudImageId}, function(success) {
+            $scope.images[success.data.id] = {resource: success.data};
             cloudServices.addImage({
               id: $scope.cloud.id
             }, angular.toJson([cloudImageId]), function(success) {
@@ -629,55 +574,55 @@
           });
         });
       }
-      
-      // associate a PaaS resource id to a cloud image 
+
+      // associate a PaaS resource id to a cloud image
       $scope.saveImageResourceId = function(cloudImageId, paaSResourceId) {
         savePasSResourceId(
-            cloudImageId, 
-            $scope.images, 
-            paaSResourceId, 
-            cloudServices.setCloudImageResource, 
-            function(result) {
-              updateImageResourcesStatistic();
-              updateComputeResources(result.data);
-            }
-         );        
-      };    
-      
-      // associate a PaaS resource id to a cloud flavor 
+          cloudImageId,
+          $scope.images,
+          paaSResourceId,
+          cloudServices.setCloudImageResource,
+          function(result) {
+            updateImageResourcesStatistic();
+            updateComputeResources(result.data);
+          }
+        );
+      };
+
+      // associate a PaaS resource id to a cloud flavor
       $scope.saveFlavorResourceId = function(cloudFlavorId, paaSResourceId) {
         savePasSResourceId(
-            cloudFlavorId, 
-            $scope.flavors, 
-            paaSResourceId, 
-            cloudServices.setCloudFlavorResource, 
-            function(result) {
-              updateFlavorResourcesStatistic();
-              updateComputeResources(result.data);
-            }
+          cloudFlavorId,
+          $scope.flavors,
+          paaSResourceId,
+          cloudServices.setCloudFlavorResource,
+          function(result) {
+            updateFlavorResourcesStatistic();
+            updateComputeResources(result.data);
+          }
         );
       };
-      
-      // associate a PaaS resource id to a cloud network 
+
+      // associate a PaaS resource id to a cloud network
       $scope.saveNetworkResourceId = function(cloudNetworkId, paaSResourceId) {
         savePasSResourceId(
-            cloudNetworkId, 
-            $scope.networks, 
-            paaSResourceId, 
-            cloudServices.setCloudNetworkResource, 
-            updateNetworkResourcesStatistic);
-      };   
-      
-      // associate a PaaS resource id to a cloud storage 
+          cloudNetworkId,
+          $scope.networks,
+          paaSResourceId,
+          cloudServices.setCloudNetworkResource,
+          updateNetworkResourcesStatistic);
+      };
+
+      // associate a PaaS resource id to a cloud storage
       $scope.saveStorageResourceId = function(cloudStorageId, paaSResourceId) {
         savePasSResourceId(
-            cloudStorageId, 
-            $scope.storages, 
-            paaSResourceId, 
-            cloudServices.setCloudStorageResource, 
-            updateStorageResourcesStatistic);
-      };        
-      
+          cloudStorageId,
+          $scope.storages,
+          paaSResourceId,
+          cloudServices.setCloudStorageResource,
+          updateStorageResourcesStatistic);
+      };
+
       // a generic fn that associate an internal resource to a PaaS resource
       var savePasSResourceId = function(alienResourceId, alienResourceArray, paaSResourceId, saveFn, callbackFn) {
         if (paaSResourceId === null || paaSResourceId === '') {
@@ -691,8 +636,8 @@
           pasSResourceId: paaSResourceId
         }, undefined, function(result) {
           callbackFn(result);
-        });        
-      };
-      
+        });
+      };
+
     }
   ]);