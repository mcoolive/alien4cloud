--- conflicted
+++ resolved
@@ -328,34 +328,6 @@
       $scope.nodeTypeSelected(nodeType, hostNodeName);
     };
 
-<<<<<<< HEAD
-    // refresh a node name in relationships
-    function refreshNodeNameInRelationships(oldNodeName, newName) {
-      for (var nodeName in $scope.topology.topology.nodeTemplates) {
-        var node = $scope.topology.topology.nodeTemplates[nodeName];
-        var relationships = node.relationships;
-        if (UTILS.isDefinedAndNotNull(relationships)) {
-          for(var i=0; i< relationships.length; i++) {
-            var rel = relationships[i].value;
-            var relationshipId = relationships[i].key;
-            var oldRelationshipId = toscaService.generateRelationshipName(rel.type, oldNodeName);
-            if (relationshipId === oldRelationshipId) {
-              var newRelationshipId = toscaService.generateRelationshipName(rel.type, newName);
-              relationships[i].key = newRelationshipId;
-              delete node.relationshipsMap[relationshipId];
-              node.relationshipsMap[newRelationshipId] = rel;
-            }
-
-            if (rel.target === oldNodeName) {
-              rel.target = newName;
-            }
-          }
-        }
-      }
-    }
-
-=======
->>>>>>> cd33dda1
     function autoOpenRelationshipModal(sourceNodeTemplateName, targetNodeTemplateName) {
       var sourceNodeTemplate = $scope.topology.topology.nodeTemplates[sourceNodeTemplateName];
       var targetNodeTemplate = $scope.topology.topology.nodeTemplates[targetNodeTemplateName];
