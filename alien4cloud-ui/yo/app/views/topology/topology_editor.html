--- conflicted
+++ resolved
@@ -280,7 +280,76 @@
                     </div>
                   </div>
                 </div>
-<<<<<<< HEAD
+                <div class="topology-level"
+                     ng-if="!emptyProps"
+                     collapse="isReqPropsCollapsed[requirementEntry.key]">
+                  <table class="table table-condensed" id="requirement_{{requirementEntry.key}}_properties">
+                    <tr ng-repeat="(propertyKey,propertyValue) in requirementEntry.value.properties"
+                        ng-init="isPropertyRequired = isCapabilityPropertyRequired(propertyKey)">
+                      <!-- TODO manage edition / input / output of requirements properties-->
+                      <td class="col-md-6" ng-class="{'property-required' : isPropertyRequired}">
+                      <span ng-if="isPropertyRequired" tooltip="{{'REQUIRED' | translate}}"
+                            tooltip-append-to-body="true">{{propertyKey}} *</span>
+                      <span ng-if="!isPropertyRequired" tooltip="{{'OPTIONAL' | translate}}"
+                            tooltip-append-to-body="true">{{propertyKey}}</span>
+                      </td>
+                      <td class="col-md-6" id="p_req_{{requirementEntry.key}}_{{propertyKey}}" ng-class="{'property-required' : isPropertyRequired}">
+                        <span> {{propertyValue.value || '...'}} </span>
+                      </td>
+                    </tr>
+                  </table>
+                </div>
+              </div>
+            </div>
+          </div>
+          <!-- Capabilities -->
+          <div ng-if="selectedNodeTemplate.capabilities.length > 0">
+            <div class="topology-node-expand clickable"
+                 ng-click="isCapabilitiesCollapsed = !isCapabilitiesCollapsed">
+              <h4>
+                <i class="pull-left fa" ng-class="{'fa-chevron-down' : !isCapabilitiesCollapsed, 'fa-chevron-right': isCapabilitiesCollapsed}"></i>
+                {{'APPLICATIONS.TOPOLOGY.CAPABILITIES' | translate}}
+              </h4>
+            </div>
+            <div collapse="isCapabilitiesCollapsed" class="topology-level">
+              <div ng-repeat="capabilityEntry in selectedNodeTemplate.capabilities"
+                   ng-init="isReqPropsCollapsed = {}; emptyProps = !checkMapSize(capabilityEntry.value.properties)">
+                <div class="topology-node-expand" style="font-weight: normal"
+                     ng-class="{'clickable' : !emptyProps}"
+                     ng-click="isReqPropsCollapsed[capabilityEntry.key] = !isReqPropsCollapsed[capabilityEntry.key]">
+                  <div class="row">
+                    <div class="col-md-3 ">
+                      <i ng-if="!emptyProps" class="pull-left fa"
+                         ng-class="{'fa-chevron-down' : !isReqPropsCollapsed[capabilityEntry.key], 'fa-chevron-right': isReqPropsCollapsed[capabilityEntry.key]}">
+                      </i>
+                      <span>{{capabilityEntry.key}}</span>
+                    </div>
+                    <div class="col-md-3" id="capability-{{capabilityEntry.key}}">
+                    <span tooltip="{{capabilityEntry.value.type}}"
+                          tooltip-append-to-body="true">{{getShortName(capabilityEntry.value.type)}}</span>
+                    </div>
+                    <div class="col-md-4">
+                    <span class="btn-group pull-right">
+                      <span class="btn btn-default btn-xs cardinalities_show"
+                            tooltip="{{'APPLICATIONS.TOPOLOGY.CAPABILITY_CARDINALITIES_TOOLTIP' | translate}}"
+                            tooltip-append-to-body="true">
+                          {{capabilityEntry.value.upperBound | replaceAll:'unbounded':'&infin;' }}
+                          ({{capabilityEntry.value.canAddRel.remaining | replaceAll:'unbounded':'&infin;' }})
+                      </span>
+                    </span>
+                    </div>
+                    <div class="col-md-1" ng-init="capaComp = getComponent(selectedNodeTemplate, capabilityEntry.value.type)">
+                      <button id="btn-description-{{capabilityEntry.value.type}}"
+                              ng-if="capaComp.data.description"
+                              ng-click="openSimpleModal('MODAL.TITLE.CAPABILITY', capaComp.data.description)"
+                              class="btn btn-default btn-xs"
+                              tooltip="{{ 'MODAL.TITLE.CAPABILITY' | translate}}"
+                              tooltip-append-to-body="true">
+                        <i class="fa fa-question-circle"></i>
+                      </button>
+                    </div>
+                  </div>
+                </div>
               </div>
               <div class="topology-level"
                    ng-if="!emptyProps"
@@ -330,96 +399,6 @@
                     </td>
                   </tr>
                 </table>
-=======
-                <div class="topology-level"
-                     ng-if="!emptyProps"
-                     collapse="isReqPropsCollapsed[requirementEntry.key]">
-                  <table class="table table-condensed" id="requirement_{{requirementEntry.key}}_properties">
-                    <tr ng-repeat="(propertyKey,propertyValue) in requirementEntry.value.properties"
-                        ng-init="isPropertyRequired = isCapabilityPropertyRequired(propertyKey)">
-                      <!-- TODO manage edition / input / output of requirements properties-->
-                      <td class="col-md-6" ng-class="{'property-required' : isPropertyRequired}">
-                      <span ng-if="isPropertyRequired" tooltip="{{'REQUIRED' | translate}}"
-                            tooltip-append-to-body="true">{{propertyKey}} *</span>
-                      <span ng-if="!isPropertyRequired" tooltip="{{'OPTIONAL' | translate}}"
-                            tooltip-append-to-body="true">{{propertyKey}}</span>
-                      </td>
-                      <td class="col-md-6" id="p_req_{{requirementEntry.key}}_{{propertyKey}}" ng-class="{'property-required' : isPropertyRequired}">
-                        <span> {{propertyValue.value || '...'}} </span>
-                      </td>
-                    </tr>
-                  </table>
-                </div>
->>>>>>> d7dac179
-              </div>
-            </div>
-          </div>
-          <!-- Capabilities -->
-          <div ng-if="selectedNodeTemplate.capabilities.length > 0">
-            <div class="topology-node-expand clickable"
-                 ng-click="isCapabilitiesCollapsed = !isCapabilitiesCollapsed">
-              <h4>
-                <i class="pull-left fa" ng-class="{'fa-chevron-down' : !isCapabilitiesCollapsed, 'fa-chevron-right': isCapabilitiesCollapsed}"></i>
-                {{'APPLICATIONS.TOPOLOGY.CAPABILITIES' | translate}}
-              </h4>
-            </div>
-            <div collapse="isCapabilitiesCollapsed" class="topology-level">
-              <div ng-repeat="capabilityEntry in selectedNodeTemplate.capabilities"
-                   ng-init="isReqPropsCollapsed = {}; emptyProps = !checkMapSize(capabilityEntry.value.properties)">
-                <div class="topology-node-expand" style="font-weight: normal"
-                     ng-class="{'clickable' : !emptyProps}"
-                     ng-click="isReqPropsCollapsed[capabilityEntry.key] = !isReqPropsCollapsed[capabilityEntry.key]">
-                  <div class="row">
-                    <div class="col-md-3 ">
-                      <i ng-if="!emptyProps" class="pull-left fa"
-                         ng-class="{'fa-chevron-down' : !isReqPropsCollapsed[capabilityEntry.key], 'fa-chevron-right': isReqPropsCollapsed[capabilityEntry.key]}">
-                      </i>
-                      <span>{{capabilityEntry.key}}</span>
-                    </div>
-                    <div class="col-md-3" id="capability-{{capabilityEntry.key}}">
-                    <span tooltip="{{capabilityEntry.value.type}}"
-                          tooltip-append-to-body="true">{{getShortName(capabilityEntry.value.type)}}</span>
-                    </div>
-                    <div class="col-md-4">
-                    <span class="btn-group pull-right">
-                      <span class="btn btn-default btn-xs cardinalities_show"
-                            tooltip="{{'APPLICATIONS.TOPOLOGY.CAPABILITY_CARDINALITIES_TOOLTIP' | translate}}"
-                            tooltip-append-to-body="true">
-                          {{capabilityEntry.value.upperBound | replaceAll:'unbounded':'&infin;' }}
-                          ({{capabilityEntry.value.canAddRel.remaining | replaceAll:'unbounded':'&infin;' }})
-                      </span>
-                    </span>
-                    </div>
-                    <div class="col-md-1" ng-init="capaComp = getComponent(selectedNodeTemplate, capabilityEntry.value.type)">
-                      <button id="btn-description-{{capabilityEntry.value.type}}"
-                              ng-if="capaComp.data.description"
-                              ng-click="openSimpleModal('MODAL.TITLE.CAPABILITY', capaComp.data.description)"
-                              class="btn btn-default btn-xs"
-                              tooltip="{{ 'MODAL.TITLE.CAPABILITY' | translate}}"
-                              tooltip-append-to-body="true">
-                        <i class="fa fa-question-circle"></i>
-                      </button>
-                    </div>
-                  </div>
-                </div>
-                <div class="topology-level"
-                     ng-if="!emptyProps"
-                     collapse="isReqPropsCollapsed[capabilityEntry.key]">
-                  <table class="table table-condensed" id="capability_{{capabilityEntry.key}}_properties">
-                    <tr ng-repeat="(propertyKey,propertyValue) in capabilityEntry.value.properties"
-                        ng-init="isPropertyRequired = isCapabilityPropertyRequired(propertyKey)">
-                      <td class="col-md-6" ng-class="{'property-required' : isPropertyRequired}">
-                      <span ng-if="isPropertyRequired" tooltip="{{'REQUIRED' | translate}}"
-                            tooltip-append-to-body="true">{{propertyKey}} *</span>
-                      <span ng-if="!isPropertyRequired" tooltip="{{'OPTIONAL' | translate}}"
-                            tooltip-append-to-body="true">{{propertyKey}}</span>
-                      </td>
-                      <td class="col-md-6" id="p_capa_{{capabilityEntry.key}}_{{propertyKey}}" ng-class="{'property-required' : isPropertyRequired}">
-                        <span> {{propertyValue.value}} </span>
-                      </td>
-                    </tr>
-                  </table>
-                </div>
               </div>
             </div>
           </div>
@@ -454,61 +433,6 @@
                   </delete-confirm>
                 </span>
                 </div>
-<<<<<<< HEAD
-                <div class="row">
-                  <div class="col-md-12">
-                    <table class="table table-condensed" id="relationshipProperties_{{relationshipEntry.key}}">
-                      <tr ng-repeat="propertyEntry in topology.relationshipTypes[relationshipEntry.value.type].properties">
-                        <td class="col-md-1">
-                          <div class="btn-group" data-toggle="buttons">
-                            <a id="p_rel_input_{{propertyEntry.key}}"
-                               ng-click="getInputCandidatesForRelationshipProperty(relationshipEntry.key, propertyEntry.key)"
-                               class="btn btn-default btn-xs dropdown-toggle"
-                               ng-class="{'active' : isInputRelationshipProperty(relationshipEntry.key, propertyEntry.key)}"
-                               tooltip="{{ 'APPLICATIONS.TOPOLOGY.PROPERTIES_INPUTS' | translate}}"
-                               tooltip-append-to-body="true">
-                              <i class="fa fa-cogs"></i>
-                            </a>
-                            <ul class="dropdown-menu dropdown-menu-left" role="menu">
-                              <li role="presentation" class="dropdown-header">{{'APPLICATIONS.TOPOLOGY.PROPERTIES_INPUTS' | translate }}</li>
-                              <li>
-                                <a ng-click="createInputFromCapabilityProperty(relationshipEntry.key, propertyEntry.key)">
-                                  <strong>{{'APPLICATIONS.TOPOLOGY.INPUTS.ADD' | translate }} <i class="fa fa-plus"></i></strong>
-                                </a>
-                              </li>
-                              <li ng-repeat="inputId in currentInputCandidatesForRelationshipProperty | orderBy:'toString()' ">
-                                <a ng-click="toggleRelationshipPropertyInput(relationshipEntry.key, propertyEntry.key, inputId)">
-                                  <i class="fa fa-fw"
-                                     ng-class="{'fa-check-square-o' : isRelationshipPropertyAssociatedToInput(relationshipEntry.key, propertyEntry.key, inputId),  'fa-square-o': !isRelationshipPropertyAssociatedToInput(relationshipEntry.key, propertyEntry.key, inputId)}"></i>
-                                  {{inputId}}
-                                </a>
-                              </li>
-                            </ul>
-                          </div>
-                        </td>
-                        <td ng-init="propertyEntry.value.name=propertyEntry.key" class="col-md-11">
-                          <property-display
-                            ng-if="isInputRelationshipProperty(relationshipEntry.key, propertyEntry.key)"
-                            ng-init="condensed = true"
-                            definition="propertyEntry.value"
-                            property-value="relationshipEntry.value.propertiesMap[propertyEntry.key].value"
-                            on-save="updateRelationshipProperty(propertyEntry.value, propertyValue, relationshipEntry.value.type, relationshipEntry.key)"
-                            editable="false"
-                            condensed="condensed">
-                          </property-display>
-                          <property-display
-                            ng-if="!isInputRelationshipProperty(relationshipEntry.key, propertyEntry.key)"
-                            ng-init="condensed = true"
-                            definition="propertyEntry.value"
-                            property-value="relationshipEntry.value.propertiesMap[propertyEntry.key].value"
-                            on-save="updateRelationshipProperty(propertyEntry.value, propertyValue, relationshipEntry.value.type, relationshipEntry.key)"
-                            editable="true"
-                            condensed="condensed">
-                          </property-display>
-                        </td>
-                      </tr>
-                    </table>
-=======
                 <div class="topology-level" collapse="isRelationshipCollapsed">
                   <div class="row">
                     <div class="col-md-3">{{'APPLICATIONS.TOPOLOGY.TYPE' | translate}}</div>
@@ -575,7 +499,6 @@
                         </tr>
                       </table>
                     </div>
->>>>>>> d7dac179
                   </div>
                 </div>
               </div>
