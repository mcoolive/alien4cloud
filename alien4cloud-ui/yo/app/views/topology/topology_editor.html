<div id="topology-editor" class="topology-editor" style="height: {{dimensions.height}}px; width: {{dimensions.width}}px;">
  <div class="topology-row" style="height: {{dimensions.height}}px;">
    <!-- TOPOLOGY display -->
    <div id="topology" class="topology-column" ng-show="displays.topology.active">
      <div class="topology topology-column-box" alien-droppable drag-data="" drag-on-drop="onComponentDragged(data)" ng-init="visual = true; simple = false">
        <div class="btn-toolbar">
          <div class="btn-group">
            <a class="btn btn-default btn-xs" ng-click="view = 'RENDERED'; simple = false;">{{'APPLICATIONS.TOPOLOGY.VISUAL_DETAILED' | translate}}</a>
            <a class="btn btn-default btn-xs" ng-click="view = 'RENDERED'; simple = true;">{{'APPLICATIONS.TOPOLOGY.VISUAL_SIMPLE' | translate}}</a>
            <a class="btn btn-default btn-xs" ng-click="displayYaml()">{{'APPLICATIONS.TOPOLOGY.YAML' | translate}}</a>
            <a class="btn btn-default btn-xs" ng-click="view = 'PLAN'" id="btn-app-topology-plan">{{'APPLICATIONS.TOPOLOGY.PLAN' | translate}}</a>
            <select id="app-version-select" ng-if="appVersions != null" ng-model="selectedVersion" ng-options="appVersion.version for appVersion in appVersions"
                    class="btn" ng-change="changeVersion(selectedVersion)">
            </select>
          </div>
        </div>
        <div ng-if="view === 'YAML'" ng-model="editorContent" ui-ace="{onLoad: aceLoaded, mode: 'yaml'}" style="height: {{visualDimensions.height}}px;"></div>
        <topology-rendering ng-if="view === 'RENDERED' && topology" dimensions="visualDimensions" topology="topology"
                            callback="selectNodeTemplate(newSelectedName, oldSelectedName)" simple="simple" runtime="false"></topology-rendering>
        <topology-plan ng-if="view === 'PLAN' && topology" dimensions="visualDimensions" topology="topology" id="plan-graph-container"></topology-plan>
      </div>
    </div>

    <!-- NodeTemplate details -->
    <div id="nodetemplate-details" ng-show="selectedNodeTemplate && displays.component.active" class="topology-column" style="width: {{displays.catalog.size}}px;">
      <div class="topology-column-box">
        <div class="topology-column-menu">
          <i id="nodetemplate-details-handler" class="fa fa-bars fa-rotate-90 ui-resizable-handle ui-resizable-w resizable-bar"></i>
        </div>
        <div class="topology-column-content">
          <div class="topology-column-content-head">
            <span>
              <i class="fa fa-info-circle"></i> {{'APPLICATIONS.TOPOLOGY.NODE_INFO' | translate}}
            </span>
            <span id='closeNodeTemplateDetails' class="btn btn-default btn-xs pull-right close-btn-panel" ng-click="setDisplay('component', false)">
              <i class="fa fa-remove close-panel"></i>
            </span>
          </div>

          <div class="row">
            <!-- nodeTemplateName div -->
            <div class="col-md-8">
              <h3 class="pull-left" style="margin-top: 10px; margin-bottom: 20px;">
              <span editable-text="nodeNameObj.val" buttons="no" e-required onbeforesave="updateNodeName($data)" blur="submit">
                {{ selectedNodeTemplate.name | split }}
                <i class="fa fa-pencil-square-o"></i>
              </span>
                <img ng-show="selectionabstract"
                     class="icon_16"
                     alt="abstract_ico_16"
                     tooltip="{{'COMPONENTS.COMPONENT.ABSTRACT_COMPONENT' | translate}}"
                     tooltip-placement="top"
                     src="images/abstract_ico.png" />
              </h3>
            </div>
            
            <!-- buttons group div -->
            <div class="col-md-4" style="margin-top: 6px;">
              <div class="pull-right">
                <a tooltip="{{'APPLICATIONS.TOPOLOGY.REPLACE_NODETEMPLATE' | translate}}"
                   tooltip-append-to-body="true" class="btn btn-default btn-sm"
                   class="dropdown-toggle" data-toggle="dropdown"
                   ng-click="getPossibleReplacements(selectedNodeTemplate)">
                  <i class="fa fa-exchange"></i>
                </a>
                <ul class="dropdown-menu " role="menu" data-placement="right">
                  <li role="presentation" class="dropdown-header">{{'APPLICATIONS.TOPOLOGY.SELECT_NODETYPE' | translate }}</li>
                  <li ng-repeat="suggestedNode in suggestedReplacements">
                    <a id="newnode_{{suggestedNode.elementId}}"
                       ng-click="swapNodeTemplate(selectedNodeTemplate, suggestedNode)">
                      <img ng-src="img?id={{getIcon(suggestedNode.tags)}}&quality=QUALITY_32" />&nbsp;
                      {{suggestedNode.elementId}}
                    </a>
                  </li>
                </ul>
              <span ng-if="isComputeType(selectedNodeTemplate)">
                <a id="scaleButton" tooltip="{{'APPLICATIONS.TOPOLOGY.SCALE' | translate}}"
                   tooltip-append-to-body="true" class="btn btn-success btn-sm"
                   ng-click="addScalingPolicy(selectedNodeTemplate.name)"
                   ng-if="!topology.topology.scalingPolicies[selectedNodeTemplate.name]">
                  <i class="fa fa-reply fa-rotate-90 fa-inverse"></i>
                </a>
                <a id="unscaleButton" tooltip="{{'APPLICATIONS.TOPOLOGY.UNSCALE' | translate}}"
                   tooltip-append-to-body="true" class="btn btn-primary btn-sm"
                   ng-click="deleteScalingPolicy(selectedNodeTemplate.name)"
                   ng-if="topology.topology.scalingPolicies[selectedNodeTemplate.name]">
                  <i class="fa fa-reply fa-rotate-270 fa-inverse"></i>
                </a>
              </span>
                <!-- Delete selected nodetemplate with confirm -->
                <delete-confirm id="btn-delete-node" func="deleteNodeTemplate(selectedNodeTemplate.name)" position="left" bssize="btn-sm" fastyle="fa-trash-o">
                </delete-confirm>
              </div>
            </div>
            <div class="col-md-12" ng-if="nodeTempNameEditError" style="margin-bottom: 10px;">
              <span class="text-danger">{{''+nodeTempNameEditError.code | translate}}</span>
            </div>
          </div>
          <div class="row">
            <div class="col-md-10">
              <div class="input-group">
              <span class="input-group-addon">
                <span><i>{{'APPLICATIONS.TOPOLOGY.TYPE' | translate}}</i></span>
              </span>
                <span class="form-control"> {{selectedNodeTemplate.type}} </span>
              </div>
            </div>
            <div class="col-md-2">
              <a class=" btn btn-default"
                 href="/#/components/component/{{selectedNodeTemplate.type}}:{{topology.nodeTypes[selectedNodeTemplate.type].archiveVersion}}" target="_blank"><i
                class="fa fa-eye text-primary"></i></a>
            </div>
          </div>
          <div class="row" style="margin-top: 5px;">
            <div class="col-md-12">
              <div class="input-group">
              <span class="input-group-addon">
                <i class="fa fa-archive"></i>  {{topology.nodeTypes[selectedNodeTemplate.type].archiveName}}
              </span>
              <span class="form-control">
                {{topology.nodeTypes[selectedNodeTemplate.type].archiveVersion}}
              </span>
              </div>
            </div>
          </div>
          
          <!-- Groups -->
          <div ng-init="isGroupsCollapsed = true">
<<<<<<< HEAD
            <div id="node-details-groups" class="topology-node-expand clickable">
              <h4>
                <i class="pull-left fa" ng-class="{'fa-chevron-down' : !isGroupsCollapsed, 'fa-chevron-right': isGroupsCollapsed}" ng-click="isGroupsCollapsed = !isGroupsCollapsed"></i>
                {{'APPLICATIONS.TOPOLOGY.GROUPS.TITLE' | translate}}
                <div class="btn-group pull-right" data-toggle="buttons">
                  <a id="node_groups_{{selectedNodeTemplate.name}}"
                     class="btn btn-default btn-xs dropdown-toggle"
                     tooltip="{{ 'APPLICATIONS.TOPOLOGY.GROUPS.TOOLTIP' | translate}}"
                     tooltip-append-to-body="true" tooltip-placement="left">
                    <i class="fa fa-list-alt"></i>
                  </a>                
		              <ul class="dropdown-menu dropdown-menu-left" role="menu">
		                <li>
		                  <a id="createGroupWithMember_{{selectedNodeTemplate.name}}" ng-click="createGroupWithMember(selectedNodeTemplate.name)">
		                    <strong>{{'APPLICATIONS.TOPOLOGY.GROUPS.ADD' | translate }} <i class="fa fa-plus"></i></strong>
		                  </a>
		                </li>
		                <li ng-repeat="(groupId, group) in topology.topology.groups">
		                  <a id="{{selectedNodeTemplate.name}}_memberOf_{{groupId}}" ng-click="toggleNodeGroupMember(groupId, selectedNodeTemplate.name)">
		                    <i class="fa fa-fw"
		                       ng-class="{'fa-check-square-o' : isNodeMemberOf(selectedNodeTemplate.name, groupId),  'fa-square-o': !isNodeMemberOf(selectedNodeTemplate.name, groupId)}"></i>
		                    {{groupId}}
		                  </a>
		                </li>
		              </ul>
                </div>           
              </h4>
            </div> 
            <span class="clearfix"></span>                       
=======
            <div id="node-details-groups" class="btn-group topology-node-expand clickable" data-toggle="buttons">
              <h4 id="node_groups_{{selectedNodeTemplate.name}}"
                 class="dropdown-toggle">
                <i class="pull-left fa" ng-class="{'fa-chevron-down' : !isGroupsCollapsed, 'fa-chevron-right': isGroupsCollapsed}" ng-click="isGroupsCollapsed = !isGroupsCollapsed"></i>
                {{'APPLICATIONS.TOPOLOGY.GROUPS.TITLE' | translate}}
              </h4>
              <ul class="dropdown-menu dropdown-menu-left" role="menu">
                <li>
                  <a id="createGroupWithMember_{{selectedNodeTemplate.name}}" ng-click="createGroupWithMember(selectedNodeTemplate.name)">
                    <strong>{{'APPLICATIONS.TOPOLOGY.GROUPS.ADD' | translate }} <i class="fa fa-plus"></i></strong>
                  </a>
                </li>
                <li ng-repeat="(groupId, group) in topology.topology.groups">
                  <a id="{{selectedNodeTemplate.name}}_memberOf_{{groupId}}" ng-click="toggleNodeGroupMember(groupId, selectedNodeTemplate.name)">
                    <i class="fa fa-fw"
                       ng-class="{'fa-check-square-o' : isNodeMemberOf(selectedNodeTemplate.name, groupId),  'fa-square-o': !isNodeMemberOf(selectedNodeTemplate.name, groupId)}"></i>
                    {{groupId}}
                  </a>
                </li>
              </ul>
            </div>          
>>>>>>> 7af62c10
            <div id="node-details-groups-panel" collapse="isGroupsCollapsed" class="topology-level">
	            <div ng-repeat="groupId in selectedNodeTemplate.groups">
              <li>{{groupId}}
               <delete-confirm id="btn-removeMember-{{groupId}}" func="deleteNodeGroupMember(groupId, selectedNodeTemplate.name)" position="left" class="pull-right" bssize="btn-xs" fastyle="fa-trash-o">
               </delete-confirm>                    
              </li>
              <span class="clearfix"></span>	            
	            </div>
            </div>
          </div>
                    
          <!-- Properties -->
          <div ng-if="selectedNodeTemplate.properties.length > 0">
            <div id="node-details-properties" class="topology-node-expand clickable"
                 ng-click="isPropertiesCollapsed = !isPropertiesCollapsed">
              <h4>
                <i class="pull-left fa" ng-class="{'fa-chevron-down' : !isPropertiesCollapsed, 'fa-chevron-right': isPropertiesCollapsed}"></i>
                {{'APPLICATIONS.TOPOLOGY.PROPERTIES' | translate}}
              </h4>
            </div>
            <div id="node-details-properties-panel" collapse="isPropertiesCollapsed" class="topology-level">
              <table class="table table-condensed" id="nodeTemplateProperties">
                <tr ng-repeat="propEntry in selectedProperties">
                  <td>
                    <div class="btn-group" data-toggle="buttons">
                      <a id="p_input_pro_{{propEntry.key}}"
                         ng-click="getInputCandidatesForProperty(propEntry.key)"
                         class="btn btn-default btn-xs dropdown-toggle"
                         ng-class="{'active' : isInputProperty(propEntry.key)}" tooltip="{{ 'APPLICATIONS.TOPOLOGY.PROPERTIES_INPUTS' | translate}}"
                         tooltip-append-to-body="true">
                        <i class="fa fa-sign-in"></i>
                      </a>
                      <ul class="dropdown-menu dropdown-menu-left" role="menu">
                        <li role="presentation" class="dropdown-header">{{'APPLICATIONS.TOPOLOGY.PROPERTIES_INPUTS' | translate }}</li>
                        <li>
                          <a id="addToInputBtn_pro_{{propEntry.key}}" ng-click="createInputFromProperty(propEntry.key)">
                            <strong>{{'APPLICATIONS.TOPOLOGY.INPUTS.ADD' | translate }} <i class="fa fa-plus"></i></strong>
                          </a>
                        </li>
                        <li ng-repeat="inputId in currentInputCandidatesForProperty | orderBy:'toString()'">
                          <a id="{{selectedNodeTemplate.name}}_{{propEntry.key}}_toAssociate_{{inputId}}" ng-click="togglePropertyInput(propEntry.key, inputId)">
                            <i class="fa fa-fw"
                               ng-class="{'fa-check-square-o' : isPropertyAssociatedToInput(propEntry.key, inputId),  'fa-square-o': !isPropertyAssociatedToInput(propEntry.key, inputId)}"></i>
                            {{inputId}}
                          </a>
                        </li>
                      </ul>
                      <a id="p_output_pro_{{propEntry.key}}" ng-click="toggleOutputProperty(propEntry.key)" class="btn btn-default btn-xs"
                         ng-class="{'active' : isOutputProperty(propEntry.key)}" tooltip="{{ 'APPLICATIONS.TOPOLOGY.PROPERTIES_OUTPUTS' | translate}}"
                         tooltip-append-to-body="true">
                        <i class="fa fa-sign-out"></i>
                      </a>
                    </div>
                  </td>
                  <td>
                    <property-display
                      ng-if="isInputProperty(propEntry.key)"
                      ng-init="condensed = true"
                      definition="getFormatedProperty(propEntry.key)"
                      property-value="propEntry.value"
                      on-save="updateProperty(propertyDefinition,propertyValue)"
                      editable="false"
                      condensed="condensed">
                    </property-display>
                    <property-display
                      ng-if="!isInputProperty(propEntry.key)"
                      ng-init="condensed = true"
                      definition="getFormatedProperty(propEntry.key)"
                      property-value="propEntry.value"
                      on-save="updateProperty(propertyDefinition,propertyValue)"
                      editable="true"
                      condensed="condensed">
                    </property-display>
                  </td>
                  <td>
                    <button id="btn-description-{{propEntry.key}}"
                            ng-if="getPropertyDescription(propEntry.key)"
                            ng-click="openSimpleModal('MODAL.TITLE.PROPERTY', getPropertyDescription(propEntry.key))"
                            class="btn btn-default btn-xs"
                            tooltip="{{ 'MODAL.TITLE.PROPERTY' | translate}}"
                            tooltip-append-to-body="true">
                      <i class="fa fa-question-circle"></i>
                    </button>
                  </td>
                </tr>
              </table>
            </div>
          </div>
          <!-- Attributes -->
          <div ng-if="selectedNodeTemplate.attributes.length > 0">
            <div id="node-details-attributes" class="topology-node-expand clickable"
                 ng-click="isAttributesCollapsed = !isAttributesCollapsed">
              <h4>
                <i class="pull-left fa" ng-class="{'fa-chevron-down' : !isAttributesCollapsed, 'fa-chevron-right': isAttributesCollapsed}"></i>
                {{'APPLICATIONS.TOPOLOGY.ATTRIBUTES' | translate}}
              </h4>
            </div>
            <div id="node-details-attributes-panel" collapse="isAttributesCollapsed" class="topology-level">
              <table class="table table-condensed" id="nodeTemplateAttributes">
                <tr ng-repeat="attrEntry in selectedNodeTemplate.attributes">
                  <td class="col-md-2">
                    <div class="btn-group" data-toggle="buttons">
                      <a id="a_output_{{attrEntry.key}}" ng-click="toggleOutputAttribute(attrEntry.key)" class="btn btn-default btn-xs"
                         ng-class="{'active' : isOutputAttribute(attrEntry.key)}" tooltip="{{ 'APPLICATIONS.TOPOLOGY.PROPERTIES_OUTPUTS' | translate}}"
                         tooltip-append-to-body="true">
                        <i class="fa fa-sign-out"></i>
                      </a>
                    </div>
                  </td>
                  <td class="col-md-10">
                    <span><em>{{attrEntry.key}}</em></span>
                  </td>
                </tr>
              </table>
            </div>
          </div>
          <!-- Requirements -->
          <div ng-if="selectedNodeTemplate.requirements.length > 0">
            <div id="node-details-requirements" class="topology-node-expand clickable"
                 ng-click="isRequirementsCollapsed = !isRequirementsCollapsed">
              <h4>
                <i class="pull-left fa" ng-class="{'fa-chevron-down' : !isRequirementsCollapsed, 'fa-chevron-right': isRequirementsCollapsed}"></i>
                {{'APPLICATIONS.TOPOLOGY.REQUIREMENTS' | translate}}
              </h4>
            </div>
            <div id="node-details-requirements-panel" collapse="isRequirementsCollapsed" class="topology-level">
              <div ng-repeat="requirementEntry in selectedNodeTemplate.requirements"
                   ng-init="isReqPropsCollapsed = {}; emptyProps = !checkMapSize(requirementEntry.value.properties)">
                <div class="topology-node-expand" style="font-weight: normal"
                     ng-class="{'clickable' : !emptyProps}"
                     ng-click="isReqPropsCollapsed[requirementEntry.key] = !isReqPropsCollapsed[requirementEntry.key]">
                  <div class="row">
                    <div class="col-md-3">
                      <i ng-if="!emptyProps" class="pull-left fa"
                         ng-class="{'fa-chevron-down' : !isReqPropsCollapsed[requirementEntry.key], 'fa-chevron-right': isReqPropsCollapsed[requirementEntry.key]}">
                      </i>
                      <span>{{requirementEntry.key}}</span>
                    </div>
                    <div class="col-md-3" id="requirement-{{requirementEntry.key}}">
                    <span tooltip="{{requirementEntry.value.type}}"
                          tooltip-append-to-body="true">{{getShortName(requirementEntry.value.type)}}</span>
                    </div>
                    <div class="col-md-4">
                    <span class="btn-group pull-right">
                      <button tooltip="{{'APPLICATIONS.TOPOLOGY.ADD_RELATIONSHIP' | translate}}"
                              ng-disabled="!requirementEntry.value.canAddRel.yes"
                              tooltip-append-to-body="true" class="btn btn-default btn-xs"
                              ng-click="openSearchRelationshipModal(selectedNodeTemplate.name, selectedNodeTemplate, requirementEntry.key, requirementEntry.value); $event.stopPropagation();"
                              id="btn-add-relationship-{{requirementEntry.key}}">
                        <i class="fa fa-link"></i>
                      </button>
                      <span class="btn btn-default btn-xs cardinalities_show"
                            tooltip="{{'APPLICATIONS.TOPOLOGY.CARDINALITIES_TOOLTIP' | translate}}"
                            tooltip-append-to-body="true">
                          {{requirementEntry.value.lowerBound}}..{{requirementEntry.value.upperBound | replaceAll:'unbounded':'&infin;' }}
                          ({{requirementEntry.value.canAddRel.remaining | replaceAll:'unbounded':'&infin;' }})
                      </span>
                    </span>
                    </div>
                    <div class="col-md-1" ng-init="reqComp = getComponent(selectedNodeTemplate, requirementEntry.value.type)">
                      <button id="btn-component-description-{{requirementEntry.key}}"
                              ng-if="reqComp.data.description"
                              ng-click="openSimpleModal('MODAL.TITLE.REQUIREMENT', reqComp.data.description)"
                              class="btn btn-default btn-xs" tooltip="{{ 'MODAL.TITLE.REQUIREMENT' | translate}}"
                              tooltip-append-to-body="true">
                        <i class="fa fa-question-circle"></i>
                      </button>
                    </div>
                  </div>
                </div>
                <div class="topology-level"
                     ng-if="!emptyProps"
                     collapse="isReqPropsCollapsed[requirementEntry.key]">
                  <table class="table table-condensed" id="requirement_{{requirementEntry.key}}_properties">
                    <tr ng-repeat="(propertyKey,propertyValue) in requirementEntry.value.properties"
                        ng-init="isPropertyRequired = isCapabilityPropertyRequired(propertyKey)">
                      <!-- TODO manage edition / input / output of requirements properties-->
                      <td class="col-md-6" ng-class="{'property-required' : isPropertyRequired}">
                      <span ng-if="isPropertyRequired" tooltip="{{'REQUIRED' | translate}}"
                            tooltip-append-to-body="true">{{propertyKey}} *</span>
                      <span ng-if="!isPropertyRequired" tooltip="{{'OPTIONAL' | translate}}"
                            tooltip-append-to-body="true">{{propertyKey}}</span>
                      </td>
                      <td class="col-md-6" id="p_req_{{requirementEntry.key}}_{{propertyKey}}" ng-class="{'property-required' : isPropertyRequired}">
                        <span> {{propertyValue.value || '...'}} </span>
                      </td>
                    </tr>
                  </table>
                </div>
              </div>
            </div>
          </div>
          <!-- Capabilities -->
          <div ng-if="selectedNodeTemplate.capabilities.length > 0">
            <div id="node-details-capabilities" class="topology-node-expand clickable"
                 ng-click="isCapabilitiesCollapsed = !isCapabilitiesCollapsed">
              <h4>
                <i class="pull-left fa" ng-class="{'fa-chevron-down' : !isCapabilitiesCollapsed, 'fa-chevron-right': isCapabilitiesCollapsed}"></i>
                {{'APPLICATIONS.TOPOLOGY.CAPABILITIES' | translate}}
              </h4>
            </div>
            <div id="node-details-capabilities-panel" collapse="isCapabilitiesCollapsed" class="topology-level">
              <div ng-repeat="capabilityEntry in selectedNodeTemplate.capabilities"
                   ng-init="isReqPropsCollapsed = {}; emptyProps = !checkMapSize(capabilityEntry.value.properties)">
                <div class="topology-node-expand" style="font-weight: normal"
                     ng-class="{'clickable' : !emptyProps}"
                     ng-click="isReqPropsCollapsed[capabilityEntry.key] = !isReqPropsCollapsed[capabilityEntry.key]">
                  <div class="row">
                    <div class="col-md-3 ">
                      <i ng-if="!emptyProps" class="pull-left fa"
                         ng-class="{'fa-chevron-down' : !isReqPropsCollapsed[capabilityEntry.key], 'fa-chevron-right': isReqPropsCollapsed[capabilityEntry.key]}">
                      </i>
                      <span>{{capabilityEntry.key}}</span>
                    </div>
                    <div class="col-md-3" id="capability-{{capabilityEntry.key}}">
                    <span tooltip="{{capabilityEntry.value.type}}"
                          tooltip-append-to-body="true">{{getShortName(capabilityEntry.value.type)}}</span>
                    </div>
                    <div class="col-md-4">
                    <span class="btn-group pull-right">
                      <span class="btn btn-default btn-xs cardinalities_show"
                            tooltip="{{'APPLICATIONS.TOPOLOGY.CAPABILITY_CARDINALITIES_TOOLTIP' | translate}}"
                            tooltip-append-to-body="true">
                          {{capabilityEntry.value.upperBound | replaceAll:'unbounded':'&infin;' }}
                          ({{capabilityEntry.value.canAddRel.remaining | replaceAll:'unbounded':'&infin;' }})
                      </span>
                    </span>
                    </div>
                    <div class="col-md-1" ng-init="capaComp = getComponent(selectedNodeTemplate, capabilityEntry.value.type)">
                      <button id="btn-description-{{capabilityEntry.value.type}}"
                              ng-if="capaComp.data.description"
                              ng-click="openSimpleModal('MODAL.TITLE.CAPABILITY', capaComp.data.description)"
                              class="btn btn-default btn-xs"
                              tooltip="{{ 'MODAL.TITLE.CAPABILITY' | translate}}"
                              tooltip-append-to-body="true">
                        <i class="fa fa-question-circle"></i>
                      </button>
                    </div>
                  </div>
                </div>
                <table ng-if="!isReqPropsCollapsed[capabilityEntry.key]" class="table table-condensed" id="capability_{{capabilityEntry.key}}_properties">
                  <tr ng-repeat="propertyEntry in capabilityEntry.value.properties">
                    <td>
                      <div class="btn-group" data-toggle="buttons">
                        <a id="p_input_cap_{{propertyEntry.key}}"
                           ng-click="getInputCandidatesForCapabilityProperty(capabilityEntry.key, propertyEntry.key)"
                           class="btn btn-default btn-xs dropdown-toggle"
                           ng-class="{'active' : isInputPropertyValue(propertyEntry.value)}" tooltip="{{ 'APPLICATIONS.TOPOLOGY.PROPERTIES_INPUTS' | translate}}"
                           tooltip-append-to-body="true">
                          <i class="fa fa-sign-in"></i>
                        </a>
                        <a id="p_output_cap_{{propertyEntry.key}}" ng-click="toggleCapabilityOutput(capabilityEntry.key, propertyEntry.key)" class="btn btn-default btn-xs"
                           ng-class="{'active' : isOutputCapabilityProperty(capabilityEntry.key, propertyEntry.key)}" tooltip="{{ 'APPLICATIONS.TOPOLOGY.PROPERTIES_OUTPUTS' | translate}}"
                           tooltip-append-to-body="true">
                          <i class="fa fa-sign-out"></i>
                        </a>
                        <ul class="dropdown-menu dropdown-menu-left" role="menu">
                          <li role="presentation" class="dropdown-header">{{'APPLICATIONS.TOPOLOGY.PROPERTIES_INPUTS' | translate }}</li>
                          <li>
                            <a id="addToInputBtn_cap_{{propertyEntry.key}}" ng-click="createInputFromCapabilityProperty(capabilityEntry.key, propertyEntry.key)">
                              <strong>{{'APPLICATIONS.TOPOLOGY.INPUTS.ADD' | translate }} <i class="fa fa-plus"></i></strong>
                            </a>
                          </li>
                          <li ng-repeat="inputId in currentInputCandidatesForCapabilityProperty | orderBy:'toString()'">
                            <a id="{{selectedNodeTemplate.name}}_{{propertyEntry.key}}_toAssociate_{{inputId}}" ng-click="toggleCapabilityPropertyInput(capabilityEntry.key, propertyEntry.key, inputId)">
                              <i class="fa fa-fw"
                                 ng-class="{'fa-check-square-o' : isCapabilityPropertyAssociatedToInput(capabilityEntry.key, propertyEntry.key, inputId),  'fa-square-o': !isCapabilityPropertyAssociatedToInput(capabilityEntry.key, propertyEntry.key, inputId)}"></i>
                              {{inputId}}
                            </a>
                          </li>
                        </ul>
                      </div>
                    </td>
                    <td>
                      <property-display
                        ng-if="isInputPropertyValue(propertyEntry.value)"
                        ng-init="condensed = true"
                        definition="getFormatedCapabilityProperty(capabilityEntry.value.type, propertyEntry.key)"
                        property-value="propertyEntry.value"
                        on-save="updateCapabilityProperty(propertyEntry.key, propertyValue, capabilityEntry.value.type, capabilityEntry.key)"
                        editable="false"
                        condensed="condensed">
                      </property-display>
                      <property-display
                        ng-if="!isInputPropertyValue(propertyEntry.value)"
                        ng-init="condensed = true"
                        definition="getFormatedCapabilityProperty(capabilityEntry.value.type, propertyEntry.key)"
                        property-value="propertyEntry.value"
                        on-save="updateCapabilityProperty(propertyEntry.key, propertyValue, capabilityEntry.value.type, capabilityEntry.key)"
                        editable="true"
                        condensed="condensed">
                      </property-display>
                    </td>
                  </tr>
                </table>
              </div>
            </div>
          </div>
          <!-- Relationships -->
          <div ng-if="selectedNodeTemplate.relationships.length > 0">
            <div id="node-details-relationships" class="topology-node-expand clickable"
                 ng-click="isRelationshipsCollapsed = !isRelationshipsCollapsed">
              <h4>
                <i class="pull-left fa" ng-class="{'fa-chevron-down' : !isRelationshipsCollapsed, 'fa-chevron-right': isRelationshipsCollapsed}"></i>
                {{'APPLICATIONS.TOPOLOGY.RELATIONSHIPS' | translate}}
              </h4>
            </div>
            <div id="node-details-relationships-panel" collapse="isRelationshipsCollapsed">
              <div class="topology-level"
                   ng-repeat="relationshipEntry in selectedNodeTemplate.relationships">
                <div class="topology-node-expand clickable editable-small"
                     ng-click="isRelationshipCollapsed = !isRelationshipCollapsed"
                     id="relationship_{{relationshipEntry.key}}">
                  <i class="pull-left fa"
                     ng-class="{'fa-chevron-down' : !isRelationshipCollapsed, 'fa-chevron-right': isRelationshipCollapsed}"></i>
                <span
                  ng-init="relNameObj[relationshipEntry.key] = relationshipEntry.key"
                  editable-text="relNameObj[relationshipEntry.key]" buttons="no" e-required onbeforesave="updateRelationshipName(relationshipEntry.key, $data)"
                  blur="submit" ng-click="$event.stopPropagation();"
                  tooltip="{{relationshipEntry.key | split:15}}" tooltip-append-to-body="true">
                  {{relationshipEntry.key | truncate:25}}
                  <i class="fa fa-pencil-square-o"></i>
                </span>
                <span class="pull-right">
                  <delete-confirm id="btn-delete-rl-{{relationshipEntry.key}}" func="removeRelationship(relationshipEntry.key, selectedNodeTemplate)"
                                  position="left" bssize="btn-xs" fastyle="fa-unlink">
                  </delete-confirm>
                </span>
                </div>
                <div class="topology-level" collapse="isRelationshipCollapsed">
                  <div class="row">
                    <div class="col-md-3">{{'APPLICATIONS.TOPOLOGY.TYPE' | translate}}</div>
                    <div class="col-md-9">{{relationshipEntry.value.type}}</div>
                  </div>
                  <div class="row">
                    <div class="col-md-3">{{'COMPONENTS.RELATIONSHIPS.TARGET' | translate}}</div>
                    <div class="col-md-9">{{relationshipEntry.value.target | split}}</div>
                  </div>
                  <div class="row" ng-if="topology.relationshipTypes[relationshipEntry.value.type].properties">
                    <div class="col-md-12">{{'APPLICATIONS.TOPOLOGY.PROPERTIES' | translate}} :</div>
                  </div>
                  <div class="row">
                    <div class="col-md-12">
                      <table class="table table-condensed" id="relationshipProperties_{{relationshipEntry.key}}">
                        <tr ng-repeat="propertyEntry in topology.relationshipTypes[relationshipEntry.value.type].properties">
                          <td class="col-md-1">
                            <div class="btn-group" data-toggle="buttons">
                              <a id="p_input_rel_{{propertyEntry.key}}"
                                 ng-click="getInputCandidatesForRelationshipProperty(relationshipEntry.key, propertyEntry.key)"
                                 class="btn btn-default btn-xs dropdown-toggle"
                                 ng-class="{'active' : isInputRelationshipProperty(relationshipEntry.key, propertyEntry.key)}"
                                 tooltip="{{ 'APPLICATIONS.TOPOLOGY.PROPERTIES_INPUTS' | translate}}"
                                 tooltip-append-to-body="true">
                                <i class="fa fa-sign-in"></i>
                              </a>
                              <ul class="dropdown-menu dropdown-menu-left" role="menu">
                                <li role="presentation" class="dropdown-header">{{'APPLICATIONS.TOPOLOGY.PROPERTIES_INPUTS' | translate }}</li>
                                <li>
                                  <a ng-click="createInputFromRelationshipProperty(relationshipEntry.key, propertyEntry.key)">
                                    <strong>{{'APPLICATIONS.TOPOLOGY.INPUTS.ADD' | translate }} <i class="fa fa-plus"></i></strong>
                                  </a>
                                </li>
                                <li ng-repeat="inputId in currentInputCandidatesForRelationshipProperty | orderBy:'toString()' ">
                                  <a ng-click="toggleRelationshipPropertyInput(relationshipEntry.key, propertyEntry.key, inputId)">
                                    <i class="fa fa-fw"
                                       ng-class="{'fa-check-square-o' : isRelationshipPropertyAssociatedToInput(relationshipEntry.key, propertyEntry.key, inputId),  'fa-square-o': !isRelationshipPropertyAssociatedToInput(relationshipEntry.key, propertyEntry.key, inputId)}"></i>
                                    {{inputId}}
                                  </a>
                                </li>
                              </ul>
                            </div>
                          </td>
                          <td ng-init="propertyEntry.value.name=propertyEntry.key" class="col-md-11">
                            <property-display
                              ng-if="isInputRelationshipProperty(relationshipEntry.key, propertyEntry.key)"
                              ng-init="condensed = true"
                              definition="propertyEntry.value"
                              property-value="relationshipEntry.value.propertiesMap[propertyEntry.key].value"
                              on-save="updateRelationshipProperty(propertyEntry.value, propertyValue, relationshipEntry.value.type, relationshipEntry.key)"
                              editable="false"
                              condensed="condensed">
                            </property-display>
                            <property-display
                              ng-if="!isInputRelationshipProperty(relationshipEntry.key, propertyEntry.key)"
                              ng-init="condensed = true"
                              definition="propertyEntry.value"
                              property-value="relationshipEntry.value.propertiesMap[propertyEntry.key].value"
                              on-save="updateRelationshipProperty(propertyEntry.value, propertyValue, relationshipEntry.value.type, relationshipEntry.key)"
                              editable="true"
                              condensed="condensed">
                            </property-display>
                          </td>
                        </tr>
                      </table>
                    </div>
                  </div>
                </div>
              </div>
            </div>
          </div>
          <!-- Artifacts -->
          <div ng-if="checkMapSize(selectedNodeTemplate.artifacts)">
            <div id="node-details-artifacts" class="topology-node-expand clickable"
                 ng-click="isArtifactsCollapsed = !isArtifactsCollapsed">
              <h4>
                <i class="pull-left fa" ng-class="{'fa-chevron-down' : !isArtifactsCollapsed, 'fa-chevron-right': isArtifactsCollapsed}"></i>
                {{'APPLICATIONS.TOPOLOGY.ARTIFACTS' | translate}}
              </h4>
            </div>
            <div id="node-details-artifacts-panel" collapse="isArtifactsCollapsed">
              <div class="topology-level"
                   ng-repeat="(artifactId, artifact) in selectedNodeTemplate.artifacts">
                <div class="topology-node-expand clickable"
                     ng-click="isArtifactCollapsed = !isArtifactCollapsed">
                  <i class="pull-left fa"
                     ng-class="{'fa-chevron-down' : !isArtifactCollapsed, 'fa-chevron-right': isArtifactCollapsed}"></i>
                  <span>{{artifactId}}</span>
                  <i class="fa fa-fw "
                     ng-click="updateInputArtifactList(artifactId); $event.stopPropagation();"
                     tooltip="{{'APPLICATIONS.TOPOLOGY.ARTIFACTS_CHECK_INPUT' | translate}}"
                     ng-class="{'fa-check-square-o text-success' : ( artifactChecked = isInputArtifact(artifactId) ),  'fa-square-o': !artifactChecked}"></i>
                </div>
                <div class="topology-level" collapse="isArtifactCollapsed">
                  <div class="row">
                    <div class="col-md-3">{{'APPLICATIONS.TOPOLOGY.TYPE' | translate}}</div>
                    <div class="col-md-9">{{artifact.artifactType}}</div>
                  </div>
                  <div class="row">
                    <div class="col-md-3">{{'APPLICATIONS.TOPOLOGY.REFERENCE' | translate}}</div>
                    <div class="col-md-9">
                      <div ng-if="!uploads[artifactId].isUploading">
                        <span tooltip="{{artifact.artifactName}}" tooltip-trigger="{{{true: 'mouseenter', false: 'never'}[artifact.artifactName.length > 20]}}">{{artifact.artifactName | truncate:20}}</span>

                        <div class="fileUploadImg btn" tooltip="{{'APPLICATIONS.TOPOLOGY.UPDATE_ARTIFACT' | translate}}">
                        <span>
                          <i class="fa fa-upload text-primary"></i>
                        </span>
                          <input type="file" class="upload" ng-file-select="onArtifactSelected($files, artifactId)">
                        </div>
                      </div>
                      <progressbar ng-if="uploads[artifactId].isUploading" class="progress-striped active" value="uploads[artifactId].uploadProgress"
                                   type="{{uploads[artifactId].type}}" />
                    </div>
                  </div>
                </div>
              </div>
            </div>
          </div>
          <!-- Scaling -->
          <div ng-if="isComputeType(selectedNodeTemplate) && topology.topology.scalingPolicies[selectedNodeTemplate.name]">
              <div id="node-details-scaling" class="topology-node-expand clickable"
                   ng-click="isScalingPolicyCollapsed = !isScalingPolicyCollapsed">
                <h4>
                  <i class="pull-left fa"
                     ng-class="{'fa-chevron-down' : !isScalingPolicyCollapsed, 'fa-chevron-right': isScalingPolicyCollapsed}"></i>
                  <span>{{'APPLICATIONS.TOPOLOGY.SCALING_POLICY' | translate}}</span></h4>
              </div>
              <div id="node-details-scaling-panel" collapse="isScalingPolicyCollapsed">
                <table class="table table-condensed">
                  <tr
                    ng-repeat="(policyFieldName,policyFieldValue) in topology.topology.scalingPolicies[selectedNodeTemplate.name]">
                    <td>{{policyFieldName}}</td>
                    <td id="{{policyFieldName}}">
                    <span editable-number="topology.topology.scalingPolicies[selectedNodeTemplate.name][policyFieldName]" buttons="no" e-required
                          onbeforesave="updateScalingPolicy(policyFieldName, $data)" blur="submit">
                      {{policyFieldValue}} <i class="fa fa-pencil-square-o"></i>
                    </span>
                    </td>
                  </tr>
                </table>
              </div>
            </div>

        </div>
      </div>
    </div>

    <!-- Components search -->
    <div id="catalog-box" ng-show="displays.catalog.active" class="topology-column" style="width: {{displays.catalog.size}}px;">
      <div class="topology-column-box">
        <div class="topology-column-menu">
          <i id="catalog-box-handler" class="fa fa-bars fa-rotate-90 ui-resizable-handle ui-resizable-w resizable-bar"></i>
        </div>
        <div class="topology-column-content">
          <div class="topology-column-content-head">
            <span>
              <i class="fa fa-plus"></i> {{'APPLICATIONS.TOPOLOGY.ADD_NODETEMPLATE' | translate}}
            </span>
            <span id='closeComponentsSearch' class="btn btn-default btn-xs pull-right close-btn-panel" ng-click="toggleDisplay('catalog')">
              <i class="fa fa-remove close-panel"></i>
            </span>
          </div>

          <div id="slide-side-bar" style="overflow: auto;">
            <alien-search-component refresh="refresh"
              display-detail-pannel="false"
              on-select-item="nodeTypeSelected(item)"
              drag-and-drop-enabled="true"
              height-info="dimensions">
            </alien-search-component>
          </div>
        </div>
      </div>
    </div>

    <!-- Dependencies -->
    <div id="dependencies-box" ng-show="displays.dependencies.active" class="topology-column" style="width: {{displays.dependencies.size}}px;">
      <div class="topology-column-box">
        <div class="topology-column-menu">
          <i id="dependencies-box-handler" class="fa fa-bars fa-rotate-90 ui-resizable-handle ui-resizable-w resizable-bar"></i>
        </div>
        <div class="topology-column-content">
          <div class="topology-column-content-head">
            <span>
              <i class="fa fa-archive"></i> {{'APPLICATIONS.TOPOLOGY.DEPENDENCY' | translate}}
            </span>
            <span id='closeDependencies' class="btn btn-default btn-xs pull-right close-btn-panel" ng-click="toggleDisplay('dependencies')">
              <i class="fa fa-remove close-panel"></i>
            </span>
          </div>

          <table class="table table-hover">
          <thead>
            <tr>
              <th>{{ 'APPLICATIONS.TOPOLOGY.DEPENDENCY_NAME' | translate}}</th>
              <th>{{ 'APPLICATIONS.TOPOLOGY.DEPENDENCY_VERSION' | translate}}</th>
            </tr>
          </thead>
          <tbody>
            <tr ng-repeat="dependency in topology.topology.dependencies">
              <td>{{dependency.name}}</td>
              <td>{{dependency.version}}</td>
            </tr>
          </tbody>
        </table>
        </div>
      </div>
    </div>

    <!-- Inputs -->
    <div id="inputs-box" ng-show="displays.inputs.active" class="topology-column ui-resizable" style="width: {{displays.inputs.size}}px;">
      <div class="topology-column-box">
        <div class="topology-column-menu">
          <i id="inputs-box-handler" class="fa fa-bars fa-rotate-90 ui-resizable-handle ui-resizable-w resizable-bar"></i>
        </div>
        <div class="topology-column-content">
          <div class="topology-column-content-head">
            <span>
              <i class="fa fa-sign-in"></i> Inputs
            </span>
            <span id='closeInputs' class="btn btn-default btn-xs pull-right close-btn-panel" ng-click="toggleDisplay('inputs')">
              <i class="fa fa-remove close-panel"></i>
            </span>
          </div>

          <table class="table table-hover">
            <thead>
              <tr>
                <th>{{'APPLICATIONS.TOPOLOGY.INPUTS.NAME' | translate }}</th>
                <th>{{'APPLICATIONS.TOPOLOGY.INPUTS.TYPE' | translate }}</th>
                <th>{{'APPLICATIONS.TOPOLOGY.INPUTS.CONSTRAINT' | translate }}</th>
                <th></th>
              </tr>
            </thead>
            <tbody>
              <tr ng-repeat="(inputId, inputDefinition) in topology.topology.inputs">
                <td>
                  <span editable-text="inputDefinition.inputId" buttons="no" onaftersave="updateInput(inputId, inputDefinition.inputId, inputDefinition)" blur="submit">
                    {{inputDefinition.inputId}}
                    <i class="fa fa-pencil-square-o"></i>
                  </span>
                </td>
                <td>{{inputDefinition.type}}</td>
                <td>{{inputDefinition.constraints}}</td>
                <td>
                  <delete-confirm id="{{inputId}}_delete" class="pull-right" func="removeInput(inputId)" position="left" bssize="btn-sm" fastyle="fa-trash-o">
                  </delete-confirm>
                </td>
              </tr>
            </tbody>
          </table>
        </div>
      </div>
    </div>

    <!-- Node Groups -->
    <div id="groups-box" ng-show="displays.groups.active" class="topology-column ui-resizable" style="width: {{displays.groups.size}}px;">
      <div class="topology-column-box">
        <div class="topology-column-menu">
          <i id="inputs-box-handler" class="fa fa-bars fa-rotate-90 ui-resizable-handle ui-resizable-w resizable-bar"></i>
        </div>
        <div class="topology-column-content">
          <div class="topology-column-content-head">
            <span>
              <i class="fa fa-list-alt"></i> {{'APPLICATIONS.TOPOLOGY.GROUPS.TITLE' | translate}}
            </span>
            <span id='closeInputs' class="btn btn-default btn-xs pull-right close-btn-panel" ng-click="toggleDisplay('groups')">
              <i class="fa fa-remove close-panel"></i>
            </span>
          </div>
          <div ng-repeat="(groupId, group) in topology.topology.groups">
            <div id="group-details-{{groupId}}-header" class="topology-node-expand clickable">
              <h4>
                <i class="pull-left fa clickable" ng-class="{'fa-chevron-down' : !groupCollapsed[groupId].main, 'fa-chevron-right': groupCollapsed[groupId].main}" 
                ng-click="groupCollapsed[groupId].main = !groupCollapsed[groupId].main"></i>
	              <span editable-text="groupId" buttons="no" e-required onbeforesave="updateNodeGroupName(groupId, $data)" blur="submit">
	                {{groupId}}
	                <i class="fa fa-pencil-square-o"></i>
	              </span>   
                <delete-confirm id="btn-delete-group-{{groupId}}" func="deleteNodeGroup(groupId)" position="left" class="pull-right" bssize="btn-sm" fastyle="fa-trash-o">
                </delete-confirm>	                           
              </h4>
            </div>
            <div id="group-details-{{groupId}}-content" collapse="groupCollapsed[groupId].main" class="topology-level">
	            <div id="group-members-{{groupId}}-header" class="topology-node-expand clickable"
	                 ng-click="groupCollapsed[groupId].members = !groupCollapsed[groupId].members">
	              <h5>
	                <i class="pull-left fa" ng-class="{'fa-chevron-down' : !groupCollapsed[groupId].members, 'fa-chevron-right': groupCollapsed[groupId].members}"></i>
	                {{'APPLICATIONS.TOPOLOGY.GROUPS.MEMBERS' | translate}}
	              </h5>
	            </div>
	            <div id="group-members-{{groupId}}-content" collapse="groupCollapsed[groupId].members" class="topology-level">
	               <div ng-repeat="member in group.members">
	                 <li>{{member}}
                    <delete-confirm id="btn-delete-groupMember-{{groupId}}-{{member}}" func="deleteNodeGroupMember(groupId, member)" position="left" class="pull-right" bssize="btn-xs" fastyle="fa-trash-o">
                    </delete-confirm> 	                 
	                 </li>
  	               <span class="clearfix"></span>
	               </div>
	            </div>
              <div id="group-policies-{{groupId}}-header" class="topology-node-expand clickable"
                   ng-click="groupCollapsed[groupId].policies = !groupCollapsed[groupId].policies">
                <h5>
                  <i class="pull-left fa" ng-class="{'fa-chevron-down' : !groupCollapsed[groupId].policies, 'fa-chevron-right': groupCollapsed[groupId].policies}"></i>
                  {{'APPLICATIONS.TOPOLOGY.GROUPS.POLICIES' | translate}}
                </h5>
              </div>
              <div id="group-policies-{{groupId}}-content" collapse="groupCollapsed[groupId].policies" class="topology-level">
                 <div ng-repeat="policy in group.policies">
                   <li>{{policy.type}}</li>
                 </div>
              </div>
            </div>
            <span class="clearfix"></span>
          </div>
        </div>
      </div>
    </div>
    
    <!-- Right vertical menu -->
    <div id="topology-vertical-menu" class="topology-column">
      <ul>
        <li ng-show="!displays.catalog.active">
          <span id="topology-components-search" ng-click="toggleDisplay('catalog')">
            <i class="fa fa-plus"></i> {{'APPLICATIONS.TOPOLOGY.ADD_NODETEMPLATE' | translate}}
          </span>
        </li>
        <li ng-show="!displays.dependencies.active">
          <span id="topology-dependencies" ng-click="toggleDisplay('dependencies')">
            <i class="fa fa-archive"></i> {{'APPLICATIONS.TOPOLOGY.DEPENDENCY' | translate}}
          </span>
        </li>
        <li ng-show="!displays.inputs.active">
          <span id="topology-inputs" ng-click="toggleDisplay('inputs')">
            <i class="fa fa-sign-in"></i> Inputs
          </span>
        </li>
        <li ng-show="!displays.groups.active">
          <span id="topology-groups" ng-click="toggleDisplay('groups')">
            <i class="fa fa-list-alt"></i> {{'APPLICATIONS.TOPOLOGY.GROUPS.TITLE' | translate}}
          </span>
        </li>        
      </ul>
    </div>
  </div>
</div><|MERGE_RESOLUTION|>--- conflicted
+++ resolved
@@ -126,7 +126,6 @@
           
           <!-- Groups -->
           <div ng-init="isGroupsCollapsed = true">
-<<<<<<< HEAD
             <div id="node-details-groups" class="topology-node-expand clickable">
               <h4>
                 <i class="pull-left fa" ng-class="{'fa-chevron-down' : !isGroupsCollapsed, 'fa-chevron-right': isGroupsCollapsed}" ng-click="isGroupsCollapsed = !isGroupsCollapsed"></i>
@@ -156,32 +155,10 @@
               </h4>
             </div> 
             <span class="clearfix"></span>                       
-=======
-            <div id="node-details-groups" class="btn-group topology-node-expand clickable" data-toggle="buttons">
-              <h4 id="node_groups_{{selectedNodeTemplate.name}}"
-                 class="dropdown-toggle">
-                <i class="pull-left fa" ng-class="{'fa-chevron-down' : !isGroupsCollapsed, 'fa-chevron-right': isGroupsCollapsed}" ng-click="isGroupsCollapsed = !isGroupsCollapsed"></i>
-                {{'APPLICATIONS.TOPOLOGY.GROUPS.TITLE' | translate}}
-              </h4>
-              <ul class="dropdown-menu dropdown-menu-left" role="menu">
-                <li>
-                  <a id="createGroupWithMember_{{selectedNodeTemplate.name}}" ng-click="createGroupWithMember(selectedNodeTemplate.name)">
-                    <strong>{{'APPLICATIONS.TOPOLOGY.GROUPS.ADD' | translate }} <i class="fa fa-plus"></i></strong>
-                  </a>
-                </li>
-                <li ng-repeat="(groupId, group) in topology.topology.groups">
-                  <a id="{{selectedNodeTemplate.name}}_memberOf_{{groupId}}" ng-click="toggleNodeGroupMember(groupId, selectedNodeTemplate.name)">
-                    <i class="fa fa-fw"
-                       ng-class="{'fa-check-square-o' : isNodeMemberOf(selectedNodeTemplate.name, groupId),  'fa-square-o': !isNodeMemberOf(selectedNodeTemplate.name, groupId)}"></i>
-                    {{groupId}}
-                  </a>
-                </li>
-              </ul>
-            </div>          
->>>>>>> 7af62c10
             <div id="node-details-groups-panel" collapse="isGroupsCollapsed" class="topology-level">
 	            <div ng-repeat="groupId in selectedNodeTemplate.groups">
-              <li>{{groupId}}
+              <li>
+               <span style="color:{{getGroupColor(groupId)}}">{{groupId}}</span>
                <delete-confirm id="btn-removeMember-{{groupId}}" func="deleteNodeGroupMember(groupId, selectedNodeTemplate.name)" position="left" class="pull-right" bssize="btn-xs" fastyle="fa-trash-o">
                </delete-confirm>                    
               </li>
@@ -783,7 +760,7 @@
             <div id="group-details-{{groupId}}-header" class="topology-node-expand clickable">
               <h4>
                 <i class="pull-left fa clickable" ng-class="{'fa-chevron-down' : !groupCollapsed[groupId].main, 'fa-chevron-right': groupCollapsed[groupId].main}" 
-                ng-click="groupCollapsed[groupId].main = !groupCollapsed[groupId].main"></i>
+                ng-click="groupCollapsed[groupId].main = !groupCollapsed[groupId].main" style="color:{{getGroupColor(groupId)}}"></i>
 	              <span editable-text="groupId" buttons="no" e-required onbeforesave="updateNodeGroupName(groupId, $data)" blur="submit">
 	                {{groupId}}
 	                <i class="fa fa-pencil-square-o"></i>
