/* global by */

'use strict';

var navigationIds = {
  main: {
    applications: 'menu.applications',
    topologyTemplates: 'menu.topologytemplates',
    components: 'menu.components',
    admin: 'menu.admin'
  },
  admin: {
    users: 'am.admin.users',
    plugins: 'am.admin.plugins',
    meta: 'am.admin.metaprops.list',
    clouds: 'am.admin.clouds.list',
    'cloud-images': 'am.admin.cloud-images.list'
  },
  applications: {
    info: 'am.applications.info',
    topology: 'am.applications.detail.topology',
    plan: 'am.applications.detail.plans',
    deployment: 'am.applications.detail.deployment',
    runtime: 'am.applications.detail.runtime',
<<<<<<< HEAD
    users: 'am.applications.detail.users',
    environments: 'am.applications.detail.environments'
=======
    users: 'am.applications.detail.users'
  },
  components: {
    components: 'cm.components.list',
    csars: 'cm.components.csars.list'
>>>>>>> 4a6362c7
  }
};

module.exports.home = function() {
  browser.get('#/');
  browser.waitForAngular();
};

module.exports.go = function(menu, menuItem) {
  browser.element(by.id(navigationIds[menu][menuItem])).click();
  browser.waitForAngular();
};

module.exports.isPresentButDisabled = function(menu, menuItem) {
  var menuItem = element(by.id(navigationIds[menu][menuItem]));
  expect(menuItem.isDisplayed()).toBe(true);
  expect(menuItem.getAttribute('class')).toContain('disabled');
};

module.exports.isNavigable = function(menu, menuItem) {
  var menuItem = element(by.id(navigationIds[menu][menuItem]));
  expect(menuItem.isDisplayed()).toBe(true);
  expect(menuItem.getAttribute('class')).not.toContain('disabled');
};

module.exports.isNotNavigable = function(menu, menuItem) {
  var menuItem = element(by.id(navigationIds[menu][menuItem]));
  expect(menuItem.isPresent()).toBe(false);
};<|MERGE_RESOLUTION|>--- conflicted
+++ resolved
@@ -22,16 +22,12 @@
     plan: 'am.applications.detail.plans',
     deployment: 'am.applications.detail.deployment',
     runtime: 'am.applications.detail.runtime',
-<<<<<<< HEAD
     users: 'am.applications.detail.users',
     environments: 'am.applications.detail.environments'
-=======
-    users: 'am.applications.detail.users'
   },
   components: {
     components: 'cm.components.list',
     csars: 'cm.components.csars.list'
->>>>>>> 4a6362c7
   }
 };
 
