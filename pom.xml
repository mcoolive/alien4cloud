--- conflicted
+++ resolved
@@ -2,11 +2,7 @@
   <modelVersion>4.0.0</modelVersion>
   <groupId>alien4cloud</groupId>
   <artifactId>alien4cloud-parent</artifactId>
-<<<<<<< HEAD
-  <version>1.0.0</version>
-=======
   <version>1.1.0-SM2-SNAPSHOT</version>
->>>>>>> 0b332600
   <packaging>pom</packaging>
   <name>Application LIfecycle ENabler parent project.</name>
   <description>Application LIfecycle ENabler is an application that allows you to manage your application's lifecycle on a cloud environment.</description>
